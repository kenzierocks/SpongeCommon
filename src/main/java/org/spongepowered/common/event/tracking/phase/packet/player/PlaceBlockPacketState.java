/*
 * This file is part of Sponge, licensed under the MIT License (MIT).
 *
 * Copyright (c) SpongePowered <https://www.spongepowered.org>
 * Copyright (c) contributors
 *
 * Permission is hereby granted, free of charge, to any person obtaining a copy
 * of this software and associated documentation files (the "Software"), to deal
 * in the Software without restriction, including without limitation the rights
 * to use, copy, modify, merge, publish, distribute, sublicense, and/or sell
 * copies of the Software, and to permit persons to whom the Software is
 * furnished to do so, subject to the following conditions:
 *
 * The above copyright notice and this permission notice shall be included in
 * all copies or substantial portions of the Software.
 *
 * THE SOFTWARE IS PROVIDED "AS IS", WITHOUT WARRANTY OF ANY KIND, EXPRESS OR
 * IMPLIED, INCLUDING BUT NOT LIMITED TO THE WARRANTIES OF MERCHANTABILITY,
 * FITNESS FOR A PARTICULAR PURPOSE AND NONINFRINGEMENT. IN NO EVENT SHALL THE
 * AUTHORS OR COPYRIGHT HOLDERS BE LIABLE FOR ANY CLAIM, DAMAGES OR OTHER
 * LIABILITY, WHETHER IN AN ACTION OF CONTRACT, TORT OR OTHERWISE, ARISING FROM,
 * OUT OF OR IN CONNECTION WITH THE SOFTWARE OR THE USE OR OTHER DEALINGS IN
 * THE SOFTWARE.
 */
package org.spongepowered.common.event.tracking.phase.packet.player;

import net.minecraft.block.Block;
import net.minecraft.entity.player.EntityPlayerMP;
import net.minecraft.network.Packet;
import net.minecraft.network.play.client.CPacketPlayerTryUseItemOnBlock;
import net.minecraft.util.EnumHand;
import net.minecraft.util.math.BlockPos;
import net.minecraft.world.WorldServer;
import org.spongepowered.api.Sponge;
import org.spongepowered.api.block.BlockSnapshot;
import org.spongepowered.api.block.BlockState;
import org.spongepowered.api.data.Transaction;
import org.spongepowered.api.data.type.HandType;
import org.spongepowered.api.entity.Entity;
import org.spongepowered.api.entity.living.player.Player;
import org.spongepowered.api.event.CauseStackManager;
import org.spongepowered.api.event.cause.EventContextKeys;
import org.spongepowered.api.event.cause.entity.spawn.SpawnTypes;
import org.spongepowered.api.item.inventory.ItemStack;
import org.spongepowered.api.item.inventory.ItemStackSnapshot;
import org.spongepowered.api.world.LocatableBlock;
import org.spongepowered.api.world.Location;
import org.spongepowered.api.world.World;
import org.spongepowered.common.entity.EntityUtil;
import org.spongepowered.common.entity.PlayerTracker;
import org.spongepowered.common.event.SpongeCommonEventFactory;
import org.spongepowered.common.event.tracking.TrackingUtil;
import org.spongepowered.common.event.tracking.phase.packet.BasicPacketContext;
import org.spongepowered.common.event.tracking.phase.packet.BasicPacketState;
import org.spongepowered.common.event.tracking.phase.packet.PacketPhaseUtil;
import org.spongepowered.common.interfaces.IMixinChunk;
import org.spongepowered.common.interfaces.IMixinContainer;
import org.spongepowered.common.interfaces.block.IMixinBlockEventData;
import org.spongepowered.common.interfaces.world.IMixinWorldServer;
import org.spongepowered.common.item.inventory.util.ContainerUtil;
import org.spongepowered.common.item.inventory.util.ItemStackUtil;
import org.spongepowered.common.registry.type.ItemTypeRegistryModule;
import org.spongepowered.common.util.VecHelper;
import org.spongepowered.common.world.BlockChange;
import org.spongepowered.common.world.SpongeLocatableBlockBuilder;

import java.util.List;
import java.util.stream.Collectors;

public final class PlaceBlockPacketState extends BasicPacketState {

    @Override
    public boolean isInteraction() {
        return true;
    }

    @Override
    public void populateContext(EntityPlayerMP playerMP, Packet<?> packet, BasicPacketContext context) {
        final CPacketPlayerTryUseItemOnBlock placeBlock = (CPacketPlayerTryUseItemOnBlock) packet;
        final net.minecraft.item.ItemStack itemUsed = playerMP.getHeldItem(placeBlock.getHand());
        final ItemStack itemstack = ItemStackUtil.cloneDefensive(itemUsed);
        context.itemUsed(itemstack);
        final HandType handType = (HandType) (Object) placeBlock.getHand();
        context.handUsed(handType);
    }

    @Override
    public void postBlockTransactionApplication(BlockChange blockChange, Transaction<BlockSnapshot> transaction,
        BasicPacketContext context) {
        Player player = Sponge.getCauseStackManager().getCurrentCause().first(Player.class).get();
        final Location<World> location = transaction.getFinal().getLocation().get();
        BlockPos pos = VecHelper.toBlockPos(location);
        IMixinChunk spongeChunk = (IMixinChunk) ((WorldServer) location.getExtent()).getChunk(pos);
        if (blockChange == BlockChange.PLACE) {
            spongeChunk.addTrackedBlockPosition((Block) transaction.getFinal().getState().getType(), pos, player, PlayerTracker.Type.OWNER);
        }
        spongeChunk.addTrackedBlockPosition((Block) transaction.getFinal().getState().getType(), pos, player, PlayerTracker.Type.NOTIFIER);
    }

    @Override
    public void appendNotifierToBlockEvent(BasicPacketContext context, IMixinWorldServer mixinWorldServer, BlockPos pos, IMixinBlockEventData blockEvent) {
        final Player player = Sponge.getCauseStackManager().getCurrentCause().first(Player.class).get();
        final BlockState state = ((World) mixinWorldServer).getBlock(pos.getX(), pos.getY(), pos.getZ());
        final LocatableBlock locatable = new SpongeLocatableBlockBuilder().world((World) mixinWorldServer).position(pos.getX(), pos.getY(), pos.getZ()).state(state).build();

        blockEvent.setTickBlock(locatable);
        blockEvent.setSourceUser(player);
    }

    @Override
    public void unwind(BasicPacketContext context) {
        final Packet<?> packet = context.getPacket();
        final EntityPlayerMP player = context.getPacketPlayer();
        final IMixinWorldServer mixinWorld = (IMixinWorldServer) player.world;

        // Note - CPacketPlayerTryUseItem is swapped with
        // CPacketPlayerBlockPlacement
        final ItemStack itemStack = context.getItemUsed();
        final ItemStackSnapshot snapshot = ItemStackUtil.snapshotOf(itemStack);
        final HandType hand = context.getHandUsed();
        context.getCapturedEntitySupplier()
            .acceptAndClearIfNotEmpty(entities -> {
                try (CauseStackManager.StackFrame frame = Sponge.getCauseStackManager().pushCauseFrame()) {
                    frame.pushCause(player);
                    frame.addContext(EventContextKeys.PLAYER_PLACE, (World) player.world);
                    frame.addContext(EventContextKeys.SPAWN_TYPE, SpawnTypes.SPAWN_EGG);
                    frame.addContext(EventContextKeys.USED_HAND, hand);
                    frame.addContext(EventContextKeys.USED_ITEM, snapshot);
                    SpongeCommonEventFactory.callSpawnEntity(entities, context);
                }
            });
<<<<<<< HEAD
        if (!context.getCapturedBlockSupplier().isEmpty()) {
            try (CauseStackManager.StackFrame frame = Sponge.getCauseStackManager().pushCauseFrame()) {
                frame.pushCause(player);
                if (!TrackingUtil.processBlockCaptures(this, context) && snapshot != ItemTypeRegistryModule.NONE_SNAPSHOT) {
                    frame.pushCause(player);
                    EnumHand hand = ((CPacketPlayerTryUseItemOnBlock) packet).getHand();
                    PacketPhaseUtil.handlePlayerSlotRestore(player, ItemStackUtil.toNative(itemStack), hand);

                }
            }
        }
=======
        context.getCapturedBlockSupplier()
            .acceptAndClearIfNotEmpty(
                originalBlocks -> {
                    try (CauseStackManager.StackFrame frame = Sponge.getCauseStackManager().pushCauseFrame()) {
                        frame.pushCause(player);
                        frame.addContext(EventContextKeys.PLAYER_PLACE, (World) player.world);
                        frame.addContext(EventContextKeys.USED_HAND, hand);
                        frame.addContext(EventContextKeys.USED_ITEM, snapshot);
                        boolean success = TrackingUtil.processBlockCaptures(originalBlocks, this, context);
                        if (!success && snapshot != ItemTypeRegistryModule.NONE_SNAPSHOT) {
                            PacketPhaseUtil.handlePlayerSlotRestore(player, (net.minecraft.item.ItemStack) itemStack, (EnumHand) (Object) hand);
                        }
                    }
                });
>>>>>>> 6f51d647
        context.getCapturedItemStackSupplier().acceptAndClearIfNotEmpty(drops -> {
            final List<Entity> entities =
                drops.stream().map(drop -> drop.create(player.getServerWorld())).map(EntityUtil::fromNative)
                    .collect(Collectors.toList());
            if (!entities.isEmpty()) {
                try (CauseStackManager.StackFrame frame = Sponge.getCauseStackManager().pushCauseFrame()) {
                    frame.pushCause(player);
                    frame.addContext(EventContextKeys.PLAYER_PLACE, (World) player.world);
                    frame.addContext(EventContextKeys.SPAWN_TYPE, SpawnTypes.PLACEMENT);
                    frame.addContext(EventContextKeys.USED_HAND, hand);
                    frame.addContext(EventContextKeys.USED_ITEM, snapshot);
                    SpongeCommonEventFactory.callDropItemCustom(entities, context, EntityUtil.ENTITY_CREATOR_FUNCTION.apply(context));

                }
            }

        });

        final IMixinContainer mixinContainer = ContainerUtil.toMixin(player.openContainer);
        mixinContainer.setCaptureInventory(false);
        mixinContainer.getCapturedTransactions().clear();
    }
}<|MERGE_RESOLUTION|>--- conflicted
+++ resolved
@@ -129,34 +129,20 @@
                     SpongeCommonEventFactory.callSpawnEntity(entities, context);
                 }
             });
-<<<<<<< HEAD
         if (!context.getCapturedBlockSupplier().isEmpty()) {
             try (CauseStackManager.StackFrame frame = Sponge.getCauseStackManager().pushCauseFrame()) {
                 frame.pushCause(player);
                 if (!TrackingUtil.processBlockCaptures(this, context) && snapshot != ItemTypeRegistryModule.NONE_SNAPSHOT) {
                     frame.pushCause(player);
+                    frame.addContext(EventContextKeys.PLAYER_PLACE, (World) player.world);
+                    frame.addContext(EventContextKeys.USED_HAND, hand);
+                    frame.addContext(EventContextKeys.USED_ITEM, snapshot);
                     EnumHand hand = ((CPacketPlayerTryUseItemOnBlock) packet).getHand();
                     PacketPhaseUtil.handlePlayerSlotRestore(player, ItemStackUtil.toNative(itemStack), hand);
 
                 }
             }
         }
-=======
-        context.getCapturedBlockSupplier()
-            .acceptAndClearIfNotEmpty(
-                originalBlocks -> {
-                    try (CauseStackManager.StackFrame frame = Sponge.getCauseStackManager().pushCauseFrame()) {
-                        frame.pushCause(player);
-                        frame.addContext(EventContextKeys.PLAYER_PLACE, (World) player.world);
-                        frame.addContext(EventContextKeys.USED_HAND, hand);
-                        frame.addContext(EventContextKeys.USED_ITEM, snapshot);
-                        boolean success = TrackingUtil.processBlockCaptures(originalBlocks, this, context);
-                        if (!success && snapshot != ItemTypeRegistryModule.NONE_SNAPSHOT) {
-                            PacketPhaseUtil.handlePlayerSlotRestore(player, (net.minecraft.item.ItemStack) itemStack, (EnumHand) (Object) hand);
-                        }
-                    }
-                });
->>>>>>> 6f51d647
         context.getCapturedItemStackSupplier().acceptAndClearIfNotEmpty(drops -> {
             final List<Entity> entities =
                 drops.stream().map(drop -> drop.create(player.getServerWorld())).map(EntityUtil::fromNative)
