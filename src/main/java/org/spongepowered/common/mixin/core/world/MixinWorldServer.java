--- conflicted
+++ resolved
@@ -36,31 +36,18 @@
 import net.minecraft.block.BlockEventData;
 import net.minecraft.block.ITileEntityProvider;
 import net.minecraft.block.state.IBlockState;
-<<<<<<< HEAD
 import net.minecraft.entity.effect.EntityLightningBolt;
-=======
-import net.minecraft.crash.CrashReport;
-import net.minecraft.crash.CrashReportCategory;
-import net.minecraft.entity.EnumCreatureType;
->>>>>>> aeafd12c
 import net.minecraft.entity.player.EntityPlayer;
 import net.minecraft.init.SoundEvents;
 import net.minecraft.nbt.NBTTagCompound;
 import net.minecraft.network.Packet;
 import net.minecraft.profiler.Profiler;
 import net.minecraft.server.MinecraftServer;
-<<<<<<< HEAD
 import net.minecraft.server.management.PlayerList;
 import net.minecraft.util.EnumFacing;
 import net.minecraft.util.ITickable;
 import net.minecraft.util.math.BlockPos;
 import net.minecraft.world.DimensionType;
-=======
-import net.minecraft.server.management.ServerConfigurationManager;
-import net.minecraft.util.BlockPos;
-import net.minecraft.util.ITickable;
-import net.minecraft.util.ReportedException;
->>>>>>> aeafd12c
 import net.minecraft.world.NextTickListEntry;
 import net.minecraft.world.World;
 import net.minecraft.world.WorldProvider;
@@ -123,7 +110,6 @@
 import org.spongepowered.common.data.util.DataQueries;
 import org.spongepowered.common.effect.particle.SpongeParticleEffect;
 import org.spongepowered.common.effect.particle.SpongeParticleHelper;
-<<<<<<< HEAD
 import org.spongepowered.common.entity.EntityUtil;
 import org.spongepowered.common.event.EventConsumer;
 import org.spongepowered.common.event.InternalNamedCauses;
@@ -137,26 +123,15 @@
 import org.spongepowered.common.event.tracking.phase.TrackingPhases;
 import org.spongepowered.common.event.tracking.phase.WorldPhase;
 import org.spongepowered.common.event.tracking.phase.function.EntityListConsumer;
-=======
-import org.spongepowered.common.entity.PlayerTracker;
-import org.spongepowered.common.event.CauseTracker;
-import org.spongepowered.common.event.SpongeCommonEventFactory;
->>>>>>> aeafd12c
 import org.spongepowered.common.interfaces.IMixinNextTickListEntry;
 import org.spongepowered.common.interfaces.block.IMixinBlock;
 import org.spongepowered.common.interfaces.block.IMixinBlockEventData;
-<<<<<<< HEAD
 import org.spongepowered.common.interfaces.world.IMixinWorldInfo;
 import org.spongepowered.common.interfaces.world.IMixinWorldProvider;
 import org.spongepowered.common.interfaces.world.IMixinWorldServer;
 import org.spongepowered.common.interfaces.world.gen.IMixinChunkProviderServer;
 import org.spongepowered.common.interfaces.world.gen.IPopulatorProvider;
 import org.spongepowered.common.registry.provider.DirectionFacingProvider;
-=======
-import org.spongepowered.common.interfaces.block.tile.IMixinTileEntity;
-import org.spongepowered.common.interfaces.entity.IMixinEntity;
-import org.spongepowered.common.util.StaticMixinHelper;
->>>>>>> aeafd12c
 import org.spongepowered.common.util.VecHelper;
 import org.spongepowered.common.world.WorldManager;
 import org.spongepowered.common.world.border.PlayerBorderListener;
@@ -185,6 +160,9 @@
 @Mixin(WorldServer.class)
 public abstract class MixinWorldServer extends MixinWorld implements IMixinWorldServer {
 
+    private static final String PROFILER_SS = "Lnet/minecraft/profiler/Profiler;startSection(Ljava/lang/String;)V";
+    private static final String PROFILER_ESS = "Lnet/minecraft/profiler/Profiler;endStartSection(Ljava/lang/String;)V";
+
     private static final Vector3i BLOCK_MIN = new Vector3i(-30000000, 0, -30000000);
     private static final Vector3i BLOCK_MAX = new Vector3i(30000000, 256, 30000000).sub(1, 1, 1);
 
@@ -192,29 +170,18 @@
     private final Map<net.minecraft.entity.Entity, Vector3d> rotationUpdates = new HashMap<>();
     private SpongeChunkGenerator spongegen;
     private SpongeConfig<?> activeConfig;
-
-<<<<<<< HEAD
+    protected long weatherStartTime;
+    protected Weather prevWeather;
+    protected WorldTimingsHandler timings = new WorldTimingsHandler((WorldServer) (Object) this);
+
     @Shadow @Final private MinecraftServer mcServer;
-=======
-    private static final String PROFILER_SS = "Lnet/minecraft/profiler/Profiler;startSection(Ljava/lang/String;)V";
-    private static final String PROFILER_ESS = "Lnet/minecraft/profiler/Profiler;endStartSection(Ljava/lang/String;)V";
-
->>>>>>> aeafd12c
     @Shadow @Final private Set<NextTickListEntry> pendingTickListEntriesHashSet;
     @Shadow @Final private TreeSet<NextTickListEntry> pendingTickListEntriesTreeSet;
     @Shadow private WorldServer.ServerBlockEventList[] blockEventQueue;
     @Shadow private int blockEventCacheIndex;
-<<<<<<< HEAD
 
     @Shadow public abstract boolean fireBlockEvent(BlockEventData event);
-=======
-    @Shadow private int updateEntityTick;
->>>>>>> aeafd12c
     @Shadow @Nullable public abstract net.minecraft.entity.Entity getEntityFromUuid(UUID uuid);
-    @Shadow public abstract void resetUpdateEntityTick();
-
-    protected long weatherStartTime;
-    protected Weather prevWeather;
 
     @Inject(method = "<init>", at = @At("RETURN"))
     public void onConstruct(MinecraftServer server, ISaveHandler saveHandlerIn, WorldInfo info, int dimensionId, Profiler profilerIn, CallbackInfo callbackInfo) {
@@ -223,9 +190,6 @@
         ((World) (Object) this).getWorldBorder().addListener(new PlayerBorderListener(this.getMinecraftServer(), dimensionId));
 
         // Turn on capturing
-        this.timings = new WorldTimingsHandler((net.minecraft.world.World) (Object) this);
-        this.causeTracker = new CauseTracker((net.minecraft.world.World) (Object) this);
-        this.causeTracker.setCaptureBlocks(true);
         updateWorldGenerator();
     }
 
@@ -423,41 +387,9 @@
         return tickBlocks;
     }
 
-<<<<<<< HEAD
     @Redirect(method = "updateBlockTick", at = @At(value = "INVOKE", target="Lnet/minecraft/block/Block;updateTick(Lnet/minecraft/world/World;Lnet/minecraft/util/math/BlockPos;Lnet/minecraft/block/state/IBlockState;Ljava/util/Random;)V"))
     public void onUpdateBlockTick(Block block, net.minecraft.world.World worldIn, BlockPos pos, IBlockState state, Random rand) {
         this.onUpdateTick(block, worldIn, pos, state, rand);
-=======
-    @Inject(method = "tickUpdates", at = @At(value = "INVOKE_STRING", target = PROFILER_SS, args = "ldc=cleaning"))
-    private void onTickUpdatesCleanup(boolean flag, CallbackInfoReturnable<Boolean> cir) {
-        if (!this.isRemote) {
-            this.timings.scheduledBlocksCleanup.startTiming();
-        }
-    }
-
-    @Inject(method = "tickUpdates", at = @At(value = "INVOKE_STRING", target = PROFILER_SS, args = "ldc=ticking"))
-    private void onTickUpdatesTickingStart(boolean flag, CallbackInfoReturnable<Boolean> cir) {
-        if (!this.isRemote) {
-            this.timings.scheduledBlocksCleanup.stopTiming();
-            this.timings.scheduledBlocksTicking.startTiming();
-        }
-    }
-
-    @Inject(method = "tickUpdates", at = @At("RETURN"))
-    private void onTickUpdatesTickingEnd(CallbackInfoReturnable<Boolean> cir) {
-        if (!this.isRemote) {
-            this.timings.scheduledBlocksTicking.stopTiming();
-        }
-    }
-
-    // Before ticking pending updates, we need to check if we have any tracking info and set it accordingly
-    @Inject(method = "tickUpdates", at = @At(value = "INVOKE", target = "Lnet/minecraft/block/Block;updateTick(Lnet/minecraft/world/World;Lnet/minecraft/util/BlockPos;"
-            + "Lnet/minecraft/block/state/IBlockState;Ljava/util/Random;)V"), locals = LocalCapture.CAPTURE_FAILHARD)
-    public void onUpdateTick(boolean p_72955_1_, CallbackInfoReturnable<Boolean> cir, int i, Iterator<NextTickListEntry> iterator, NextTickListEntry nextticklistentry1, int k, IBlockState iblockstate) {
-        final CauseTracker causeTracker = this.getCauseTracker();
-        IMixinNextTickListEntry nextTickListEntry = (IMixinNextTickListEntry) nextticklistentry1;
-        causeTracker.currentPendingBlockUpdate = nextTickListEntry;
->>>>>>> aeafd12c
     }
 
     // This ticks pending updates to blocks, Requires mixin for NextTickListEntry so we use the correct tracking
@@ -470,15 +402,11 @@
             block.updateTick(worldIn, pos, state, rand);
             return;
         }
-<<<<<<< HEAD
-        TrackingUtil.updateTickBlock(causeTracker, block, pos, state, rand);
-=======
 
         IMixinBlock spongeBlock = (IMixinBlock) block;
         spongeBlock.getTimingsHandler().startTiming();
-        causeTracker.updateTickBlock(block, pos, state, rand);
+        TrackingUtil.updateTickBlock(causeTracker, block, pos, state, rand);
         spongeBlock.getTimingsHandler().stopTiming();
->>>>>>> aeafd12c
     }
 
     @Redirect(method = "addBlockEvent", at = @At(value = "INVOKE", target = "Lnet/minecraft/world/WorldServer$ServerBlockEventList;add(Ljava/lang/Object;)Z", remap = false))
@@ -509,313 +437,9 @@
         return TrackingUtil.fireMinecraftBlockEvent(causeTracker, worldIn, event);
     }
 
-<<<<<<< HEAD
     @Redirect(method = "sendQueuedBlockEvents", at = @At(value = "INVOKE", target = "Lnet/minecraft/world/DimensionType;getId()I"))
     private int onGetDimensionIdForBlockEvents(DimensionType dimensionType) {
         return this.getDimensionId();
-=======
-    @Inject(method = "tick", at = @At(value = "INVOKE_STRING", target = PROFILER_ESS, args = "ldc=tickPending") )
-    private void onBeginTickBlockUpdate(CallbackInfo ci) {
-        if (!this.isRemote) {
-            this.timings.scheduledBlocks.startTiming();
-        }
-    }
-
-    @Inject(method = "tick", at = @At(value = "INVOKE_STRING", target = PROFILER_ESS, args = "ldc=tickBlocks") )
-    private void onAfterTickBlockUpdate(CallbackInfo ci) {
-        if (!this.isRemote) {
-            this.timings.scheduledBlocks.stopTiming();
-            this.timings.chunkTicks.startTiming();
-        }
-    }
-
-    @Inject(method = "tick", at = @At(value = "INVOKE_STRING", target = PROFILER_ESS, args = "ldc=chunkMap") )
-    private void onBeginUpdateBlocks(CallbackInfo ci) {
-        if (!this.isRemote) {
-            this.timings.chunkTicks.stopTiming();
-            this.timings.doChunkMap.startTiming();
-        }
-    }
-
-    @Inject(method = "tick", at = @At(value = "INVOKE_STRING", target = PROFILER_ESS, args = "ldc=village") )
-    private void onBeginUpdateVillage(CallbackInfo ci) {
-        if (!this.isRemote) {
-            this.timings.doChunkMap.stopTiming();
-            this.timings.doVillages.startTiming();
-        }
-    }
-
-    @Inject(method = "tick", at = @At(value = "INVOKE_STRING", target = PROFILER_ESS, args = "ldc=portalForcer") )
-    private void onBeginUpdatePortal(CallbackInfo ci) {
-        if (!this.isRemote) {
-            this.timings.doVillages.stopTiming();
-            this.timings.doPortalForcer.startTiming();
-        }
-    }
-
-    @Inject(method = "tick", at = @At(value = "INVOKE", target = "Lnet/minecraft/profiler/Profiler;endSection()V") )
-    private void onEndUpdatePortal(CallbackInfo ci) {
-        if (!this.isRemote) {
-            this.timings.doPortalForcer.stopTiming();
-        }
-    }
-
-    @Inject(method = "tick", at = @At("RETURN"))
-    public void onTickEnd(CallbackInfo ci) {
-        // clear some things
-        this.getCauseTracker().setCurrentNotifier(null);
->>>>>>> aeafd12c
-    }
-
-    /**
-     * @author blood - May 26th, 2016
-     * 
-     * @reason Rewritten due to the amount of injections required for both
-     *     timing and capturing.
-     */
-    @Overwrite
-    public void updateEntities()
-    {
-        if (this.playerEntities.isEmpty()) {
-            if (this.updateEntityTick++ >= 1200) {
-                return;
-            }
-        } else {
-            this.resetUpdateEntityTick();
-        }
-
-        this.theProfiler.startSection("entities");
-        this.theProfiler.startSection("global");
-        // Sponge start
-        this.timings.entityTick.startTiming();
-        co.aikar.timings.TimingHistory.entityTicks += this.loadedEntityList.size();
-        // Sponge end
-        for (int i = 0; i < this.weatherEffects.size(); ++i)
-        {
-            net.minecraft.entity.Entity entity = (net.minecraft.entity.Entity)this.weatherEffects.get(i);
-            IMixinEntity spongeEntity = (IMixinEntity) entity; // Sponge
-            try
-            {
-                ++entity.ticksExisted;
-                // Sponge start - handle tracking and timings
-                if (this.isRemote) {
-                    entity.onUpdate();
-                } else {
-                    causeTracker.preTrackEntity(spongeEntity);
-                    spongeEntity.getTimingsHandler().startTiming();
-                    entity.onUpdate();
-                    spongeEntity.getTimingsHandler().stopTiming();
-                    updateRotation(entity);
-                    SpongeCommonEventFactory.handleEntityMovement(entity);
-                    causeTracker.postTrackEntity();
-                }
-                // Sponge end
-            }
-            catch (Throwable throwable2)
-            {
-                spongeEntity.getTimingsHandler().stopTiming(); // Sponge
-                CrashReport crashreport = CrashReport.makeCrashReport(throwable2, "Ticking entity");
-                CrashReportCategory crashreportcategory = crashreport.makeCategory("Entity being ticked");
-
-                if (entity == null)
-                {
-                    crashreportcategory.addCrashSection("Entity", "~~NULL~~");
-                }
-                else
-                {
-                    entity.addEntityCrashInfo(crashreportcategory);
-                }
-
-                throw new ReportedException(crashreport);
-            }
-
-            if (entity.isDead)
-            {
-                this.weatherEffects.remove(i--);
-            }
-        }
-        // Sponge start
-        this.timings.entityTick.stopTiming();
-        this.timings.entityRemoval.startTiming();
-        // Sponge end
-        this.theProfiler.endStartSection("remove");
-        this.loadedEntityList.removeAll(this.unloadedEntityList);
-
-        for (int k = 0; k < this.unloadedEntityList.size(); ++k)
-        {
-            net.minecraft.entity.Entity entity1 = (net.minecraft.entity.Entity)this.unloadedEntityList.get(k);
-            int j = entity1.chunkCoordX;
-            int l1 = entity1.chunkCoordZ;
-
-            if (entity1.addedToChunk && this.isChunkLoaded(j, l1, true))
-            {
-                this.getChunkFromChunkCoords(j, l1).removeEntity(entity1);
-            }
-        }
-
-        for (int l = 0; l < this.unloadedEntityList.size(); ++l)
-        {
-            this.onEntityRemoved((net.minecraft.entity.Entity)this.unloadedEntityList.get(l));
-        }
-
-        this.unloadedEntityList.clear();
-        this.theProfiler.endStartSection("regular");
-        this.timings.entityRemoval.stopTiming(); // Sponge
-
-        for (int i1 = 0; i1 < this.loadedEntityList.size(); ++i1)
-        {
-            net.minecraft.entity.Entity entity2 = (net.minecraft.entity.Entity)this.loadedEntityList.get(i1);
-            IMixinEntity spongeEntity = (IMixinEntity) entity2; // Sponge
-            if (entity2.ridingEntity != null)
-            {
-                if (!entity2.ridingEntity.isDead && entity2.ridingEntity.riddenByEntity == entity2)
-                {
-                    continue;
-                }
-
-                entity2.ridingEntity.riddenByEntity = null;
-                entity2.ridingEntity = null;
-            }
-
-            this.theProfiler.startSection("tick");
-            this.timings.entityTick.startTiming();
-            if (!entity2.isDead)
-            {
-                try
-                {
-                    spongeEntity.getTimingsHandler().startTiming(); // Sponge
-                    this.updateEntity(entity2);
-                    spongeEntity.getTimingsHandler().stopTiming(); // Sponge
-                }
-                catch (Throwable throwable1)
-                {
-                    spongeEntity.getTimingsHandler().stopTiming(); // Sponge
-                    CrashReport crashreport1 = CrashReport.makeCrashReport(throwable1, "Ticking entity");
-                    CrashReportCategory crashreportcategory2 = crashreport1.makeCategory("Entity being ticked");
-                    entity2.addEntityCrashInfo(crashreportcategory2);
-                    throw new ReportedException(crashreport1);
-                }
-            }
-            this.timings.entityTick.stopTiming(); // Sponge
-            this.theProfiler.endSection();
-            this.theProfiler.startSection("remove");
-            this.timings.entityRemoval.startTiming(); // Sponge
-            if (entity2.isDead)
-            {
-                int k1 = entity2.chunkCoordX;
-                int i2 = entity2.chunkCoordZ;
-
-                if (entity2.addedToChunk && this.isChunkLoaded(k1, i2, true))
-                {
-                    this.getChunkFromChunkCoords(k1, i2).removeEntity(entity2);
-                }
-
-                this.loadedEntityList.remove(i1--);
-                this.onEntityRemoved(entity2);
-            }
-
-            this.timings.entityRemoval.stopTiming();
-            this.theProfiler.endSection();
-        }
-
-        this.theProfiler.endStartSection("blockEntities");
-        // Sponge start - moved up to clean up tile entities before ticking
-        this.timings.tileEntityRemoval.startTiming();
-        if (!this.tileEntitiesToBeRemoved.isEmpty())
-        {
-            this.tickableTileEntities.removeAll(this.tileEntitiesToBeRemoved);
-            this.loadedTileEntityList.removeAll(this.tileEntitiesToBeRemoved);
-            this.tileEntitiesToBeRemoved.clear();
-        }
-        this.timings.tileEntityRemoval.stopTiming();
-        // Sponge end
-
-        this.processingLoadedTiles = true;
-        Iterator<net.minecraft.tileentity.TileEntity> iterator = this.tickableTileEntities.iterator();
-
-        while (iterator.hasNext())
-        {
-            this.timings.tileEntityTick.startTiming(); // Sponge
-            net.minecraft.tileentity.TileEntity tileentity = (net.minecraft.tileentity.TileEntity)iterator.next();
-            IMixinTileEntity spongeTile = (IMixinTileEntity) tileentity;
-            if (!tileentity.isInvalid() && tileentity.hasWorldObj())
-            {
-                BlockPos blockpos = tileentity.getPos();
-
-                if (this.isBlockLoaded(blockpos) && this.worldBorder.contains(blockpos))
-                {
-                    try
-                    {
-                        // Sponge start - handle captures and timings
-                        if (this.isRemote) {
-                            ((ITickable)tileentity).update();
-                        } else {
-                            spongeTile.getTimingsHandler().startTiming(); 
-                            causeTracker.preTrackTileEntity((TileEntity) tileentity);
-                            ((ITickable)tileentity).update();
-                            causeTracker.postTrackTileEntity();
-                            spongeTile.getTimingsHandler().stopTiming();
-                        }
-                        // Sponge end
-                    }
-                    catch (Throwable throwable)
-                    {
-                        spongeTile.getTimingsHandler().stopTiming(); // Sponge
-                        CrashReport crashreport2 = CrashReport.makeCrashReport(throwable, "Ticking block entity");
-                        CrashReportCategory crashreportcategory1 = crashreport2.makeCategory("Block entity being ticked");
-                        tileentity.addInfoToCrashReport(crashreportcategory1);
-                        throw new ReportedException(crashreport2);
-                    }
-                }
-            }
-            // Sponge start
-            this.timings.tileEntityTick.stopTiming();
-            this.timings.tileEntityRemoval.startTiming();
-            // Sponge end
-            if (tileentity.isInvalid())
-            {
-                iterator.remove();
-                this.loadedTileEntityList.remove(tileentity);
-
-                if (this.isBlockLoaded(tileentity.getPos()))
-                {
-                    this.getChunkFromBlockCoords(tileentity.getPos()).removeTileEntity(tileentity.getPos());
-                }
-            }
-            this.timings.tileEntityRemoval.stopTiming(); // Sponge
-        }
-
-        this.processingLoadedTiles = false;
-        this.timings.tileEntityPending.startTiming(); // Sponge
-        this.theProfiler.endStartSection("pendingBlockEntities");
-
-        if (!this.addedTileEntityList.isEmpty())
-        {
-            for (int j1 = 0; j1 < this.addedTileEntityList.size(); ++j1)
-            {
-                net.minecraft.tileentity.TileEntity tileentity1 = (net.minecraft.tileentity.TileEntity)this.addedTileEntityList.get(j1);
-
-                if (!tileentity1.isInvalid())
-                {
-                    if (!this.loadedTileEntityList.contains(tileentity1))
-                    {
-                        this.addTileEntity(tileentity1);
-                    }
-
-                    if (this.isBlockLoaded(tileentity1.getPos()))
-                    {
-                        this.getChunkFromBlockCoords(tileentity1.getPos()).addTileEntity(tileentity1.getPos(), tileentity1);
-                    }
-
-                    this.markBlockForUpdate(tileentity1.getPos());
-                }
-            }
-
-            this.addedTileEntityList.clear();
-        }
-        this.timings.tileEntityPending.stopTiming(); // Sponge
-        this.theProfiler.endSection();
-        this.theProfiler.endSection();
     }
 
     @Override
@@ -1455,4 +1079,66 @@
     public void setWeatherStartTime(long weatherStartTime) {
         this.weatherStartTime = weatherStartTime;
     }
+
+    // TIMINGS
+    @Inject(method = "tickUpdates", at = @At(value = "INVOKE_STRING", target = PROFILER_SS, args = "ldc=cleaning"))
+    private void onTickUpdatesCleanup(boolean flag, CallbackInfoReturnable<Boolean> cir) {
+        this.timings.scheduledBlocksCleanup.startTiming();
+
+    }
+
+    @Inject(method = "tickUpdates", at = @At(value = "INVOKE_STRING", target = PROFILER_SS, args = "ldc=ticking"))
+    private void onTickUpdatesTickingStart(boolean flag, CallbackInfoReturnable<Boolean> cir) {
+        this.timings.scheduledBlocksCleanup.stopTiming();
+        this.timings.scheduledBlocksTicking.startTiming();
+    }
+
+    @Inject(method = "tickUpdates", at = @At("RETURN"))
+    private void onTickUpdatesTickingEnd(CallbackInfoReturnable<Boolean> cir) {
+        this.timings.scheduledBlocksTicking.stopTiming();
+    }
+
+    @Inject(method = "tick", at = @At(value = "INVOKE_STRING", target = PROFILER_ESS, args = "ldc=tickPending") )
+    private void onBeginTickBlockUpdate(CallbackInfo ci) {
+        if (!this.isRemote) {
+            this.timings.scheduledBlocks.startTiming();
+        }
+    }
+
+    @Inject(method = "tick", at = @At(value = "INVOKE_STRING", target = PROFILER_ESS, args = "ldc=tickBlocks") )
+    private void onAfterTickBlockUpdate(CallbackInfo ci) {
+        if (!this.isRemote) {
+            this.timings.scheduledBlocks.stopTiming();
+            this.timings.chunkTicks.startTiming();
+        }
+    }
+
+    @Inject(method = "tick", at = @At(value = "INVOKE_STRING", target = PROFILER_ESS, args = "ldc=chunkMap") )
+    private void onBeginUpdateBlocks(CallbackInfo ci) {
+        if (!this.isRemote) {
+            this.timings.chunkTicks.stopTiming();
+            this.timings.doChunkMap.startTiming();
+        }
+    }
+
+    @Inject(method = "tick", at = @At(value = "INVOKE_STRING", target = PROFILER_ESS, args = "ldc=village") )
+    private void onBeginUpdateVillage(CallbackInfo ci) {
+        if (!this.isRemote) {
+            this.timings.doChunkMap.stopTiming();
+            this.timings.doVillages.startTiming();
+        }
+    }
+
+    @Inject(method = "tick", at = @At(value = "INVOKE_STRING", target = PROFILER_ESS, args = "ldc=portalForcer") )
+    private void onBeginUpdatePortal(CallbackInfo ci) {
+        if (!this.isRemote) {
+            this.timings.doVillages.stopTiming();
+            this.timings.doPortalForcer.startTiming();
+        }
+    }
+
+    @Override
+    public WorldTimingsHandler getTimingsHandler() {
+        return this.timings;
+    }
 }