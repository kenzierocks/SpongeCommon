--- conflicted
+++ resolved
@@ -188,11 +188,8 @@
     protected abstract void shadow$setRotation(float yaw, float pitch);
     @Shadow public abstract void setSize(float width, float height);
     @Shadow public abstract boolean isSilent();
-<<<<<<< HEAD
+    @Shadow public abstract int getEntityId();
     @Shadow public abstract void setEating(boolean eating);
-=======
-    @Shadow public abstract int getEntityId();
->>>>>>> 06823588
 
 
     // @formatter:on
