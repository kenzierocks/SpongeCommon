{
    "required": true,
    "minVersion": "0.5.1",
    "package": "org.spongepowered.common.mixin.core",
    "refmap": "mixins.common.refmap.json",
    "plugin": "org.spongepowered.common.mixin.plugin.CorePlugin",
    "target": "@env(DEFAULT)",
    "compatibilityLevel": "JAVA_8",
    "mixins": [
        "MixinBootstrapAnonInner10",
        "MixinBootstrapAnonInner11",
        "authlib.MixinGameProfile",
        "authlib.MixinProperty",
        "authlib.MixinPropertyMap",
        "ban.MixinBanEntry",
        "ban.MixinIPBanEntry",
        "ban.MixinIPBanList",
        "ban.MixinUserBanEntry",
        "ban.MixinUserListBans",
        "block.MixinBehaviorProjectileDispense",
        "block.MixinBlock",
        "block.MixinBlockAnvil",
        "block.MixinBlockBanner",
        "block.MixinBlockBannerHanging",
        "block.MixinBlockBannerStanding",
        "block.MixinBlockBed",
        "block.MixinBlockButton",
        "block.MixinBlockCactus",
        "block.MixinBlockCake",
        "block.MixinBlockCarpet",
        "block.MixinBlockChest",
        "block.MixinBlockCocoa",
        "block.MixinBlockColored",
        "block.MixinBlockCrops",
        "block.MixinBlockDaylightDetector",
        "block.MixinBlockDirectional",
        "block.MixinBlockDirt",
        "block.MixinBlockDispenser",
        "block.MixinBlockDoor",
        "block.MixinBlockDoublePlant",
        "block.MixinBlockDoubleStoneSlab",
        "block.MixinBlockDoubleWoodSlab",
        "block.MixinBlockDynamicLiquid",
        "block.MixinBlockEnderChest",
        "block.MixinBlockEndPortalFrame",
        "block.MixinBlockEventData",
        "block.MixinBlockFalling",
        "block.MixinBlockFarmland",
        "block.MixinBlockFence",
        "block.MixinBlockFenceGate",
        "block.MixinBlockFlower",
        "block.MixinBlockFurnace",
        "block.MixinBlockGrass",
        "block.MixinBlockHay",
        "block.MixinBlockHopper",
        "block.MixinBlockHugeMushroom",
        "block.MixinBlockLadder",
        "block.MixinBlockLeaves",
        "block.MixinBlockLever",
        "block.MixinBlockLog",
        "block.MixinBlockMagma",
        "block.MixinBlockMycelium",
        "block.MixinBlockNetherWart",
        "block.MixinBlockPane",
        "block.MixinBlockPistonBase",
        "block.MixinBlockPistonExtension",
        "block.MixinBlockPistonMoving",
        "block.MixinBlockPlanks",
        "block.MixinBlockPortal",
        "block.MixinBlockPressurePlate",
        "block.MixinBlockPressurePlateWeighted",
        "block.MixinBlockPrismarine",
        "block.MixinBlockPumpkin",
        "block.MixinBlockQuartz",
        "block.MixinBlockRailBase",
        "block.MixinBlockRailDetector",
        "block.MixinBlockRailPowered",
        "block.MixinBlockRedSandstone",
        "block.MixinBlockRedstoneComparator",
        "block.MixinBlockRedstoneDiode",
        "block.MixinBlockRedstoneRepeater",
        "block.MixinBlockRedstoneWire",
        "block.MixinBlockReed",
        "block.MixinBlockSand",
        "block.MixinBlockSandStone",
        "block.MixinBlockSapling",
        "block.MixinBlockSign",
        "block.MixinBlockSilverfish",
        "block.MixinBlockSkull",
        "block.MixinBlockSnow",
        "block.MixinBlockSponge",
        "block.MixinBlockStainedGlass",
        "block.MixinBlockStainedGlassPane",
        "block.MixinBlockStairs",
        "block.MixinBlockStandingSign",
        "block.MixinBlockStem",
        "block.MixinBlockStone",
        "block.MixinBlockStoneBrick",
        "block.MixinBlockStoneSlab",
        "block.MixinBlockTallGrass",
        "block.MixinBlockTNT",
        "block.MixinBlockTorch",
        "block.MixinBlockTrapDoor",
        "block.MixinBlockTripWire",
        "block.MixinBlockTripWireHook",
        "block.MixinBlockVine",
        "block.MixinBlockWall",
        "block.MixinBlockWallSign",
        "block.MixinBlockWoodSlab",
        "block.MixinDyeableBlock",
        "block.properties.MixinIProperty",
        "block.properties.MixinPropertyBoolean",
        "block.properties.MixinPropertyEnum",
        "block.properties.MixinPropertyHelper",
        "block.properties.MixinPropertyInteger",
        "block.state.MixinIBlockState",
        "block.state.MixinStateImplementation",
        "data.MixinCustomDataHolder",
        "data.MixinDataHolder",
        "data.MixinPropertyHolder",
        "data.types.MixinArtType",
        "data.types.MixinBlockDirtDirtType",
        "data.types.MixinBlockDoorEnumHingePosition",
        "data.types.MixinBlockDoublePlantEnumPlantType",
        "data.types.MixinBlockFlowerEnumFlowerType",
        "data.types.MixinBlockHugeMushroomEnumType",
        "data.types.MixinBlockPistonExtensionEnumPistonType",
        "data.types.MixinBlockPlanksEnumType",
        "data.types.MixinBlockPrismarineEnumType",
        "data.types.MixinBlockQuartzEnumType",
        "data.types.MixinBlockRailBaseEnumRailDirection",
        "data.types.MixinBlockRedstoneComparatorMode",
        "data.types.MixinBlockSandEnumType",
        "data.types.MixinBlockSandStoneEnumType",
        "data.types.MixinBlockSilverfishEnumType",
        "data.types.MixinBlockSlabEnumBlockHalf",
        "data.types.MixinBlockStairsEnumShape",
        "data.types.MixinBlockStoneBrickEnumType",
        "data.types.MixinBlockStoneEnumType",
        "data.types.MixinBlockStoneSlabEnumType",
        "data.types.MixinBlockStoneSlabNewEnumType",
        "data.types.MixinBlockTallGrassEnumType",
        "data.types.MixinBlockWallEnumType",
<<<<<<< HEAD
        "data.types.MixinBossInfoColor",
        "data.types.MixinBossInfoOverlay",
=======
        "data.types.MixinEntityArrowPickupStatus",
>>>>>>> fed4b55e
        "data.types.MixinEnumBannerPattern",
        "data.types.MixinEnumChatVisibility",
        "data.types.MixinEnumDifficulty",
        "data.types.MixinEnumDyeColor",
        "data.types.MixinEnumLogAxis",
        "data.types.MixinFishType",
        "data.types.MixinGameType",
        "data.types.MixinSkeletonType",
        "command.MixinBlockCommandBlockSender",
        "command.MixinCommandBase",
        "command.MixinCommandBlockSource",
        "command.MixinCommandExecuteAtSender",
        "command.MixinCommandHandler",
        "command.MixinCommandScoreboard",
        "command.MixinCommandSource",
        "command.MixinCommandWorldBorder",
        "command.MixinICommandSender",
        "command.MixinLocatedSource",
        "command.MixinMinecartCommandBlockSender",
        "command.MixinSignCommandSender",
        "command.MixinSubject",
        "command.MixinEntitySelector",
        "command.MixinEntitySelectorScore",
        "command.server.MixinCommandSummon",
        "command.server.MixinCommandTeleport",
        "entity.MixinArmorEquipable",
        "entity.MixinEntity",
        "entity.MixinEntityAreaEffectCloud",
        "entity.MixinEntityAgeable",
        "entity.MixinEntityCreature",
        "entity.MixinEntityFlying",
        "entity.MixinEntityHanging",
        "entity.MixinEntityLeashKnot",
        "entity.MixinEntityLiving",
        "entity.MixinEntityLivingBase",
        "entity.MixinEntityMinecartCommandBlock",
        "entity.MixinEntityTracker",
        "entity.MixinEntityTrackerEntry",
        "entity.MixinGriefer",
        "entity.MixinEntityShulkerBullet",
        "entity.ai.MixinEntityAIAttackMelee",
        "entity.ai.MixinEntityAIAvoidEntity",
        "entity.ai.MixinEntityAIBase",
        "entity.ai.MixinEntityAIBreakDoor",
        "entity.ai.MixinEntityAIEatGrass",
        "entity.ai.MixinEntityAIHarvestFarmland",
        "entity.ai.MixinEntityAIMate",
        "entity.ai.MixinEntityAINearestAttackableTarget",
        "entity.ai.MixinEntityAITasks",
        "entity.ai.MixinEntityAIRunAroundLikeCrazy",
        "entity.ai.MixinEntityAISwimming",
        "entity.ai.MixinEntityAITarget",
        "entity.ai.MixinEntityAIWander",
        "entity.ai.MixinEntityAIWatchClosest",
        "entity.ai.MixinEntityBlazeAIFireballAttack",
        "entity.ai.MixinEntityGhastAIFireballAttack",
        "entity.ai.MixinEntityEndermanAIPlaceBlock",
        "entity.ai.MixinEntityEndermanAITakeBlock",
        "entity.ai.MixinEntityMinecartMobSpawner",
        "entity.ai.MixinEntityRabbitAIRaidFarm",
        "entity.ai.MixinEntitySilverfishAIHideInStone",
        "entity.ai.MixinEntitySilverfishAISummon",
        "entity.boss.MixinEntityDragon",
        "entity.boss.MixinEntityDragonPart",
        "entity.boss.MixinEntityWither",
        "entity.effect.MixinEntityLightningBolt",
        "entity.effect.MixinEntityWeatherEffect",
        "entity.human.MixinEntityHuman",
        "entity.item.MixinEntityArmorStand",
        "entity.item.MixinEntityBoat",
        "entity.item.MixinEntityEnderCrystal",
        "entity.item.MixinEntityEnderEye",
        "entity.item.MixinEntityEnderPearl",
        "entity.item.MixinEntityExpBottle",
        "entity.item.MixinEntityFallingBlock",
        "entity.item.MixinEntityFireworkRocket",
        "entity.item.MixinEntityItem",
        "entity.item.MixinEntityItemFrame",
        "entity.item.MixinEntityMinecart",
        "entity.item.MixinEntityMinecartChest",
        "entity.item.MixinEntityMinecartContainer",
        "entity.item.MixinEntityMinecartEmpty",
        "entity.item.MixinEntityMinecartFurnace",
        "entity.item.MixinEntityMinecartTNT",
        "entity.item.MixinEntityPainting",
        "entity.item.MixinEntityTNTPrimed",
        "entity.item.MixinEntityXPOrb",
        "entity.monster.MixinEntityBlaze",
        "entity.monster.MixinEntityCaveSpider",
        "entity.monster.MixinEntityCreeper",
        "entity.monster.MixinEntityEnderman",
        "entity.monster.MixinEntityEndermite",
        "entity.monster.MixinEntityGhast",
        "entity.monster.MixinEntityGiantZombie",
        "entity.monster.MixinEntityGolem",
        "entity.monster.MixinEntityGuardian",
        "entity.monster.MixinEntityIronGolem",
        "entity.monster.MixinEntityMagmaCube",
        "entity.monster.MixinEntityMob",
        "entity.monster.MixinEntityPigZombie",
        "entity.monster.MixinEntitySilverfish",
        "entity.monster.MixinEntityShulker",
        "entity.monster.MixinEntitySkeleton",
        "entity.monster.MixinEntitySlime",
        "entity.monster.MixinEntitySnowman",
        "entity.monster.MixinEntitySpider",
        "entity.monster.MixinEntityWitch",
        "entity.monster.MixinEntityZombie",
        "entity.passive.MixinEntityAmbientCreature",
        "entity.passive.IMixinEntityVillager$ITradeList",
        "entity.passive.MixinEntityAnimal",
        "entity.passive.MixinEntityBat",
        "entity.passive.MixinEntityChicken",
        "entity.passive.MixinEntityCow",
        "entity.passive.MixinEntityHorse",
        "entity.passive.MixinEntityMooshroom",
        "entity.passive.MixinEntityOcelot",
        "entity.passive.MixinEntityPig",
        "entity.passive.MixinEntityPolarBear",
        "entity.passive.MixinEntityRabbit",
        "entity.passive.MixinEntitySheep",
        "entity.passive.MixinEntitySquid",
        "entity.passive.MixinEntityTameable",
        "entity.passive.MixinEntityVillager",
        "entity.passive.MixinEntityVillagerEmeraldForItems",
        "entity.passive.MixinEntityVillagerItemAndEmeraldToItem",
        "entity.passive.MixinEntityVillagerListEnchantedBookForEmeralds",
        "entity.passive.MixinEntityVillagerListEnchantedItemForEmeralds",
        "entity.passive.MixinEntityVillagerListItemForEmeralds",
        "entity.passive.MixinEntityWaterMob",
        "entity.passive.MixinEntityWolf",
        "entity.player.MixinEntityPlayer",
        "entity.player.MixinEntityPlayerMP",
        "entity.player.MixinInventoryPlayer",
        "entity.player.MixinSpongeUser",
        "entity.projectile.MixinEntityArrow",
        "entity.projectile.MixinEntityTippedArrow",
        "entity.projectile.MixinEntitySpectralArrow",
        "entity.projectile.MixinEntityDragonFireball",
        "entity.projectile.MixinEntityEgg",
        "entity.projectile.MixinEntityFireball",
        "entity.projectile.MixinEntityFishHook",
        "entity.projectile.MixinEntityLargeFireball",
        "entity.projectile.MixinEntityPotion",
        "entity.projectile.MixinEntityProjectileSource",
        "entity.projectile.MixinEntitySmallFireball",
        "entity.projectile.MixinEntitySnowball",
        "entity.projectile.MixinEntityThrowable",
        "entity.projectile.MixinEntityWitherSkull",
        "event.cause.entity.damage.MixinDamageSource",
        "event.cause.entity.damage.MixinEntityDamageSource",
        "event.cause.entity.damage.MixinMinecraftBlockDamageSource",
        "event.cause.entity.damage.MixinMinecraftFallingBlockDamageSource",
        "event.cause.entity.damage.MixinIndirectEntityDamageSource",
        "inventory.MixinInventoryHelper",
        "item.MixinEnchantment",
        "item.MixinItem",
        "item.MixinItemArmorMaterial",
        "item.MixinItemBlock",
        "item.MixinItemEmptyMap",
        "item.MixinItemEnderEye",
        "item.MixinItemFirework",
        "item.MixinItemFishingRod",
        "item.MixinItemMap",
        "item.MixinItemStack",
        "item.MixinItemToolMaterial",
        "item.data.MixinItemPotion",
        "item.data.MixinItemWritableBook",
        "item.data.MixinItemWrittenBook",
        "item.inventory.MixinContainer",
        "item.inventory.MixinSlot",
        "item.inventory.TraitInventoryAdapter",
        "item.inventory.TraitInventoryObservable",
        "item.merchant.MixinMerchantRecipe",
        "nbt.MixinNBTTagCompound",
        "network.MixinNetHandlerPlayServer",
        "network.MixinPacketBuffer",
        "network.packet.MixinSPacketScoreboardObjective",
        "network.packet.MixinSPacketResourcePackSend",
        "network.play.server.MixinSPacketPlayerListItem",
        "network.play.server.MixinSPacketWorldBorder",
        "potion.MixinPotion",
        "potion.MixinPotionEffect",
        "scoreboard.MixinCriterion",
        "scoreboard.MixinEnumVisible",
        "scoreboard.MixinScore",
        "scoreboard.MixinScoreboardClientCheck",
        "scoreboard.MixinScoreboardLogic",
        "scoreboard.MixinScoreboardObjectiveDisplayType",
        "scoreboard.MixinScoreObjective",
        "scoreboard.MixinScorePlayerTeam",
        "scoreboard.MixinServerScoreboardPacketSending",
        "server.MixinMinecraftServer",
        "server.MixinNetHandlerHandshakeTCP",
        "server.MixinNetworkManager",
        "server.MixinServerCommandManager",
        "server.management.MixinPlayerInteractionManager",
        "server.management.MixinPlayerChunkMap",
        "server.management.MixinPlayerProfileCache",
        "server.management.MixinPlayerProfileCacheEntry",
        "server.MixinPlayerList",
        "server.network.MixinNetHandlerLoginServer",
        "server.network.MixinNetHandlerLoginServerAnonThread",
        "sound.MixinSoundCategory",
        "sound.MixinSoundEvent",
        "status.MixinLegacyPingHandler",
        "status.MixinNetHandlerStatusServer",
        "status.MixinServerStatusResponse",
        "status.MixinServerStatusResponsePlayers",
        "status.MixinServerStatusResponseVersion",
        "text.MixinTextComponentBase",
        "text.MixinTextComponentScore",
        "text.MixinTextComponentSelector",
        "text.MixinTextComponentString",
        "text.MixinTextComponentTranslation",
        "text.MixinClickEvent",
        "text.MixinHoverEvent",
        "tileentity.MixinMobSpawnerBaseLogic",
        "tileentity.MixinTileEntity",
        "tileentity.MixinTileEntityBanner",
        "tileentity.MixinTileEntityBeacon",
        "tileentity.MixinTileEntityBrewingStand",
        "tileentity.MixinTileEntityChest",
        "tileentity.MixinTileEntityCommandBlock",
        "tileentity.MixinTileEntityComparator",
        "tileentity.MixinTileEntityDaylightDetector",
        "tileentity.MixinTileEntityDispenser",
        "tileentity.MixinTileEntityDropper",
        "tileentity.MixinTileEntityEnchantmentTable",
        "tileentity.MixinTileEntityEnderChest",
        "tileentity.MixinTileEntityEndPortal",
        "tileentity.MixinTileEntityFlowerPot",
        "tileentity.MixinTileEntityFurnace",
        "tileentity.MixinTileEntityHopper",
        "tileentity.MixinTileEntityJukebox",
        "tileentity.MixinTileEntityLockable",
        "tileentity.MixinTileEntityMobSpawner",
        "tileentity.MixinTileEntityNote",
        "tileentity.MixinTileEntityPiston",
        "tileentity.MixinTileEntitySign",
        "tileentity.MixinTileEntitySkull",
        "util.MixinClassInheritanceMultiMap",
        "util.MixinEnumHand",
        "util.MixinPacketThreadUtil",
        "util.datafix.MixinDataFixer",
        "whitelist.MixinUserListWhitelist",
        "world.MixinAnvilSaveHandler",
        "world.MixinBossInfo",
        "world.MixinBossInfoServer",
        "world.MixinChunk",
        "world.MixinDimensionType",
        "world.MixinExplosion",
        "world.MixinNextTickListEntry",
        "world.MixinTeleporter",
        "world.MixinWorldEntitySpawner",
        "world.MixinWorld",
        "world.MixinWorld_Data",
        "world.MixinWorldBorder",
        "world.MixinWorldManager",
        "world.MixinWorldProvider",
        "world.MixinWorldProviderHell",
        "world.MixinWorldServer",
        "world.MixinWorldServerMulti",
        "world.MixinWorldSettings",
        "world.MixinWorldType",
        "world.biome.MixinBiomeGenBase",
        "world.biome.MixinBiomeGenDesert",
        "world.biome.MixinBiomeGenEnd",
        "world.biome.MixinBiomeGenForest",
        "world.biome.MixinBiomeGenHell",
        "world.biome.MixinBiomeGenHills",
        "world.biome.MixinBiomeGenJungle",
        "world.biome.MixinBiomeGenMesa",
        "world.biome.MixinBiomeGenPlains",
        "world.biome.MixinBiomeGenSavanna",
        "world.biome.MixinBiomeGenSnow",
        "world.biome.MixinBiomeGenTaiga",
        "world.biome.MixinBiomeGenSwamp",
        "world.biome.MixinBiomeProvider",
        "world.chunk.storage.MixinAnvilChunkLoader",
        "world.extent.MixinExtent",
        "world.gen.MixinChunkProviderEnd",
        "world.gen.MixinChunkProviderFlat",
        "world.gen.MixinChunkProviderOverworld",
        "world.gen.MixinChunkProviderHell",
        "world.gen.MixinMapGenBase",
        "world.gen.MixinMapGenStructure",
        "world.gen.MixinMapGenVillage",
        "world.gen.MixinChunkProviderServer",
        "world.gen.populators.MixinWorldGenAbstractTree",
        "world.gen.populators.MixinWorldGenBigMushroom",
        "world.gen.populators.MixinWorldGenBigTree",
        "world.gen.populators.MixinWorldGenBlockBlob",
        "world.gen.populators.MixinWorldGenBush",
        "world.gen.populators.MixinWorldGenCactus",
        "world.gen.populators.MixinWorldGenCanopyTree",
        "world.gen.populators.MixinWorldGenDeadBush",
        "world.gen.populators.MixinWorldGenDesertWells",
        "world.gen.populators.MixinWorldGenDoublePlant",
        "world.gen.populators.MixinWorldGenDungeons",
        "world.gen.populators.MixinWorldGenEndIsland",
        "world.gen.populators.MixinWorldGenerator",
        "world.gen.populators.MixinWorldGenFire",
        "world.gen.populators.MixinWorldGenFlowers",
        "world.gen.populators.MixinWorldGenBirchTree",
        "world.gen.populators.MixinWorldGenGlowstone",
        "world.gen.populators.MixinWorldGenIcePath",
        "world.gen.populators.MixinWorldGenIceSpike",
        "world.gen.populators.MixinWorldGenLake",
        "world.gen.populators.MixinWorldGenMegaPineTree",
        "world.gen.populators.MixinWorldGenMegaJungle",
        "world.gen.populators.MixinWorldGenMelon",
        "world.gen.populators.MixinWorldGenMinable",
        "world.gen.populators.MixinWorldGenPumpkin",
        "world.gen.populators.MixinWorldGenReed",
        "world.gen.populators.MixinWorldGenSavannaTree",
        "world.gen.populators.MixinWorldGenShrub",
        "world.gen.populators.MixinWorldGenSwamp",
        "world.gen.populators.MixinWorldGenTaiga1",
        "world.gen.populators.MixinWorldGenTaiga2",
        "world.gen.populators.MixinWorldGenTallGrass",
        "world.gen.populators.MixinWorldGenTrees",
        "world.gen.populators.MixinWorldGenVines",
        "world.gen.populators.MixinWorldGenWaterLily",
        "world.storage.MixinWorldInfo",
        "world.storage.MixinSaveHandler"
    ],
    "server": [
        "ban.MixinUserList",
        "network.rcon.MixinRConConsoleSource",
        "network.rcon.MixinRConThreadClient",
        "server.MixinDedicatedServer"
    ],
    "injectors": {
        "defaultRequire": 1
    }
}<|MERGE_RESOLUTION|>--- conflicted
+++ resolved
@@ -141,12 +141,9 @@
         "data.types.MixinBlockStoneSlabNewEnumType",
         "data.types.MixinBlockTallGrassEnumType",
         "data.types.MixinBlockWallEnumType",
-<<<<<<< HEAD
         "data.types.MixinBossInfoColor",
         "data.types.MixinBossInfoOverlay",
-=======
         "data.types.MixinEntityArrowPickupStatus",
->>>>>>> fed4b55e
         "data.types.MixinEnumBannerPattern",
         "data.types.MixinEnumChatVisibility",
         "data.types.MixinEnumDifficulty",
