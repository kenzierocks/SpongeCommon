--- conflicted
+++ resolved
@@ -55,10 +55,6 @@
             target = "Lnet/minecraft/world/World;spawnEntityInWorld(Lnet/minecraft/entity/Entity;)Z"))
     private boolean onSpawnEntityInWorld(World world, Entity firework, ItemStack stack, EntityPlayer player, World worldIn, BlockPos pos, EnumHand side, EnumFacing hitX, float hitY, float hitZ, float p_180614_9_) {
         ((Firework) firework).setShooter((ProjectileSource) player);
-<<<<<<< HEAD
-        // TODO direct this appropriately
-        return world.spawnEntityInWorld(firework);
-=======
         this.primeCancelled = !((IMixinEntityFireworkRocket) firework)
                 .shouldPrime(Cause.of(NamedCause.of(NamedCause.IGNITER, player)));
         return !this.primeCancelled && world.spawnEntityInWorld(firework);
@@ -69,7 +65,6 @@
         boolean notCondition = capabilities.isCreativeMode || this.primeCancelled;
         this.primeCancelled = false;
         return notCondition;
->>>>>>> 2587a3fd
     }
 
 }