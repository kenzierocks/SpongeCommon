/*
 * This file is part of Sponge, licensed under the MIT License (MIT).
 *
 * Copyright (c) SpongePowered <https://www.spongepowered.org>
 * Copyright (c) contributors
 *
 * Permission is hereby granted, free of charge, to any person obtaining a copy
 * of this software and associated documentation files (the "Software"), to deal
 * in the Software without restriction, including without limitation the rights
 * to use, copy, modify, merge, publish, distribute, sublicense, and/or sell
 * copies of the Software, and to permit persons to whom the Software is
 * furnished to do so, subject to the following conditions:
 *
 * The above copyright notice and this permission notice shall be included in
 * all copies or substantial portions of the Software.
 *
 * THE SOFTWARE IS PROVIDED "AS IS", WITHOUT WARRANTY OF ANY KIND, EXPRESS OR
 * IMPLIED, INCLUDING BUT NOT LIMITED TO THE WARRANTIES OF MERCHANTABILITY,
 * FITNESS FOR A PARTICULAR PURPOSE AND NONINFRINGEMENT. IN NO EVENT SHALL THE
 * AUTHORS OR COPYRIGHT HOLDERS BE LIABLE FOR ANY CLAIM, DAMAGES OR OTHER
 * LIABILITY, WHETHER IN AN ACTION OF CONTRACT, TORT OR OTHERWISE, ARISING FROM,
 * OUT OF OR IN CONNECTION WITH THE SOFTWARE OR THE USE OR OTHER DEALINGS IN
 * THE SOFTWARE.
 */
package org.spongepowered.common.launch;

import static org.spongepowered.asm.mixin.MixinEnvironment.CompatibilityLevel.JAVA_8;
import static org.spongepowered.common.SpongeImpl.ECOSYSTEM_ID;

import org.spongepowered.asm.launch.MixinBootstrap;
import org.spongepowered.asm.mixin.MixinEnvironment;
import org.spongepowered.asm.mixin.Mixins;
import org.spongepowered.common.launch.transformer.SpongeSuperclassRegistry;

import java.nio.file.Path;
import java.nio.file.Paths;

public class SpongeLaunch {

    private SpongeLaunch() {
    }

    public static final String SUPERCLASS_TRANSFORMER = "org.spongepowered.common.launch.transformer.SpongeSuperclassTransformer";

    private static final Path gameDir = Paths.get("");
    private static final Path pluginsDir = gameDir.resolve("mods");
    private static final Path configDir = gameDir.resolve("config");
    private static final Path spongeConfigDir = configDir.resolve(ECOSYSTEM_ID);

    public static Path getGameDir() {
        return gameDir;
    }

    public static Path getPluginsDir() {
        return pluginsDir;
    }

    public static Path getConfigDir() {
        return configDir;
    }

    public static Path getSpongeConfigDir() {
        return spongeConfigDir;
    }

    public static void setupMixinEnvironment() {
        MixinBootstrap.init();

        // Register common mixin configurations
<<<<<<< HEAD
        return MixinEnvironment.getDefaultEnvironment()
                .addConfiguration("mixins.common.api.json")
                .addConfiguration("mixins.common.core.json")
                .addConfiguration("mixins.common.bungeecord.json")
                .addConfiguration("mixins.common.entityactivation.json")
                .addConfiguration("mixins.common.entitycollisions.json")
                .addConfiguration("mixins.common.exploit.json")
                .addConfiguration("mixins.common.tracking.json")
                .addConfiguration("mixins.common.tostring.json")
                .addConfiguration("mixins.common.optimization.json")
                .addConfiguration("mixins.common.realtime.json")
                ;
=======
        Mixins.addConfiguration("mixins.common.api.json");
        Mixins.addConfiguration("mixins.common.core.json");
        Mixins.addConfiguration("mixins.common.bungeecord.json");
        Mixins.addConfiguration("mixins.common.entityactivation.json");
        Mixins.addConfiguration("mixins.common.entitycollisions.json");
        Mixins.addConfiguration("mixins.common.exploit.json");
        Mixins.addConfiguration("mixins.common.optimization.json");
>>>>>>> eabe8307
    }

    public static void setupSuperClassTransformer() {
        SpongeSuperclassRegistry.registerSuperclassModification("org.spongepowered.api.entity.ai.task.AbstractAITask",
                "org.spongepowered.common.entity.ai.SpongeEntityAICommonSuperclass");
        SpongeSuperclassRegistry.registerSuperclassModification("org.spongepowered.api.event.cause.entity.damage.source.common.AbstractDamageSource",
                "org.spongepowered.common.event.damage.SpongeCommonDamageSource");
        SpongeSuperclassRegistry.registerSuperclassModification(
                "org.spongepowered.api.event.cause.entity.damage.source.common.AbstractEntityDamageSource",
                "org.spongepowered.common.event.damage.SpongeCommonEntityDamageSource");
        SpongeSuperclassRegistry.registerSuperclassModification(
                "org.spongepowered.api.event.cause.entity.damage.source.common.AbstractIndirectEntityDamageSource",
                "org.spongepowered.common.event.damage.SpongeCommonIndirectEntityDamageSource");
    }

}<|MERGE_RESOLUTION|>--- conflicted
+++ resolved
@@ -67,28 +67,16 @@
         MixinBootstrap.init();
 
         // Register common mixin configurations
-<<<<<<< HEAD
-        return MixinEnvironment.getDefaultEnvironment()
-                .addConfiguration("mixins.common.api.json")
-                .addConfiguration("mixins.common.core.json")
-                .addConfiguration("mixins.common.bungeecord.json")
-                .addConfiguration("mixins.common.entityactivation.json")
-                .addConfiguration("mixins.common.entitycollisions.json")
-                .addConfiguration("mixins.common.exploit.json")
-                .addConfiguration("mixins.common.tracking.json")
-                .addConfiguration("mixins.common.tostring.json")
-                .addConfiguration("mixins.common.optimization.json")
-                .addConfiguration("mixins.common.realtime.json")
-                ;
-=======
         Mixins.addConfiguration("mixins.common.api.json");
         Mixins.addConfiguration("mixins.common.core.json");
         Mixins.addConfiguration("mixins.common.bungeecord.json");
         Mixins.addConfiguration("mixins.common.entityactivation.json");
         Mixins.addConfiguration("mixins.common.entitycollisions.json");
         Mixins.addConfiguration("mixins.common.exploit.json");
+        Mixins.addConfiguration("mixins.common.tracking.json");
+        Mixins.addConfiguration("mixins.common.tostring.json");
         Mixins.addConfiguration("mixins.common.optimization.json");
->>>>>>> eabe8307
+        Mixins.addConfiguration("mixins.common.realtime.json");
     }
 
     public static void setupSuperClassTransformer() {
