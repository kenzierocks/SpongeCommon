/*
 * This file is part of Sponge, licensed under the MIT License (MIT).
 *
 * Copyright (c) SpongePowered <https://www.spongepowered.org>
 * Copyright (c) contributors
 *
 * Permission is hereby granted, free of charge, to any person obtaining a copy
 * of this software and associated documentation files (the "Software"), to deal
 * in the Software without restriction, including without limitation the rights
 * to use, copy, modify, merge, publish, distribute, sublicense, and/or sell
 * copies of the Software, and to permit persons to whom the Software is
 * furnished to do so, subject to the following conditions:
 *
 * The above copyright notice and this permission notice shall be included in
 * all copies or substantial portions of the Software.
 *
 * THE SOFTWARE IS PROVIDED "AS IS", WITHOUT WARRANTY OF ANY KIND, EXPRESS OR
 * IMPLIED, INCLUDING BUT NOT LIMITED TO THE WARRANTIES OF MERCHANTABILITY,
 * FITNESS FOR A PARTICULAR PURPOSE AND NONINFRINGEMENT. IN NO EVENT SHALL THE
 * AUTHORS OR COPYRIGHT HOLDERS BE LIABLE FOR ANY CLAIM, DAMAGES OR OTHER
 * LIABILITY, WHETHER IN AN ACTION OF CONTRACT, TORT OR OTHERWISE, ARISING FROM,
 * OUT OF OR IN CONNECTION WITH THE SOFTWARE OR THE USE OR OTHER DEALINGS IN
 * THE SOFTWARE.
 */
package org.spongepowered.common.world.gen;

import static com.google.common.base.Preconditions.checkNotNull;

import com.flowpowered.math.vector.Vector2i;
import com.flowpowered.math.vector.Vector3i;
import com.google.common.collect.ImmutableList;
import com.google.common.collect.ImmutableMap;
import com.google.common.collect.Lists;
import com.google.common.collect.Maps;
import net.minecraft.block.BlockFalling;
import net.minecraft.block.material.Material;
import net.minecraft.block.state.IBlockState;
import net.minecraft.entity.EnumCreatureType;
import net.minecraft.init.Blocks;
import net.minecraft.util.BlockPos;
import net.minecraft.util.IProgressUpdate;
import net.minecraft.world.ChunkCoordIntPair;
import net.minecraft.world.World;
import net.minecraft.world.biome.BiomeGenBase;
import net.minecraft.world.biome.BiomeGenBase.SpawnListEntry;
import net.minecraft.world.chunk.Chunk;
import net.minecraft.world.chunk.ChunkPrimer;
import net.minecraft.world.chunk.IChunkProvider;
import net.minecraft.world.gen.ChunkProviderGenerate;
import net.minecraft.world.gen.NoiseGeneratorPerlin;
import net.minecraft.world.gen.structure.MapGenStronghold;
import net.minecraft.world.gen.structure.StructureOceanMonument;
import org.spongepowered.api.Sponge;
import org.spongepowered.api.block.BlockSnapshot;
import org.spongepowered.api.data.Transaction;
import org.spongepowered.api.event.SpongeEventFactory;
import org.spongepowered.api.event.cause.Cause;
import org.spongepowered.api.event.cause.NamedCause;
import org.spongepowered.api.event.world.chunk.PopulateChunkEvent;
import org.spongepowered.api.world.biome.BiomeGenerationSettings;
import org.spongepowered.api.world.biome.BiomeType;
import org.spongepowered.api.world.biome.GroundCoverLayer;
import org.spongepowered.api.world.extent.ImmutableBiomeArea;
import org.spongepowered.api.world.extent.MutableBlockVolume;
import org.spongepowered.api.world.gen.BiomeGenerator;
import org.spongepowered.api.world.gen.GenerationPopulator;
import org.spongepowered.api.world.gen.Populator;
import org.spongepowered.api.world.gen.PopulatorType;
import org.spongepowered.api.world.gen.WorldGenerator;
import org.spongepowered.common.SpongeImpl;
import org.spongepowered.common.event.tracking.PhaseContext;
import org.spongepowered.common.event.tracking.TrackingHelper;
import org.spongepowered.common.event.tracking.phase.BlockPhase;
import org.spongepowered.common.event.tracking.CauseTracker;
import org.spongepowered.common.event.tracking.phase.TrackingPhases;
import org.spongepowered.common.event.tracking.phase.WorldPhase;
import org.spongepowered.common.interfaces.world.IMixinWorld;
import org.spongepowered.common.interfaces.world.biome.IBiomeGenBase;
import org.spongepowered.common.interfaces.world.gen.IChunkProviderGenerate;
import org.spongepowered.common.interfaces.world.gen.IFlaggedPopulator;
import org.spongepowered.common.util.StaticMixinHelper;
import org.spongepowered.common.util.gen.ByteArrayMutableBiomeBuffer;
import org.spongepowered.common.util.gen.ChunkPrimerBuffer;
import org.spongepowered.common.world.CaptureType;
import org.spongepowered.common.world.gen.populators.SnowPopulator;

import java.util.ArrayList;
<<<<<<< HEAD
import java.util.HashMap;
=======
import java.util.Iterator;
>>>>>>> 7ef6c84c
import java.util.LinkedHashMap;
import java.util.List;
import java.util.Map;
import java.util.Random;
import java.util.stream.Collectors;

/**
 * Similar class to {@link ChunkProviderGenerate}, but instead gets its blocks
 * from a custom chunk generator.
 */
public class SpongeChunkProvider implements WorldGenerator, IChunkProvider {

    private static final Vector2i CHUNK_AREA = new Vector2i(16, 16);

    protected BiomeGenerator biomeGenerator;
    protected GenerationPopulator baseGenerator;
    protected List<GenerationPopulator> genpop;
    protected List<Populator> pop;
    protected Map<BiomeType, BiomeGenerationSettings> biomeSettings;
    protected final World world;
    private final ByteArrayMutableBiomeBuffer cachedBiomes;

    protected Random rand;
    private NoiseGeneratorPerlin noise4;
    private double[] stoneNoise;
<<<<<<< HEAD
=======
    protected boolean prevRestoringBlocks;
>>>>>>> 7ef6c84c

    public SpongeChunkProvider(World world, GenerationPopulator base, BiomeGenerator biomegen) {
        this.world = checkNotNull(world, "world");
        this.baseGenerator = checkNotNull(base, "baseGenerator");
        this.biomeGenerator = checkNotNull(biomegen, "biomeGenerator");

        // Make initially empty biome cache
        this.cachedBiomes = new ByteArrayMutableBiomeBuffer(Vector2i.ZERO, CHUNK_AREA);
        this.cachedBiomes.detach();

        this.genpop = Lists.newArrayList();
        this.pop = Lists.newArrayList();
        this.biomeSettings = Maps.newHashMap();
        this.rand = new Random(world.getSeed());
        this.noise4 = new NoiseGeneratorPerlin(this.rand, 4);
        this.stoneNoise = new double[256];

        this.world.provider.worldChunkMgr = CustomWorldChunkManager.of(this.biomeGenerator);
        if (this.baseGenerator instanceof IChunkProviderGenerate) {
            ((IChunkProviderGenerate) this.baseGenerator).setBiomeGenerator(this.biomeGenerator);
        }
    }

    @Override
    public GenerationPopulator getBaseGenerationPopulator() {
        return this.baseGenerator;
    }

    @Override
    public void setBaseGenerationPopulator(GenerationPopulator baseGenerationPopulator) {
        this.baseGenerator = baseGenerationPopulator;
        if (this.baseGenerator instanceof IChunkProviderGenerate) {
            ((IChunkProviderGenerate) this.baseGenerator).setBiomeGenerator(this.biomeGenerator);
        }
    }

    @Override
    public List<GenerationPopulator> getGenerationPopulators() {
        return this.genpop;
    }

    public void setGenerationPopulators(List<GenerationPopulator> generationPopulators) {
        this.genpop = Lists.newArrayList(generationPopulators);
    }

    @Override
    public List<Populator> getPopulators() {
        return this.pop;
    }

    public void setPopulators(List<Populator> populators) {
        this.pop = Lists.newArrayList(populators);
    }

    public Map<BiomeType, BiomeGenerationSettings> getBiomeOverrides() {
        return this.biomeSettings;
    }

    public void setBiomeOverrides(Map<BiomeType, BiomeGenerationSettings> biomeOverrides) {
        this.biomeSettings = Maps.newHashMap(biomeOverrides);
    }

    @Override
    public BiomeGenerator getBiomeGenerator() {
        return this.biomeGenerator;
    }

    @Override
    public void setBiomeGenerator(BiomeGenerator biomeGenerator) {
        this.biomeGenerator = biomeGenerator;
        this.world.provider.worldChunkMgr = CustomWorldChunkManager.of(biomeGenerator);
        if (this.baseGenerator instanceof IChunkProviderGenerate) {
            ((IChunkProviderGenerate) this.baseGenerator).setBiomeGenerator(biomeGenerator);
        }
    }

    @Override
    public BiomeGenerationSettings getBiomeSettings(BiomeType type) {
        if (!this.biomeSettings.containsKey(type)) {
            this.biomeSettings.put(type, ((IBiomeGenBase) type).initPopulators(this.world));
        }
        return this.biomeSettings.get(type);
    }

    @Override
    public List<GenerationPopulator> getGenerationPopulators(Class<? extends GenerationPopulator> type) {
        return this.genpop.stream().filter((p) -> {
            return type.isAssignableFrom(p.getClass());
        }).collect(Collectors.toList());
    }

    @Override
    public List<Populator> getPopulators(Class<? extends Populator> type) {
        return this.pop.stream().filter((p) -> {
            return type.isAssignableFrom(p.getClass());
        }).collect(Collectors.toList());
    }

    @Override
    public Chunk provideChunk(int chunkX, int chunkZ) {
        this.rand.setSeed((long) chunkX * 341873128712L + (long) chunkZ * 132897987541L);
        this.cachedBiomes.reuse(new Vector2i(chunkX * 16, chunkZ * 16));
        this.biomeGenerator.generateBiomes(this.cachedBiomes);

        // Generate base terrain
        ChunkPrimer chunkprimer = new ChunkPrimer();
        MutableBlockVolume blockBuffer = new ChunkPrimerBuffer(chunkprimer, chunkX, chunkZ);
        ImmutableBiomeArea biomeBuffer = this.cachedBiomes.getImmutableBiomeCopy();
        this.baseGenerator.populate((org.spongepowered.api.world.World) this.world, blockBuffer, biomeBuffer);

        replaceBiomeBlocks(this.world, this.rand, chunkX, chunkZ, chunkprimer, biomeBuffer);

        // Apply the generator populators to complete the blockBuffer
        for (GenerationPopulator populator : this.genpop) {
            populator.populate((org.spongepowered.api.world.World) this.world, blockBuffer, biomeBuffer);
        }

        // Get unique biomes to determine what generator populators to run
        List<BiomeType> uniqueBiomes = Lists.newArrayList();
        BiomeType biome;
        for (int x = 0; x < 16; x++) {
            for (int z = 0; z < 16; z++) {
                biome = this.cachedBiomes.getBiome(chunkX * 16 + x, chunkZ * 16 + z);
                if (!uniqueBiomes.contains(biome)) {
                    uniqueBiomes.add(biome);
                }
            }
        }

        // run our generator populators
        for (BiomeType type : uniqueBiomes) {
            if (!this.biomeSettings.containsKey(type)) {
                this.biomeSettings.put(type, ((IBiomeGenBase) type).initPopulators(this.world));
            }
            for (GenerationPopulator populator : this.biomeSettings.get(type).getGenerationPopulators()) {
                populator.populate((org.spongepowered.api.world.World) this.world, blockBuffer, biomeBuffer);
            }
        }

        // Assemble chunk
        Chunk chunk = new Chunk(this.world, chunkprimer, chunkX, chunkZ);
        byte[] biomeArray = chunk.getBiomeArray();
        System.arraycopy(this.cachedBiomes.detach(), 0, biomeArray, 0, biomeArray.length);
        chunk.generateSkylightMap();
        return chunk;
    }

    @Override
    public void populate(IChunkProvider chunkProvider, int chunkX, int chunkZ) {
        IMixinWorld world = (IMixinWorld) this.world;
        final CauseTracker causeTracker = world.getCauseTracker();
<<<<<<< HEAD
        final NamedCause sourceCause = NamedCause.source(this);
        final NamedCause chunkProviderCause = NamedCause.of("ChunkProvider", chunkProvider);
        final Map<PopulatorType, LinkedHashMap<Vector3i, Transaction<BlockSnapshot>>> capturedPopulators = new HashMap<>();
        final NamedCause populatorMap = NamedCause.of(TrackingHelper.POPULATOR_CAPTURE_MAP, capturedPopulators);
        causeTracker.switchToPhase(TrackingPhases.WORLD, WorldPhase.State.TERRAIN_GENERATION, PhaseContext.start()
                .add(sourceCause)
                .add(chunkProviderCause)
                .add(populatorMap)
                .complete());
        Cause populateCause = Cause.of(sourceCause, chunkProviderCause);
=======
        Cause populateCause = Cause.of(NamedCause.source(this), NamedCause.of("ChunkProvider", chunkProvider));
>>>>>>> 7ef6c84c
        this.rand.setSeed(this.world.getSeed());
        long i1 = this.rand.nextLong() / 2L * 2L + 1L;
        long j1 = this.rand.nextLong() / 2L * 2L + 1L;
        this.rand.setSeed((long) chunkX * i1 + (long) chunkZ * j1 ^ this.world.getSeed());
        BlockFalling.fallInstantly = true;

        BlockPos blockpos = new BlockPos(chunkX * 16, 0, chunkZ * 16);
        BiomeType biome = (BiomeType) this.world.getBiomeGenForCoords(blockpos.add(16, 0, 16));

        org.spongepowered.api.world.Chunk chunk = (org.spongepowered.api.world.Chunk) this.world.getChunkFromChunkCoords(chunkX, chunkZ);

        if (!this.biomeSettings.containsKey(biome)) {
            this.biomeSettings.put(biome, ((IBiomeGenBase) biome).initPopulators(this.world));
        }

        List<Populator> populators = new ArrayList<>(this.pop);

        Populator snowPopulator = null;
        Iterator<Populator> itr = populators.iterator();
        while (itr.hasNext()) {
            Populator populator = itr.next();
            if (populator instanceof SnowPopulator) {
                itr.remove();
                snowPopulator = populator;
                break;
            }
        }

        populators.addAll(this.biomeSettings.get(biome).getPopulators());
        if (snowPopulator != null) {
            populators.add(snowPopulator);
        }

        Sponge.getGame().getEventManager().post(SpongeEventFactory.createPopulateChunkEventPre(populateCause, populators, chunk));

        List<String> flags = Lists.newArrayList();
        for (Populator populator : populators) {
            causeTracker.switchToPhase(TrackingPhases.WORLD, WorldPhase.State.POPULATOR_RUNNING, PhaseContext.start()
                    .add(NamedCause.of(TrackingHelper.CAPTURED_POPULATOR, populator.getType()))
                    .add(NamedCause.of(TrackingHelper.CAPTURED_ENTITIES, new ArrayList<>()))
                    .add(populatorMap)
                    .complete());
            if(Sponge.getGame().getEventManager().post(SpongeEventFactory.createPopulateChunkEventPopulate(populateCause, populator, chunk))) {
                continue;
            }
            if (populator instanceof IFlaggedPopulator) {
                ((IFlaggedPopulator) populator).populate(chunkProvider, chunk, this.rand, flags);
            } else {
                populator.populate(chunk, this.rand);
            }
            causeTracker.completePhase();
        }

        // If we wrapped a custom chunk provider then we should call its
        // populate method so that its particular changes are used.
        if (this.baseGenerator instanceof SpongeGenerationPopulator) {
            ((SpongeGenerationPopulator) this.baseGenerator).getHandle(this.world).populate(chunkProvider, chunkX, chunkZ);
        }

        ImmutableMap.Builder<PopulatorType, List<Transaction<BlockSnapshot>>> populatorChanges = ImmutableMap.builder();
        for (Map.Entry<PopulatorType, LinkedHashMap<Vector3i, Transaction<BlockSnapshot>>> entry : capturedPopulators.entrySet()) {
            populatorChanges.put(entry.getKey(), ImmutableList.copyOf(entry.getValue().values()));
        }
        PopulateChunkEvent.Post event =
                SpongeEventFactory.createPopulateChunkEventPost(populateCause,
                        populatorChanges.build(),
                        chunk);
        SpongeImpl.postEvent(event);

        causeTracker.switchToPhase(TrackingPhases.BLOCK, BlockPhase.State.RESTORING_BLOCKS, PhaseContext.start()
            .add(sourceCause)
            .add(chunkProviderCause)
            .complete());
        for (List<Transaction<BlockSnapshot>> transactions : event.getPopulatedTransactions().values()) {
            causeTracker.markAndNotifyBlockPost(transactions, CaptureType.POPULATE, populateCause);
        }
<<<<<<< HEAD
        causeTracker.completePhase();
=======
        causeTracker.setRestoringBlocks(this.prevRestoringBlocks);
        causeTracker.getCapturedPopulators().clear();
>>>>>>> 7ef6c84c

        BlockFalling.fallInstantly = false;
    }

    @Override
    public boolean populateChunk(IChunkProvider chunkProvider, Chunk chunk, int chunkX, int chunkZ) {
        boolean flag = false;
        if (chunk.getInhabitedTime() < 3600L) {
            for (Populator populator : this.pop) {
                if (populator instanceof StructureOceanMonument) {
                    flag |= ((StructureOceanMonument) populator).generateStructure(this.world, this.rand, new ChunkCoordIntPair(chunkX, chunkZ));
                }
            }
        }
        return flag;
    }

    @Override
    public List<SpawnListEntry> getPossibleCreatures(EnumCreatureType creatureType, BlockPos pos) {
        BiomeGenBase biome = this.world.getBiomeGenForCoords(pos);
        @SuppressWarnings("unchecked")
        List<SpawnListEntry> creatures = biome.getSpawnableList(creatureType);
        return creatures;
    }

    @Override
    public BlockPos getStrongholdGen(World worldIn, String structureName, BlockPos position) {
        if ("Stronghold".equals(structureName)) {
            for (GenerationPopulator gen : this.genpop) {
                if (gen instanceof MapGenStronghold) {
                    return ((MapGenStronghold) gen).getClosestStrongholdPos(worldIn, position);
                }
            }
        }
        return null;
    }

    @Override
    public void recreateStructures(Chunk chunk, int chunkX, int chunkZ) {
        // TODO No structure support
    }

    // Methods below are simply mirrors of the methods in ChunkProviderGenerate

    @Override
    public Chunk provideChunk(BlockPos blockPosIn) {
        return provideChunk(blockPosIn.getX() >> 4, blockPosIn.getZ() >> 4);
    }

    @Override
    public int getLoadedChunkCount() {
        return 0;
    }

    @Override
    public String makeString() {
        return "RandomLevelSource";
    }

    @Override
    public boolean canSave() {
        return true;
    }

    @Override
    public boolean saveChunks(boolean bool, IProgressUpdate progressUpdate) {
        return true;
    }

    @Override
    public void saveExtraData() {

    }

    @Override
    public boolean unloadQueuedChunks() {
        return false;
    }

    @Override
    public boolean chunkExists(int x, int z) {
        return true;
    }

    public void replaceBiomeBlocks(World world, Random rand, int x, int z, ChunkPrimer chunk, ImmutableBiomeArea biomes) {
        double d0 = 0.03125D;
        this.stoneNoise = this.noise4.func_151599_a(this.stoneNoise, (double) (x * 16), (double) (z * 16), 16, 16, d0 * 2.0D, d0 * 2.0D, 1.0D);
        Vector2i min = biomes.getBiomeMin();
        for (int k = 0; k < 16; ++k) {
            for (int l = 0; l < 16; ++l) {
                BiomeType biomegenbase = biomes.getBiome(min.getX() + l, min.getY() + k);
                generateBiomeTerrain(world, rand, chunk, x * 16 + k, z * 16 + l, this.stoneNoise[l + k * 16],
                        getBiomeSettings(biomegenbase).getGroundCoverLayers());
            }
        }
    }

    public void generateBiomeTerrain(World worldIn, Random rand, ChunkPrimer chunk, int x, int z, double stoneNoise,
            List<GroundCoverLayer> groundcover) {
        if (groundcover.isEmpty()) {
            return;
        }
        int seaLevel = worldIn.getSeaLevel();
        IBlockState currentPlacement = null;
        int k = -1;
        int relativeX = x & 15;
        int relativeZ = z & 15;
        int i = 0;
        for (int currentY = 255; currentY >= 0; --currentY) {
            IBlockState nextBlock = chunk.getBlockState(relativeZ, currentY, relativeX);
            if (nextBlock.getBlock().getMaterial() == Material.air) {
                k = -1;
            } else if (nextBlock.getBlock() == Blocks.stone) {
                if (k == -1) {
                    if (groundcover.isEmpty()) {
                        k = 0;
                        continue;
                    }
                    i = 0;
                    GroundCoverLayer layer = groundcover.get(i);
                    currentPlacement = (IBlockState) layer.getBlockState().apply(stoneNoise);
                    k = layer.getDepth().getFlooredAmount(rand, stoneNoise);
                    if (k <= 0) {
                        continue;
                    }

                    if (currentY >= seaLevel-1) {
                        chunk.setBlockState(relativeZ, currentY, relativeX, currentPlacement);
                        ++i;
                        if (i < groundcover.size()) {
                            layer = groundcover.get(i);
                            k = layer.getDepth().getFlooredAmount(rand, stoneNoise);
                            currentPlacement = (IBlockState) layer.getBlockState().apply(stoneNoise);
                        }
                    } else if (currentY < seaLevel - 7 - k) {
                        k = 0;
                        chunk.setBlockState(relativeZ, currentY, relativeX, Blocks.gravel.getDefaultState());
                    } else {
                        ++i;
                        if (i < groundcover.size()) {
                            layer = groundcover.get(i);
                            k = layer.getDepth().getFlooredAmount(rand, stoneNoise);
                            currentPlacement = (IBlockState) layer.getBlockState().apply(stoneNoise);
                            chunk.setBlockState(relativeZ, currentY, relativeX, currentPlacement);
                        }
                    }
                } else if (k > 0) {
                    --k;
                    chunk.setBlockState(relativeZ, currentY, relativeX, currentPlacement);

                    if (k == 0) {
                        ++i;
                        if (i < groundcover.size()) {
                            GroundCoverLayer layer = groundcover.get(i);
                            k = layer.getDepth().getFlooredAmount(rand, stoneNoise);
                            currentPlacement = (IBlockState) layer.getBlockState().apply(stoneNoise);
                        }
                    }
                }
            }
        }
    }

}<|MERGE_RESOLUTION|>--- conflicted
+++ resolved
@@ -85,11 +85,8 @@
 import org.spongepowered.common.world.gen.populators.SnowPopulator;
 
 import java.util.ArrayList;
-<<<<<<< HEAD
+import java.util.Iterator;
 import java.util.HashMap;
-=======
-import java.util.Iterator;
->>>>>>> 7ef6c84c
 import java.util.LinkedHashMap;
 import java.util.List;
 import java.util.Map;
@@ -115,10 +112,7 @@
     protected Random rand;
     private NoiseGeneratorPerlin noise4;
     private double[] stoneNoise;
-<<<<<<< HEAD
-=======
     protected boolean prevRestoringBlocks;
->>>>>>> 7ef6c84c
 
     public SpongeChunkProvider(World world, GenerationPopulator base, BiomeGenerator biomegen) {
         this.world = checkNotNull(world, "world");
@@ -270,7 +264,6 @@
     public void populate(IChunkProvider chunkProvider, int chunkX, int chunkZ) {
         IMixinWorld world = (IMixinWorld) this.world;
         final CauseTracker causeTracker = world.getCauseTracker();
-<<<<<<< HEAD
         final NamedCause sourceCause = NamedCause.source(this);
         final NamedCause chunkProviderCause = NamedCause.of("ChunkProvider", chunkProvider);
         final Map<PopulatorType, LinkedHashMap<Vector3i, Transaction<BlockSnapshot>>> capturedPopulators = new HashMap<>();
@@ -281,9 +274,6 @@
                 .add(populatorMap)
                 .complete());
         Cause populateCause = Cause.of(sourceCause, chunkProviderCause);
-=======
-        Cause populateCause = Cause.of(NamedCause.source(this), NamedCause.of("ChunkProvider", chunkProvider));
->>>>>>> 7ef6c84c
         this.rand.setSeed(this.world.getSeed());
         long i1 = this.rand.nextLong() / 2L * 2L + 1L;
         long j1 = this.rand.nextLong() / 2L * 2L + 1L;
@@ -360,12 +350,7 @@
         for (List<Transaction<BlockSnapshot>> transactions : event.getPopulatedTransactions().values()) {
             causeTracker.markAndNotifyBlockPost(transactions, CaptureType.POPULATE, populateCause);
         }
-<<<<<<< HEAD
         causeTracker.completePhase();
-=======
-        causeTracker.setRestoringBlocks(this.prevRestoringBlocks);
-        causeTracker.getCapturedPopulators().clear();
->>>>>>> 7ef6c84c
 
         BlockFalling.fallInstantly = false;
     }
