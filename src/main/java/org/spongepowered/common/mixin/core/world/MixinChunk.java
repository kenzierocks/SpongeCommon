/*
 * This file is part of Sponge, licensed under the MIT License (MIT).
 *
 * Copyright (c) SpongePowered <https://www.spongepowered.org>
 * Copyright (c) contributors
 *
 * Permission is hereby granted, free of charge, to any person obtaining a copy
 * of this software and associated documentation files (the "Software"), to deal
 * in the Software without restriction, including without limitation the rights
 * to use, copy, modify, merge, publish, distribute, sublicense, and/or sell
 * copies of the Software, and to permit persons to whom the Software is
 * furnished to do so, subject to the following conditions:
 *
 * The above copyright notice and this permission notice shall be included in
 * all copies or substantial portions of the Software.
 *
 * THE SOFTWARE IS PROVIDED "AS IS", WITHOUT WARRANTY OF ANY KIND, EXPRESS OR
 * IMPLIED, INCLUDING BUT NOT LIMITED TO THE WARRANTIES OF MERCHANTABILITY,
 * FITNESS FOR A PARTICULAR PURPOSE AND NONINFRINGEMENT. IN NO EVENT SHALL THE
 * AUTHORS OR COPYRIGHT HOLDERS BE LIABLE FOR ANY CLAIM, DAMAGES OR OTHER
 * LIABILITY, WHETHER IN AN ACTION OF CONTRACT, TORT OR OTHERWISE, ARISING FROM,
 * OUT OF OR IN CONNECTION WITH THE SOFTWARE OR THE USE OR OTHER DEALINGS IN
 * THE SOFTWARE.
 */
package org.spongepowered.common.mixin.core.world;

import com.flowpowered.math.vector.Vector2i;
import com.flowpowered.math.vector.Vector3d;
import com.flowpowered.math.vector.Vector3i;
import com.google.common.base.Predicate;
import com.google.common.collect.Sets;
import net.minecraft.block.Block;
import net.minecraft.block.state.IBlockState;
import net.minecraft.entity.Entity;
import net.minecraft.init.Blocks;
import net.minecraft.tileentity.TileEntity;
import net.minecraft.util.ClassInheritanceMultiMap;
import net.minecraft.util.math.AxisAlignedBB;
import net.minecraft.util.math.BlockPos;
import net.minecraft.util.math.MathHelper;
import net.minecraft.world.EnumDifficulty;
import net.minecraft.world.EnumSkyBlock;
import net.minecraft.world.World;
import net.minecraft.world.WorldServer;
import net.minecraft.world.biome.BiomeGenBase;
import net.minecraft.world.biome.BiomeProvider;
import net.minecraft.world.chunk.Chunk.EnumCreateEntityType;
import net.minecraft.world.chunk.IChunkGenerator;
import net.minecraft.world.chunk.storage.ExtendedBlockStorage;
import org.spongepowered.api.block.BlockSnapshot;
import org.spongepowered.api.block.BlockState;
import org.spongepowered.api.block.BlockType;
import org.spongepowered.api.block.ScheduledBlockUpdate;
import org.spongepowered.api.data.DataContainer;
import org.spongepowered.api.entity.EntitySnapshot;
import org.spongepowered.api.entity.EntityType;
import org.spongepowered.api.entity.living.player.User;
import org.spongepowered.api.event.cause.Cause;
import org.spongepowered.api.event.cause.NamedCause;
import org.spongepowered.api.event.entity.CollideEntityEvent;
import org.spongepowered.api.item.inventory.ItemStack;
import org.spongepowered.api.util.Direction;
import org.spongepowered.api.util.DiscreteTransform3;
import org.spongepowered.api.util.PositionOutOfBoundsException;
import org.spongepowered.api.util.annotation.NonnullByDefault;
import org.spongepowered.api.world.Chunk;
import org.spongepowered.api.world.biome.BiomeType;
import org.spongepowered.api.world.extent.Extent;
import org.spongepowered.api.world.extent.worker.MutableBiomeAreaWorker;
import org.spongepowered.api.world.extent.worker.MutableBlockVolumeWorker;
import org.spongepowered.asm.mixin.Final;
import org.spongepowered.asm.mixin.Mixin;
import org.spongepowered.asm.mixin.Overwrite;
import org.spongepowered.asm.mixin.Shadow;
import org.spongepowered.asm.mixin.injection.At;
import org.spongepowered.asm.mixin.injection.Inject;
import org.spongepowered.asm.mixin.injection.Redirect;
import org.spongepowered.asm.mixin.injection.callback.CallbackInfo;
import org.spongepowered.common.SpongeImplHooks;
import org.spongepowered.common.block.BlockUtil;
import org.spongepowered.common.entity.PlayerTracker;
import org.spongepowered.common.event.InternalNamedCauses;
import org.spongepowered.common.event.SpongeCommonEventFactory;
import org.spongepowered.common.event.tracking.CauseTracker;
import org.spongepowered.common.event.tracking.PhaseContext;
import org.spongepowered.common.event.tracking.PhaseData;
import org.spongepowered.common.event.tracking.phase.TrackingPhases;
import org.spongepowered.common.event.tracking.phase.WorldPhase;
import org.spongepowered.common.interfaces.IMixinChunk;
import org.spongepowered.common.interfaces.world.IMixinWorldServer;
import org.spongepowered.common.util.SpongeHooks;
import org.spongepowered.common.util.VecHelper;
import org.spongepowered.common.world.extent.ExtentViewDownsize;
import org.spongepowered.common.world.extent.ExtentViewTransform;
import org.spongepowered.common.world.extent.worker.SpongeMutableBiomeAreaWorker;
import org.spongepowered.common.world.extent.worker.SpongeMutableBlockVolumeWorker;
import org.spongepowered.common.world.storage.SpongeChunkLayout;

import java.util.Collection;
import java.util.Collections;
import java.util.List;
import java.util.Map;
import java.util.Map.Entry;
import java.util.Optional;
import java.util.Set;
import java.util.UUID;

import javax.annotation.Nullable;

@NonnullByDefault
@Mixin(net.minecraft.world.chunk.Chunk.class)
public abstract class MixinChunk implements Chunk, IMixinChunk {

    private org.spongepowered.api.world.World world;
    private UUID uuid;

    private static final int NUM_XZ_BITS = 4;
    private static final int NUM_SHORT_Y_BITS = 8;
    private static final int NUM_INT_Y_BITS = 24;
    private static final int Y_SHIFT = NUM_XZ_BITS;
    private static final int Z_SHORT_SHIFT = Y_SHIFT + NUM_SHORT_Y_BITS;
    private static final int Z_INT_SHIFT = Y_SHIFT + NUM_INT_Y_BITS;
    private static final short XZ_MASK = 0xF;
    private static final short Y_SHORT_MASK = 0xFF;
    private static final int Y_INT_MASK = 0xFFFFFF;

    private static final Vector2i BIOME_SIZE = SpongeChunkLayout.CHUNK_SIZE.toVector2(true);
    private Vector3i chunkPos;
    private Vector3i blockMin;
    private Vector3i blockMax;
    private Vector2i biomeMin;
    private Vector2i biomeMax;

    @Shadow @Final private World worldObj;
    @Shadow @Final public int xPosition;
    @Shadow @Final public int zPosition;
    @Shadow @Final private ExtendedBlockStorage[] storageArrays;
    @Shadow @Final private int[] precipitationHeightMap;
    @Shadow @Final private int[] heightMap;
    @Shadow @Final private ClassInheritanceMultiMap<Entity>[] entityLists;
    @Shadow @Final private Map<BlockPos, TileEntity> chunkTileEntityMap;
    @Shadow private long inhabitedTime;
    @Shadow private boolean isChunkLoaded;
    @Shadow private boolean isTerrainPopulated;
    @Shadow private boolean isModified;

    @Shadow @Nullable public abstract TileEntity getTileEntity(BlockPos pos, EnumCreateEntityType p_177424_2_);
    @Shadow public abstract void generateSkylightMap();
    @Shadow protected abstract void relightBlock(int x, int y, int z);
    @Shadow public abstract int getLightFor(EnumSkyBlock p_177413_1_, BlockPos pos);
    @Shadow protected abstract void propagateSkylightOcclusion(int x, int z);
    @Shadow public abstract IBlockState getBlockState(BlockPos pos);
    @Shadow public abstract IBlockState getBlockState(final int p_186032_1_, final int p_186032_2_, final int p_186032_3_);
    @Shadow public abstract BiomeGenBase getBiome(BlockPos pos, BiomeProvider chunkManager);
    @Shadow public abstract byte[] getBiomeArray();
    @Shadow public abstract void setBiomeArray(byte[] biomeArray);

    @Inject(method = "<init>(Lnet/minecraft/world/World;II)V", at = @At("RETURN"), remap = false)
    public void onConstructed(World world, int x, int z, CallbackInfo ci) {
        this.chunkPos = new Vector3i(x, 0, z);
        this.blockMin = SpongeChunkLayout.instance.toWorld(this.chunkPos).get();
        this.blockMax = this.blockMin.add(SpongeChunkLayout.CHUNK_SIZE).sub(1, 1, 1);
        this.biomeMin = this.blockMin.toVector2(true);
        this.biomeMax = this.blockMax.toVector2(true);
        this.world = (org.spongepowered.api.world.World) world;
        if (this.world.getUniqueId() != null) { // Client worlds have no UUID
            this.uuid = new UUID(this.world.getUniqueId().getMostSignificantBits() ^ (x * 2 + 1),
                    this.world.getUniqueId().getLeastSignificantBits() ^ (z * 2 + 1));
        }
    }

    @Inject(method = "onChunkLoad()V", at = @At("RETURN"))
    public void onChunkLoadInject(CallbackInfo ci) {
        if (!this.worldObj.isRemote) {
            SpongeHooks.logChunkLoad(this.worldObj, this.chunkPos);
        }
    }

    @Inject(method = "onChunkUnload()V", at = @At("RETURN"))
    public void onChunkUnloadInject(CallbackInfo ci) {
        if (!this.worldObj.isRemote) {
            SpongeHooks.logChunkUnload(this.worldObj, this.chunkPos);
        }
    }

    @Override
    public UUID getUniqueId() {
        return this.uuid;
    }

    @Override
    public Vector3i getPosition() {
        return this.chunkPos;
    }

    @Override
    public boolean isLoaded() {
        return this.isChunkLoaded;
    }

    @Override
    public boolean isPopulated() {
        return this.isTerrainPopulated;
    }

    @Override
    public boolean loadChunk(boolean generate) {
        WorldServer worldserver = (WorldServer) this.worldObj;
        net.minecraft.world.chunk.Chunk chunk = null;
        if (worldserver.getChunkProvider().chunkExists(this.xPosition, this.zPosition) || generate) {
            chunk = worldserver.getChunkProvider().loadChunk(this.xPosition, this.zPosition);
        }

        return chunk != null;
    }

    @Override
    public int getInhabittedTime() {
        return (int) this.inhabitedTime;
    }

    @Override
    public double getRegionalDifficultyFactor() {
        final boolean flag = this.worldObj.getDifficulty() == EnumDifficulty.HARD;
        float moon = this.worldObj.getCurrentMoonPhaseFactor();
        float f2 = MathHelper.clamp_float(((float)this.worldObj.getWorldTime() + -72000.0F) / 1440000.0F, 0.0F, 1.0F) * 0.25F;
        float f3 = 0.0F;
        f3 += MathHelper.clamp_float((float)this.inhabitedTime / 3600000.0F, 0.0F, 1.0F) * (flag ? 1.0F : 0.75F);
        f3 += MathHelper.clamp_float(moon * 0.25F, 0.0F, f2);
        return f3;
    }

    @Override
    public double getRegionalDifficultyPercentage() {
        final double region = getRegionalDifficultyFactor();
        if (region < 2) {
            return 0;
        } else if (region > 4) {
            return 1.0;
        } else {
            return (region - 2.0)/ 2.0;
        }
    }

    @Override
    public org.spongepowered.api.world.World getWorld() {
        return this.world;
    }

    @Override
    public BiomeType getBiome(int x, int z) {
        checkBiomeBounds(x, z);
        return (BiomeType) getBiome(new BlockPos(x, 0, z), this.worldObj.getBiomeProvider());
    }

    @Override
    public void setBiome(int x, int z, BiomeType biome) {
        checkBiomeBounds(x, z);
        // Taken from Chunk#getBiome
        byte[] biomeArray = getBiomeArray();
        int i = x & 15;
        int j = z & 15;
        biomeArray[j << 4 | i] = (byte) (BiomeGenBase.getIdForBiome((BiomeGenBase) biome) & 255);
        setBiomeArray(biomeArray);
    }

    @Override
    public BlockState getBlock(int x, int y, int z) {
        checkBlockBounds(x, y, z);
        return (BlockState) getBlockState(new BlockPos(x, y, z));
    }

    @Override
    public void setBlock(int x, int y, int z, BlockState block) {
        checkBlockBounds(x, y, z);
        BlockUtil.setBlockState((net.minecraft.world.chunk.Chunk) (Object) this, x, y, z, block, false);
    }

    @Override
    public void setBlock(int x, int y, int z, BlockState block, boolean notifyNeighbors) {
        BlockUtil.setBlockState((net.minecraft.world.chunk.Chunk) (Object) this, this.xPosition << 4 + (x & 15), y, this.zPosition << 4 + (z & 15),
                block, notifyNeighbors);
    }

    @Override
    public BlockType getBlockType(int x, int y, int z) {
        checkBlockBounds(x, y, z);
        return (BlockType) getBlockState(x, y, z).getBlock();
    }

    @Override
    public BlockSnapshot createSnapshot(int x, int y, int z) {
        return this.world.createSnapshot(this.xPosition << 4 + (x & 15), y, this.zPosition << 4 + (z & 15));
    }

    @Override
    public boolean restoreSnapshot(BlockSnapshot snapshot, boolean force, boolean notifyNeighbors) {
        return this.world.restoreSnapshot(snapshot, force, notifyNeighbors);
    }

    @Override
    public boolean restoreSnapshot(int x, int y, int z, BlockSnapshot snapshot, boolean force, boolean notifyNeighbors) {
        return this.world.restoreSnapshot(this.xPosition << 4 + (x & 15), y, this.zPosition << 4 + (z & 15), snapshot, force, notifyNeighbors);
    }

    @Override
    public Vector2i getBiomeMin() {
        return this.biomeMin;
    }

    @Override
    public Vector2i getBiomeMax() {
        return this.biomeMax;
    }

    @Override
    public Vector2i getBiomeSize() {
        return BIOME_SIZE;
    }

    @Override
    public Vector3i getBlockMin() {
        return this.blockMin;
    }

    @Override
    public Vector3i getBlockMax() {
        return this.blockMax;
    }

    @Override
    public Vector3i getBlockSize() {
        return SpongeChunkLayout.CHUNK_SIZE;
    }

    @Override
    public boolean containsBiome(int x, int z) {
        return VecHelper.inBounds(x, z, this.biomeMin, this.biomeMax);
    }

    @Override
    public boolean containsBlock(int x, int y, int z) {
        return VecHelper.inBounds(x, y, z, this.blockMin, this.blockMax);
    }

    private void checkBiomeBounds(int x, int z) {
        if (!containsBiome(x, z)) {
            throw new PositionOutOfBoundsException(new Vector2i(x, z), this.biomeMin, this.biomeMax);
        }
    }

    private void checkBlockBounds(int x, int y, int z) {
        if (!containsBlock(x, y, z)) {
            throw new PositionOutOfBoundsException(new Vector3i(x, y, z), this.blockMin, this.blockMax);
        }
    }

    @Override
    public Extent getExtentView(Vector3i newMin, Vector3i newMax) {
        checkBlockBounds(newMin.getX(), newMin.getY(), newMin.getZ());
        checkBlockBounds(newMax.getX(), newMax.getY(), newMax.getZ());
        return new ExtentViewDownsize(this, newMin, newMax);
    }

    @Override
    public Extent getExtentView(DiscreteTransform3 transform) {
        return new ExtentViewTransform(this, transform);
    }

    @Override
    public MutableBiomeAreaWorker<? extends Chunk> getBiomeWorker() {
        return new SpongeMutableBiomeAreaWorker<>(this);
    }

    @Override
    public MutableBlockVolumeWorker<? extends Chunk> getBlockWorker() {
        return new SpongeMutableBlockVolumeWorker<>(this);
    }

    @SuppressWarnings({"unchecked"})
    @Inject(method = "getEntitiesWithinAABBForEntity", at = @At(value = "RETURN"))
    public void onGetEntitiesWithinAABBForEntity(Entity entityIn, AxisAlignedBB aabb, List<Entity> listToFill, Predicate<Entity> p_177414_4_, CallbackInfo ci) {
        if (this.worldObj.isRemote) {
            return;
        }

        if (listToFill.size() == 0) {
            return;
        }

        CollideEntityEvent event = SpongeCommonEventFactory.callCollideEntityEvent(this.worldObj, entityIn, listToFill);
        if (event == null || event.isCancelled()) {
            listToFill.clear();
        }
    }

    @SuppressWarnings({"unchecked", "rawtypes"})
    @Inject(method = "getEntitiesOfTypeWithinAAAB", at = @At(value = "RETURN"))
    public void onGetEntitiesOfTypeWithinAAAB(Class<? extends Entity> entityClass, AxisAlignedBB aabb, List listToFill, Predicate<Entity> p_177430_4_, CallbackInfo ci) {
        if (this.worldObj.isRemote) {
            return;
        }

        if (listToFill.size() == 0) {
            return;
        }

        CollideEntityEvent event = SpongeCommonEventFactory.callCollideEntityEvent(this.worldObj, null, listToFill);
        if (event == null || event.isCancelled()) {
            listToFill.clear();
        }
    }


<<<<<<< HEAD
    @Nullable
=======
    /**
     * @author blood
     * @reason cause tracking
     *
     * @param pos The position to set
     * @param state The state to set
     * @return The changed state
     */
>>>>>>> 78eeb278
    @Overwrite
    public IBlockState setBlockState(BlockPos pos, IBlockState state) {
        IBlockState iblockstate1 = this.getBlockState(pos);

        if (iblockstate1 == state) {
            return null;
        }
        // Sponge - reroute to new method that accepts snapshot to prevent a second snapshot from being created.
        return setBlockState(pos, state, iblockstate1, null);
    }

    /**
     * @author blood - November 2015
     * @author gabizou - updated April 10th, 2016 - Add cause tracking refactor changes
     *
     *
     * @param pos The position changing
     * @param newState The new state
     * @param currentState The current state - passed in from either chunk or world
     * @param newBlockSnapshot The new snapshot. This can be null when calling {@link MixinChunk#setBlockState(BlockPos, IBlockState)} directly,
     *      as there's no block snapshot to change.
     * @return The changed block state if not null
     */
    @Override
    @Nullable
    public IBlockState setBlockState(BlockPos pos, IBlockState newState, IBlockState currentState, @Nullable BlockSnapshot newBlockSnapshot) {
        int xPos = pos.getX() & 15;
        int yPos = pos.getY();
        int zPos = pos.getZ() & 15;
        int combinedPos = zPos << 4 | xPos;

        if (yPos >= this.precipitationHeightMap[combinedPos] - 1) {
            this.precipitationHeightMap[combinedPos] = -999;
        }

        int currentHeight = this.heightMap[combinedPos];

        // Sponge Start - remove blockstate check as we handle it in world.setBlockState
        // IBlockState iblockstate = this.getBlockState(pos);
        //
        // if (iblockstate == state) {
        //    return null;
        // } else {
        Block newBlock = newState.getBlock();
        Block currentBlock = currentState.getBlock();
        // Sponge End

        ExtendedBlockStorage extendedblockstorage = this.storageArrays[yPos >> 4];
        // Sponge - make this final so we don't change it later
        final boolean requiresNewLightCalculations;

        // Sponge - Forge moves this from
        int newBlockLightOpacity = SpongeImplHooks.getBlockLightOpacity(newState, this.worldObj, pos);

        if (extendedblockstorage == net.minecraft.world.chunk.Chunk.NULL_BLOCK_STORAGE) {
            if (newBlock == Blocks.air) {
                return null;
            }

            extendedblockstorage = this.storageArrays[yPos >> 4] = new ExtendedBlockStorage(yPos >> 4 << 4, !this.worldObj.provider.getHasNoSky());
            requiresNewLightCalculations = yPos >= currentHeight;
            // Sponge Start - properly initialize variable
        } else {
            requiresNewLightCalculations = false;
        }
        // Sponge end

        extendedblockstorage.set(xPos, yPos & 15, zPos, newState);

        // Sponge Start
        // if (block1 != block) // Sponge - Forge removes this change.
        {
            if (!this.worldObj.isRemote) {
                // Sponge - Forge adds this change for block changes to only fire events when necessary
                if (currentState.getBlock() != newState.getBlock()) {
                    currentBlock.breakBlock(this.worldObj, pos, currentState);
                }
                // Sponge - Add several tile entity hook checks. Mainly for forge added hooks, but these
                // still work by themselves in vanilla.
                TileEntity te = this.getTileEntity(pos, EnumCreateEntityType.CHECK);
                if (te != null && SpongeImplHooks.shouldRefresh(te, this.worldObj, pos, currentState, newState)) {
                    this.worldObj.removeTileEntity(pos);
                }
            // } else if (currentBlock instanceof ITileEntityProvider) { // Sponge - remove since forge has a special hook we need to add here
            } else if (SpongeImplHooks.blockHasTileEntity(currentBlock, currentState)) {
                TileEntity tileEntity = this.getTileEntity(pos, EnumCreateEntityType.CHECK);
                // Sponge - Add hook for refreshing, because again, forge hooks.
                if (tileEntity != null && SpongeImplHooks.shouldRefresh(tileEntity, this.worldObj, pos, currentState, newState)) {
                    // Sponge End
                    this.worldObj.removeTileEntity(pos);
                }
            }
        }

        if (extendedblockstorage.get(xPos, yPos & 15, zPos).getBlock() != newBlock) {
            return null;
        }
        // Sponge Start - Slight modifiactions
        // } else { // Sponge - remove unecessary else
        if (requiresNewLightCalculations) {
            this.generateSkylightMap();
        } else {

            // int newBlockLightOpacity = state.getLightOpacity(); - Sponge Forge moves this all the way up before tile entities are removed.
            // int postNewBlockLightOpacity = newState.getLightOpacity(this.worldObj, pos); - Sponge use the SpongeImplHooks for forge compatibility
            int postNewBlockLightOpacity = SpongeImplHooks.getBlockLightOpacity(newState, this.worldObj, pos);
            // Sponge End

            if (newBlockLightOpacity > 0) {
                if (yPos >= currentHeight) {
                    this.relightBlock(xPos, yPos + 1, zPos);
                }
            } else if (yPos == currentHeight - 1) {
                this.relightBlock(xPos, yPos, zPos);
            }

            if (newBlockLightOpacity != postNewBlockLightOpacity && (newBlockLightOpacity < postNewBlockLightOpacity || this.getLightFor(EnumSkyBlock.SKY, pos) > 0 || this.getLightFor(EnumSkyBlock.BLOCK, pos) > 0)) {
                this.propagateSkylightOcclusion(xPos, zPos);
            }
        }

        if (!this.worldObj.isRemote && currentBlock != newBlock) {
            // Sponge start - Ignore block activations during block placement captures unless it's
            // a BlockContainer. Prevents blocks such as TNT from activating when
            // cancelled.
            final CauseTracker causeTracker = ((IMixinWorldServer) this.worldObj).getCauseTracker();
            final PhaseData peek = causeTracker.getStack().peek();
            final boolean requiresCapturing = peek.getState().getPhase().requiresBlockCapturing(peek.getState());
            if (!requiresCapturing) {
                // The new block state is null if called directly from Chunk#setBlockState(BlockPos, IBlockState)
                // If it is null, then directly call the onBlockAdded logic.
                if (newBlockSnapshot == null) {
                    newBlock.onBlockAdded(this.worldObj, pos, newState);
                }
            }
            // Sponge end
        }

        // Sponge Start - Use SpongeImplHooks for forge compatibility
        // if (block instanceof ITileEntityProvider) { // Sponge
        if (SpongeImplHooks.blockHasTileEntity(newBlock, newState)) {
            // Sponge End
            TileEntity tileentity = this.getTileEntity(pos, EnumCreateEntityType.CHECK);

            if (tileentity == null) {
                // Sponge Start - use SpongeImplHooks for forge compatibility
                // tileentity = ((ITileEntityProvider)block).createNewTileEntity(this.worldObj, block.getMetaFromState(state)); // Sponge
                tileentity = SpongeImplHooks.createTileEntity(newBlock, this.worldObj, newState);
                // Sponge End
                this.worldObj.setTileEntity(pos, tileentity);
            }

            if (tileentity != null) {
                tileentity.updateContainingBlockInfo();
            }
        }

        this.isModified = true;
        return currentState;
    }

    // These methods are enabled in MixinChunk_Tracker as a Mixin plugin

    @Override
    public void addTrackedBlockPosition(Block block, BlockPos pos, User user, PlayerTracker.Type trackerType) {

    }

    @Override
    public Map<Integer, PlayerTracker> getTrackedIntPlayerPositions() {
        return Collections.emptyMap();
    }

    @Override
    public Map<Short, PlayerTracker> getTrackedShortPlayerPositions() {
        return Collections.emptyMap();
    }

    @Override
    public Optional<User> getBlockOwner(BlockPos pos) {
        return Optional.empty();
    }

    @Override
    public Optional<User> getBlockNotifier(BlockPos pos) {
        return Optional.empty();
    }

    @Override
    public void setBlockNotifier(BlockPos pos, @Nullable UUID uuid) {

    }

    @Override
    public void setBlockCreator(BlockPos pos, @Nullable UUID uuid) {

    }

    @Override
    public void setTrackedIntPlayerPositions(Map<Integer, PlayerTracker> trackedPositions) {
    }

    @Override
    public void setTrackedShortPlayerPositions(Map<Short, PlayerTracker> trackedPositions) {
    }

    // Continuing the rest of the implementation

    @Override
    public Optional<org.spongepowered.api.entity.Entity> createEntity(EntityType type, Vector3d position) {
        return this.world.createEntity(type, this.chunkPos.mul(16).toDouble().add(position.min(15, this.blockMax.getY(), 15)));
    }

    @Override
    public Optional<org.spongepowered.api.entity.Entity> createEntity(DataContainer entityContainer) {
        return this.world.createEntity(entityContainer);
    }

    @Override
    public Optional<org.spongepowered.api.entity.Entity> createEntity(DataContainer entityContainer, Vector3d position) {
        return this.world.createEntity(entityContainer, this.chunkPos.mul(16).toDouble().add(position.min(15, this.blockMax.getY(), 15)));
    }

    @Override
    public boolean spawnEntity(org.spongepowered.api.entity.Entity entity, Cause cause) {
        return this.world.spawnEntity(entity, cause);
    }

    @SuppressWarnings({"unchecked", "rawtypes"})
    @Override
    public Collection<org.spongepowered.api.entity.Entity> getEntities() {
        Set<org.spongepowered.api.entity.Entity> entities = Sets.newHashSet();
        for (ClassInheritanceMultiMap entityList : this.entityLists) {
            entities.addAll(entityList);
        }
        return entities;
    }

    @SuppressWarnings("rawtypes")
    @Override
    public Collection<org.spongepowered.api.entity.Entity> getEntities(java.util.function.Predicate<org.spongepowered.api.entity.Entity> filter) {
        Set<org.spongepowered.api.entity.Entity> entities = Sets.newHashSet();
        for (ClassInheritanceMultiMap<Entity> entityClassMap : this.entityLists) {
            for (Object entity : entityClassMap) {
                if (filter.test((org.spongepowered.api.entity.Entity) entity)) {
                    entities.add((org.spongepowered.api.entity.Entity) entity);
                }
            }
        }
        return entities;
    }

    @SuppressWarnings({"rawtypes", "unchecked"})
    @Override
    public Collection<org.spongepowered.api.block.tileentity.TileEntity> getTileEntities() {
        return Sets.newHashSet((Collection) this.chunkTileEntityMap.values());
    }

    @Override
    public Collection<org.spongepowered.api.block.tileentity.TileEntity>
            getTileEntities(java.util.function.Predicate<org.spongepowered.api.block.tileentity.TileEntity> filter) {
        Set<org.spongepowered.api.block.tileentity.TileEntity> tiles = Sets.newHashSet();
        for (Entry<BlockPos, TileEntity> entry : this.chunkTileEntityMap.entrySet()) {
            if (filter.test((org.spongepowered.api.block.tileentity.TileEntity) entry.getValue())) {
                tiles.add((org.spongepowered.api.block.tileentity.TileEntity) entry.getValue());
            }
        }
        return tiles;
    }

    @Override
    public Optional<org.spongepowered.api.block.tileentity.TileEntity> getTileEntity(int x, int y, int z) {
        return Optional.ofNullable((org.spongepowered.api.block.tileentity.TileEntity) this.getTileEntity(
                new BlockPos(this.xPosition << 4 + (x & 15), y, this.zPosition << 4 + (z & 15)), EnumCreateEntityType.CHECK));
    }

    @Override
    public Optional<org.spongepowered.api.entity.Entity> restoreSnapshot(EntitySnapshot snapshot, Vector3d position) {
        return this.world.restoreSnapshot(snapshot, position);
    }

    @Override
    public Collection<ScheduledBlockUpdate> getScheduledUpdates(int x, int y, int z) {
        return this.world.getScheduledUpdates(this.xPosition << 4 + (x & 15), y, this.zPosition << 4 + (z & 15));
    }

    @Override
    public ScheduledBlockUpdate addScheduledUpdate(int x, int y, int z, int priority, int ticks) {
        return this.world.addScheduledUpdate(this.xPosition << 4 + (x & 15), y, this.zPosition << 4 + (z & 15), priority, ticks);
    }

    @Override
    public void removeScheduledUpdate(int x, int y, int z, ScheduledBlockUpdate update) {
        this.world.removeScheduledUpdate(this.xPosition << 4 + (x & 15), y, this.zPosition << 4 + (z & 15), update);
    }

    @Override
    public boolean hitBlock(int x, int y, int z, Direction side, Cause cause) {
        return this.world.hitBlock(this.xPosition << 4 + (x & 15), y, this.zPosition << 4 + (z & 15), side, cause);
    }

    @Override
    public boolean interactBlock(int x, int y, int z, Direction side, Cause cause) {
        return this.world.interactBlock(this.xPosition << 4 + (x & 15), y, this.zPosition << 4 + (z & 15), side, cause);
    }

    @Override
    public boolean placeBlock(int x, int y, int z, BlockState block, Direction side, Cause cause) {
        return this.world.placeBlock(this.xPosition << 4 + (x & 15), y, this.zPosition << 4 + (z & 15), block, side, cause);
    }

    @Override
    public boolean interactBlockWith(int x, int y, int z, ItemStack itemStack, Direction side, Cause cause) {
        return this.world.interactBlockWith(this.xPosition << 4 + (x & 15), y, this.zPosition << 4 + (z & 15), itemStack, side, cause);
    }

    @Override
    public boolean digBlock(int x, int y, int z, Cause cause) {
        return this.world.digBlock(this.xPosition << 4 + (x & 15), y, this.zPosition << 4 + (z & 15), cause);
    }

    @Override
    public boolean digBlockWith(int x, int y, int z, ItemStack itemStack, Cause cause) {
        return this.world.digBlockWith(this.xPosition << 4 + (x & 15), y, this.zPosition << 4 + (z & 15), itemStack, cause);
    }

    @Override
    public int getBlockDigTimeWith(int x, int y, int z, ItemStack itemStack, Cause cause) {
        return this.world.getBlockDigTimeWith(this.xPosition << 4 + (x & 15), y, this.zPosition << 4 + (z & 15), itemStack, cause);
    }

    @Redirect(method = "populateChunk(Lnet/minecraft/world/chunk/IChunkGenerator;)V", at = @At(value = "INVOKE", target = "Lnet/minecraft/world/chunk/IChunkGenerator;populate(II)V"))
    public void onChunkPopulate(IChunkGenerator generator, int x, int z) {
        if (this.worldObj instanceof WorldServer) {
            final CauseTracker causeTracker = ((IMixinWorldServer) this.worldObj).getCauseTracker();
            final NamedCause sourceCause = NamedCause.source(this);
            final NamedCause chunkProviderCause = NamedCause.of(InternalNamedCauses.WorldGeneration.CHUNK_PROVIDER, generator);
            causeTracker.switchToPhase(TrackingPhases.WORLD, WorldPhase.State.TERRAIN_GENERATION, PhaseContext.start()
                    .add(sourceCause)
                    .add(chunkProviderCause)
                    .addCaptures()
                    .complete());
            generator.populate(x, z);
            causeTracker.completePhase();
        }
    }

}<|MERGE_RESOLUTION|>--- conflicted
+++ resolved
@@ -412,9 +412,6 @@
     }
 
 
-<<<<<<< HEAD
-    @Nullable
-=======
     /**
      * @author blood
      * @reason cause tracking
@@ -423,7 +420,7 @@
      * @param state The state to set
      * @return The changed state
      */
->>>>>>> 78eeb278
+    @Nullable
     @Overwrite
     public IBlockState setBlockState(BlockPos pos, IBlockState state) {
         IBlockState iblockstate1 = this.getBlockState(pos);
