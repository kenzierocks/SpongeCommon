/*
 * This file is part of Sponge, licensed under the MIT License (MIT).
 *
 * Copyright (c) SpongePowered <https://www.spongepowered.org>
 * Copyright (c) contributors
 *
 * Permission is hereby granted, free of charge, to any person obtaining a copy
 * of this software and associated documentation files (the "Software"), to deal
 * in the Software without restriction, including without limitation the rights
 * to use, copy, modify, merge, publish, distribute, sublicense, and/or sell
 * copies of the Software, and to permit persons to whom the Software is
 * furnished to do so, subject to the following conditions:
 *
 * The above copyright notice and this permission notice shall be included in
 * all copies or substantial portions of the Software.
 *
 * THE SOFTWARE IS PROVIDED "AS IS", WITHOUT WARRANTY OF ANY KIND, EXPRESS OR
 * IMPLIED, INCLUDING BUT NOT LIMITED TO THE WARRANTIES OF MERCHANTABILITY,
 * FITNESS FOR A PARTICULAR PURPOSE AND NONINFRINGEMENT. IN NO EVENT SHALL THE
 * AUTHORS OR COPYRIGHT HOLDERS BE LIABLE FOR ANY CLAIM, DAMAGES OR OTHER
 * LIABILITY, WHETHER IN AN ACTION OF CONTRACT, TORT OR OTHERWISE, ARISING FROM,
 * OUT OF OR IN CONNECTION WITH THE SOFTWARE OR THE USE OR OTHER DEALINGS IN
 * THE SOFTWARE.
 */
package org.spongepowered.common.mixin.core.world;

import static com.google.common.base.Preconditions.checkArgument;

import com.flowpowered.math.vector.Vector2i;
import com.flowpowered.math.vector.Vector3d;
import com.flowpowered.math.vector.Vector3i;
import net.minecraft.block.Block;
import net.minecraft.block.state.IBlockState;
import net.minecraft.init.Blocks;
import net.minecraft.profiler.Profiler;
<<<<<<< HEAD
=======
import net.minecraft.util.BlockPos;
>>>>>>> fa06e846
import net.minecraft.util.EnumFacing;
import net.minecraft.util.ITickable;
import net.minecraft.util.math.BlockPos;
import net.minecraft.world.IBlockAccess;
import net.minecraft.world.WorldProvider;
import net.minecraft.world.WorldType;
import net.minecraft.world.storage.ISaveHandler;
import net.minecraft.world.storage.WorldInfo;
import org.spongepowered.api.Sponge;
import org.spongepowered.api.block.BlockSnapshot;
import org.spongepowered.api.block.BlockState;
import org.spongepowered.api.block.tileentity.TileEntity;
import org.spongepowered.api.entity.Entity;
import org.spongepowered.api.event.block.NotifyNeighborBlockEvent;
import org.spongepowered.api.event.cause.Cause;
import org.spongepowered.api.event.cause.NamedCause;
import org.spongepowered.api.plugin.PluginContainer;
import org.spongepowered.api.util.PositionOutOfBoundsException;
import org.spongepowered.api.world.World;
import org.spongepowered.asm.mixin.Final;
import org.spongepowered.asm.mixin.Mixin;
import org.spongepowered.asm.mixin.Overwrite;
import org.spongepowered.asm.mixin.Shadow;
import org.spongepowered.asm.mixin.injection.At;
import org.spongepowered.asm.mixin.injection.Inject;
import org.spongepowered.asm.mixin.injection.Redirect;
import org.spongepowered.asm.mixin.injection.callback.CallbackInfo;
import org.spongepowered.common.SpongeImplHooks;
import org.spongepowered.common.block.SpongeBlockSnapshot;
import org.spongepowered.common.event.CauseTracker;
import org.spongepowered.common.event.SpongeCommonEventFactory;
import org.spongepowered.common.interfaces.IMixinChunk;
import org.spongepowered.common.interfaces.world.IMixinWorld;
import org.spongepowered.common.registry.provider.DirectionFacingProvider;
import org.spongepowered.common.util.StaticMixinHelper;
import org.spongepowered.common.world.CaptureType;

import java.util.EnumSet;
import java.util.HashMap;
import java.util.Map;
import java.util.Random;

import javax.annotation.Nullable;

@Mixin(value = net.minecraft.world.World.class, priority = 1001)
public abstract class MixinWorld_Tracker implements World, IMixinWorld {

    private static final Vector3i BLOCK_MIN = new Vector3i(-30000000, 0, -30000000);
    private static final Vector3i BLOCK_MAX = new Vector3i(30000000, 256, 30000000).sub(1, 1, 1);
    @SuppressWarnings("unused")
    private static final Vector2i BIOME_MIN = BLOCK_MIN.toVector2(true);
    @SuppressWarnings("unused")
    private static final Vector2i BIOME_MAX = BLOCK_MAX.toVector2(true);

    private final CauseTracker causeTracker = new CauseTracker((net.minecraft.world.World) (Object) this);
    private final Map<net.minecraft.entity.Entity, Vector3d> rotationUpdates = new HashMap<>();

    @Shadow @Final public boolean isRemote;
    @Shadow @Final public Profiler theProfiler;
    @Shadow protected WorldInfo worldInfo;

    @Shadow public abstract boolean isValid(BlockPos pos);
    @Shadow public abstract void notifyNeighborsRespectDebug(BlockPos pos, Block blockType);
    @Shadow public abstract net.minecraft.world.chunk.Chunk getChunkFromBlockCoords(BlockPos pos);
    @Shadow public abstract boolean checkLight(BlockPos pos);
    @Shadow public abstract void notifyBlockUpdate(BlockPos pos, IBlockState oldState, IBlockState newState, int flags);


    @Inject(method = "<init>", at = @At("RETURN"))
    private void onTrackerConstructed(ISaveHandler saveHandlerIn, WorldInfo info, WorldProvider providerIn, Profiler profilerIn, boolean client,
            CallbackInfo ci) {

        // Turn on capturing
        final CauseTracker causeTracker = this.getCauseTracker();
        causeTracker.setCaptureBlocks(true);
        causeTracker.setCaptureEntitySpawns(true);
    }

    /**
     * @author bloodmc
     *
     * Purpose: Rewritten to support capturing blocks
     */
    @Overwrite
    public boolean setBlockState(BlockPos pos, IBlockState newState, int flags) {
        if (!this.isValid(pos)) {
            return false;
        } else if (!this.isRemote && this.worldInfo.getTerrainType() == WorldType.DEBUG_WORLD) {
            return false;
        } else {
            net.minecraft.world.chunk.Chunk chunk = this.getChunkFromBlockCoords(pos);
            IBlockState currentState = chunk.getBlockState(pos);
            if (currentState == newState) {
                return false;
            }

            Block block = newState.getBlock();
            BlockSnapshot originalBlockSnapshot = null;
            BlockSnapshot newBlockSnapshot = null;

            // Don't capture if we are restoring blocks
            final CauseTracker causeTracker = this.getCauseTracker();
            if (!this.isRemote && !causeTracker.isRestoringBlocks() && !causeTracker.isWorldSpawnerRunning() && !causeTracker.isChunkSpawnerRunning()
                    && !causeTracker.isCapturingTerrainGen()) {
                originalBlockSnapshot = null;
<<<<<<< HEAD
                if (!(((IMixinMinecraftServer) Sponge.getServer()).isPreparingChunks()) && !causeTracker.isCapturingTerrainGen()) {
                    originalBlockSnapshot = createSpongeBlockSnapshot(currentState, currentState.getBlock().getActualState(currentState,
                            (IBlockAccess) this, pos), pos, flags);

                    if (StaticMixinHelper.runningGenerator != null) {
                        if (causeTracker.getCapturedPopulators().get(StaticMixinHelper.runningGenerator) == null) {
                            causeTracker.getCapturedPopulators().put(StaticMixinHelper.runningGenerator, new LinkedHashMap<>());
                        }

                        ((SpongeBlockSnapshot) originalBlockSnapshot).captureType = CaptureType.POPULATE;
                        transaction = new Transaction<>(originalBlockSnapshot, originalBlockSnapshot.withState((BlockState) newState));
                        populatorSnapshotList = causeTracker.getCapturedPopulators().get(StaticMixinHelper.runningGenerator);
                        populatorSnapshotList.put(transaction.getOriginal().getPosition(), transaction);
                    } else if (causeTracker.isCaptureBlockDecay()) {
                        // Only capture final state of decay, ignore the rest
                        if (block == Blocks.air) {
                            ((SpongeBlockSnapshot) originalBlockSnapshot).captureType = CaptureType.DECAY;
                            causeTracker.getCapturedSpongeBlockSnapshots().add(originalBlockSnapshot);
                        }
                    } else if (block == Blocks.air) {
                        ((SpongeBlockSnapshot) originalBlockSnapshot).captureType = CaptureType.BREAK;
                        causeTracker.getCapturedSpongeBlockSnapshots().add(originalBlockSnapshot);
                    } else if (block != currentState.getBlock()) {
                        ((SpongeBlockSnapshot) originalBlockSnapshot).captureType = CaptureType.PLACE;
                        causeTracker.getCapturedSpongeBlockSnapshots().add(originalBlockSnapshot);
                    } else {
                        ((SpongeBlockSnapshot) originalBlockSnapshot).captureType = CaptureType.MODIFY;
=======
                originalBlockSnapshot = createSpongeBlockSnapshot(currentState, currentState.getBlock().getActualState(currentState,
                        (IBlockAccess) this, pos), pos, flags);

                if (causeTracker.isCaptureBlockDecay()) {
                    // Only capture final state of decay, ignore the rest
                    if (block == Blocks.air) {
                        ((SpongeBlockSnapshot) originalBlockSnapshot).captureType = CaptureType.DECAY;
>>>>>>> fa06e846
                        causeTracker.getCapturedSpongeBlockSnapshots().add(originalBlockSnapshot);
                    }
                } else if (block == Blocks.air) {
                    ((SpongeBlockSnapshot) originalBlockSnapshot).captureType = CaptureType.BREAK;
                    causeTracker.getCapturedSpongeBlockSnapshots().add(originalBlockSnapshot);
                } else if (block != currentState.getBlock()) {
                    ((SpongeBlockSnapshot) originalBlockSnapshot).captureType = CaptureType.PLACE;
                    causeTracker.getCapturedSpongeBlockSnapshots().add(originalBlockSnapshot);
                } else {
                    ((SpongeBlockSnapshot) originalBlockSnapshot).captureType = CaptureType.MODIFY;
                    causeTracker.getCapturedSpongeBlockSnapshots().add(originalBlockSnapshot);
                }
            }

            int oldLight = currentState.getBlock().getLightValue(currentState);

            IBlockState iblockstate1 = ((IMixinChunk) chunk).setBlockState(pos, newState, currentState, newBlockSnapshot);

            if (iblockstate1 == null) {
                if (originalBlockSnapshot != null) {
                    causeTracker.getCapturedSpongeBlockSnapshots().remove(originalBlockSnapshot);
                }
                return false;
            } else {
                Block block1 = iblockstate1.getBlock();

                if (block.getLightOpacity(iblockstate1) != block1.getLightOpacity(iblockstate1) || block.getLightValue(newState) != oldLight) {
                    this.theProfiler.startSection("checkLight");
                    this.checkLight(pos);
                    this.theProfiler.endSection();
                }

                if (causeTracker.hasPluginCause()) {
                    causeTracker.handleBlockCaptures(causeTracker.getPluginCause().get());
                } else {
                    // Don't notify clients or update physics while capturing blockstates
                    if (originalBlockSnapshot == null) {
                        // Modularize client and physic updates
                        markAndNotifyNeighbors(pos, chunk, iblockstate1, newState, flags);
                    }
                }

                return true;
            }
        }
    }


    @Override
    public void addEntityRotationUpdate(net.minecraft.entity.Entity entity, Vector3d rotation) {
        this.rotationUpdates.put(entity, rotation);
    }

    private void updateRotation(net.minecraft.entity.Entity entityIn) {
        Vector3d rotationUpdate = this.rotationUpdates.get(entityIn);
        if (rotationUpdate != null) {
            entityIn.rotationPitch = (float) rotationUpdate.getX();
            entityIn.rotationYaw = (float) rotationUpdate.getY();
        }
        this.rotationUpdates.remove(entityIn);
    }


    @Override
    public void markAndNotifyNeighbors(BlockPos pos, @Nullable net.minecraft.world.chunk.Chunk chunk, IBlockState old, IBlockState new_, int flags) {
        if ((flags & 2) != 0 && (!this.isRemote || (flags & 4) == 0) && (chunk == null || chunk.isPopulated())) {
            this.notifyBlockUpdate(pos, old, new_, 3);
        }

        if (!this.isRemote && (flags & 1) != 0) {
            this.notifyNeighborsRespectDebug(pos, old.getBlock());

            if (new_.getBlock().hasComparatorInputOverride(new_)) {
                this.updateComparatorOutputLevel(pos, new_.getBlock());
            }
        }
    }

    @Redirect(method = "forceBlockUpdateTick", at = @At(value = "INVOKE", target = "Lnet/minecraft/block/Block;updateTick(Lnet/minecraft/world/World;Lnet/minecraft/util/math/BlockPos;Lnet/minecraft/block/state/IBlockState;Ljava/util/Random;)V"))
    public void onForceBlockUpdateTick(Block block, net.minecraft.world.World worldIn, BlockPos pos, IBlockState state, Random rand) {
        final CauseTracker causeTracker = this.getCauseTracker();
        if (this.isRemote || causeTracker.hasTickingBlock() || causeTracker.isCapturingTerrainGen()
            || causeTracker.isWorldSpawnerRunning() || causeTracker.isChunkSpawnerRunning()) {
            block.updateTick(worldIn, pos, state, rand);
            return;
        }

        causeTracker.setProcessingCaptureCause(true);
        causeTracker.setCurrentTickBlock(createSpongeBlockSnapshot(state, state.getBlock().getActualState(state, (IBlockAccess) this, pos), pos, 0));
        block.updateTick(worldIn, pos, state, rand);
        causeTracker.handlePostTickCaptures(Cause.of(NamedCause.source(causeTracker.getCurrentTickBlock().get())));
        causeTracker.setCurrentTickBlock(null);
        causeTracker.setProcessingCaptureCause(false);
    }

    @Redirect(method = "updateEntities", at = @At(value = "INVOKE", target = "Lnet/minecraft/entity/Entity;onUpdate()V"))
    public void onUpdateEntities(net.minecraft.entity.Entity entityIn) {
        final CauseTracker causeTracker = this.getCauseTracker();
        if (this.isRemote || causeTracker.hasTickingEntity()) {
            entityIn.onUpdate();
            return;
        }

        causeTracker.setProcessingCaptureCause(true);
        causeTracker.setCurrentTickEntity((Entity) entityIn);
        entityIn.onUpdate();
        updateRotation(entityIn);
        SpongeCommonEventFactory.handleEntityMovement(entityIn);
        causeTracker.handlePostTickCaptures(Cause.of(NamedCause.source(entityIn)));
        causeTracker.setCurrentTickEntity(null);
        causeTracker.setProcessingCaptureCause(false);
    }

    @Redirect(method = "updateEntities", at = @At(value = "INVOKE", target = "Lnet/minecraft/util/ITickable;update()V"))
    public void onUpdateTileEntities(ITickable tile) {
        final CauseTracker causeTracker = this.getCauseTracker();
        if (this.isRemote || causeTracker.hasTickingTileEntity()) {
            tile.update();
            return;
        }

        causeTracker.setProcessingCaptureCause(true);
        causeTracker.setCurrentTickTileEntity((TileEntity) tile);
        tile.update();
        causeTracker.handlePostTickCaptures(Cause.of(NamedCause.source(tile)));
        causeTracker.setCurrentTickTileEntity(null);
        causeTracker.setProcessingCaptureCause(false);
    }

    @Redirect(method = "updateEntityWithOptionalForce", at = @At(value = "INVOKE", target = "Lnet/minecraft/entity/Entity;onUpdate()V"))
    public void onCallEntityUpdate(net.minecraft.entity.Entity entity) {
        final CauseTracker causeTracker = this.getCauseTracker();
        if (this.isRemote || causeTracker.hasTickingEntity() || StaticMixinHelper.packetPlayer != null) {
            entity.onUpdate();
            return;
        }

        causeTracker.setProcessingCaptureCause(true);
        causeTracker.setCurrentTickEntity((Entity) entity);
        entity.onUpdate();
        updateRotation(entity);
        SpongeCommonEventFactory.handleEntityMovement(entity);
        causeTracker.handlePostTickCaptures(Cause.of(NamedCause.source(entity)));
        causeTracker.setCurrentTickEntity(null);
        causeTracker.setProcessingCaptureCause(false);
    }

    /**
     * @author bloodmc
     *
     * Purpose: Redirects vanilla method to our method which includes a cause.
     */
    @Overwrite
    public boolean spawnEntityInWorld(net.minecraft.entity.Entity entity) {
        return spawnEntity((Entity) entity, Cause.of(NamedCause.source(this)));
    }

    @Override
    public boolean spawnEntity(Entity entity, Cause cause) {
        return this.getCauseTracker().processSpawnEntity(entity, cause);
    }

    /**
     * @author bloodmc - November 15th, 2015
     *
     * Purpose: Rewritten to pass the source block position.
     */
    @Overwrite
    public void notifyNeighborsOfStateChange(BlockPos pos, Block blockType) {
        if (!isValid(pos)) {
            return;
        }

        final CauseTracker causeTracker = this.getCauseTracker();
        if (this.isRemote) {
            for (EnumFacing facing : EnumFacing.values()) {
                causeTracker.notifyBlockOfStateChange(pos.offset(facing), blockType, pos);
            }
            return;
        }

        NotifyNeighborBlockEvent
                event =
                SpongeCommonEventFactory.callNotifyNeighborEvent(this, pos, java.util.EnumSet.allOf(EnumFacing.class));
        if (event.isCancelled()) {
            return;
        }

        for (EnumFacing facing : EnumFacing.values()) {
            if (event.getNeighbors().keySet().contains(DirectionFacingProvider.getInstance().getKey(facing).get())) {
                causeTracker.notifyBlockOfStateChange(pos.offset(facing), blockType, pos);
            }
        }
    }

    /**
     * @author bloodmc - November 15th, 2015
     *
     * Purpose: Rewritten to pass the source block position.
     */
    @SuppressWarnings("rawtypes")
    @Overwrite
    public void notifyNeighborsOfStateExcept(BlockPos pos, Block blockType, EnumFacing skipSide) {
        if (!isValid(pos)) {
            return;
        }

        EnumSet directions = EnumSet.allOf(EnumFacing.class);
        directions.remove(skipSide);

        final CauseTracker causeTracker = this.getCauseTracker();
        if (this.isRemote) {
            for (Object obj : directions) {
                EnumFacing facing = (EnumFacing) obj;
                causeTracker.notifyBlockOfStateChange(pos.offset(facing), blockType, pos);
            }
            return;
        }

        NotifyNeighborBlockEvent event = SpongeCommonEventFactory.callNotifyNeighborEvent(this, pos, directions);
        if (event.isCancelled()) {
            return;
        }

        for (EnumFacing facing : EnumFacing.values()) {
            if (event.getNeighbors().keySet().contains(DirectionFacingProvider.getInstance().getKey(facing).get())) {
                causeTracker.notifyBlockOfStateChange(pos.offset(facing), blockType, pos);
            }
        }
    }

    /**
     * @author bloodmc - November 15th, 2015
     *
     * Purpose: Redirect's vanilla method to ours that includes source block
     * position.
     */
    @Overwrite
    public void notifyBlockOfStateChange(BlockPos notifyPos, final Block blockIn) {
        this.getCauseTracker().notifyBlockOfStateChange(notifyPos, blockIn, null);
    }

    /**
     * @author bloodmc - November 15th, 2015
     *
     * Purpose: Used to track comparators when they update levels.
     */
    @Overwrite
    public void updateComparatorOutputLevel(BlockPos pos, Block blockIn) {
        SpongeImplHooks.updateComparatorOutputLevel((net.minecraft.world.World) (Object) this, pos, blockIn);
    }

    @Override
    public CauseTracker getCauseTracker() {
        return this.causeTracker;
    }


    @Override
    public void setBlock(int x, int y, int z, BlockState block, boolean notifyNeighbors) {
        this.getCauseTracker().setPluginCause(null);
        checkBlockBounds(x, y, z);
        setBlockState(new BlockPos(x, y, z), (IBlockState) block, notifyNeighbors ? 3 : 2);
    }

    @Override
    public void setBlock(int x, int y, int z, BlockState blockState, boolean notifyNeighbors, Cause cause) {
        checkArgument(cause != null, "Cause cannot be null!");
        checkArgument(cause.root() instanceof PluginContainer, "PluginContainer must be at the ROOT of a cause!");
        final CauseTracker causeTracker = this.getCauseTracker();
        causeTracker.setPluginCause(cause);
        checkBlockBounds(x, y, z);
        setBlockState(new BlockPos(x, y, z), (IBlockState) blockState, notifyNeighbors ? 3 : 2);
        causeTracker.setPluginCause(null);
    }

    private void checkBlockBounds(int x, int y, int z) {
        if (!containsBlock(x, y, z)) {
            throw new PositionOutOfBoundsException(new Vector3i(x, y, z), BLOCK_MIN, BLOCK_MAX);
        }
    }

    @SuppressWarnings("unused")
    private net.minecraft.world.World asMinecraftWorld() {
        return (net.minecraft.world.World) (Object) this;
    }
}<|MERGE_RESOLUTION|>--- conflicted
+++ resolved
@@ -33,10 +33,6 @@
 import net.minecraft.block.state.IBlockState;
 import net.minecraft.init.Blocks;
 import net.minecraft.profiler.Profiler;
-<<<<<<< HEAD
-=======
-import net.minecraft.util.BlockPos;
->>>>>>> fa06e846
 import net.minecraft.util.EnumFacing;
 import net.minecraft.util.ITickable;
 import net.minecraft.util.math.BlockPos;
@@ -45,7 +41,6 @@
 import net.minecraft.world.WorldType;
 import net.minecraft.world.storage.ISaveHandler;
 import net.minecraft.world.storage.WorldInfo;
-import org.spongepowered.api.Sponge;
 import org.spongepowered.api.block.BlockSnapshot;
 import org.spongepowered.api.block.BlockState;
 import org.spongepowered.api.block.tileentity.TileEntity;
@@ -141,36 +136,6 @@
             final CauseTracker causeTracker = this.getCauseTracker();
             if (!this.isRemote && !causeTracker.isRestoringBlocks() && !causeTracker.isWorldSpawnerRunning() && !causeTracker.isChunkSpawnerRunning()
                     && !causeTracker.isCapturingTerrainGen()) {
-                originalBlockSnapshot = null;
-<<<<<<< HEAD
-                if (!(((IMixinMinecraftServer) Sponge.getServer()).isPreparingChunks()) && !causeTracker.isCapturingTerrainGen()) {
-                    originalBlockSnapshot = createSpongeBlockSnapshot(currentState, currentState.getBlock().getActualState(currentState,
-                            (IBlockAccess) this, pos), pos, flags);
-
-                    if (StaticMixinHelper.runningGenerator != null) {
-                        if (causeTracker.getCapturedPopulators().get(StaticMixinHelper.runningGenerator) == null) {
-                            causeTracker.getCapturedPopulators().put(StaticMixinHelper.runningGenerator, new LinkedHashMap<>());
-                        }
-
-                        ((SpongeBlockSnapshot) originalBlockSnapshot).captureType = CaptureType.POPULATE;
-                        transaction = new Transaction<>(originalBlockSnapshot, originalBlockSnapshot.withState((BlockState) newState));
-                        populatorSnapshotList = causeTracker.getCapturedPopulators().get(StaticMixinHelper.runningGenerator);
-                        populatorSnapshotList.put(transaction.getOriginal().getPosition(), transaction);
-                    } else if (causeTracker.isCaptureBlockDecay()) {
-                        // Only capture final state of decay, ignore the rest
-                        if (block == Blocks.air) {
-                            ((SpongeBlockSnapshot) originalBlockSnapshot).captureType = CaptureType.DECAY;
-                            causeTracker.getCapturedSpongeBlockSnapshots().add(originalBlockSnapshot);
-                        }
-                    } else if (block == Blocks.air) {
-                        ((SpongeBlockSnapshot) originalBlockSnapshot).captureType = CaptureType.BREAK;
-                        causeTracker.getCapturedSpongeBlockSnapshots().add(originalBlockSnapshot);
-                    } else if (block != currentState.getBlock()) {
-                        ((SpongeBlockSnapshot) originalBlockSnapshot).captureType = CaptureType.PLACE;
-                        causeTracker.getCapturedSpongeBlockSnapshots().add(originalBlockSnapshot);
-                    } else {
-                        ((SpongeBlockSnapshot) originalBlockSnapshot).captureType = CaptureType.MODIFY;
-=======
                 originalBlockSnapshot = createSpongeBlockSnapshot(currentState, currentState.getBlock().getActualState(currentState,
                         (IBlockAccess) this, pos), pos, flags);
 
@@ -178,7 +143,6 @@
                     // Only capture final state of decay, ignore the rest
                     if (block == Blocks.air) {
                         ((SpongeBlockSnapshot) originalBlockSnapshot).captureType = CaptureType.DECAY;
->>>>>>> fa06e846
                         causeTracker.getCapturedSpongeBlockSnapshots().add(originalBlockSnapshot);
                     }
                 } else if (block == Blocks.air) {
