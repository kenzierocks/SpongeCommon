/*
 * This file is part of Sponge, licensed under the MIT License (MIT).
 *
 * Copyright (c) SpongePowered <https://www.spongepowered.org>
 * Copyright (c) contributors
 *
 * Permission is hereby granted, free of charge, to any person obtaining a copy
 * of this software and associated documentation files (the "Software"), to deal
 * in the Software without restriction, including without limitation the rights
 * to use, copy, modify, merge, publish, distribute, sublicense, and/or sell
 * copies of the Software, and to permit persons to whom the Software is
 * furnished to do so, subject to the following conditions:
 *
 * The above copyright notice and this permission notice shall be included in
 * all copies or substantial portions of the Software.
 *
 * THE SOFTWARE IS PROVIDED "AS IS", WITHOUT WARRANTY OF ANY KIND, EXPRESS OR
 * IMPLIED, INCLUDING BUT NOT LIMITED TO THE WARRANTIES OF MERCHANTABILITY,
 * FITNESS FOR A PARTICULAR PURPOSE AND NONINFRINGEMENT. IN NO EVENT SHALL THE
 * AUTHORS OR COPYRIGHT HOLDERS BE LIABLE FOR ANY CLAIM, DAMAGES OR OTHER
 * LIABILITY, WHETHER IN AN ACTION OF CONTRACT, TORT OR OTHERWISE, ARISING FROM,
 * OUT OF OR IN CONNECTION WITH THE SOFTWARE OR THE USE OR OTHER DEALINGS IN
 * THE SOFTWARE.
 */
package org.spongepowered.common.entity;

import net.minecraft.entity.Entity;
import net.minecraft.entity.EntityHanging;
import net.minecraft.entity.EntityLivingBase;
import net.minecraft.entity.EntityTracker;
import net.minecraft.entity.EntityTrackerEntry;
import net.minecraft.entity.item.EntityPainting;
import net.minecraft.entity.player.EntityPlayerMP;
import net.minecraft.network.play.server.S10PacketSpawnPainting;
import net.minecraft.network.play.server.S13PacketDestroyEntities;
import net.minecraft.util.AxisAlignedBB;
import net.minecraft.util.BlockPos;
import net.minecraft.util.EnumFacing;
import net.minecraft.world.World;
import net.minecraft.world.WorldServer;
import org.spongepowered.api.data.type.Profession;
import org.spongepowered.api.entity.EntitySnapshot;
<<<<<<< HEAD
import org.spongepowered.api.entity.living.Living;
=======
import org.spongepowered.api.entity.EntityType;
>>>>>>> 6bbd5734
import org.spongepowered.common.SpongeImpl;
import org.spongepowered.common.interfaces.entity.IMixinEntity;
import org.spongepowered.common.registry.type.entity.ProfessionRegistryModule;

import java.util.ArrayList;
import java.util.List;

import javax.annotation.Nullable;

public final class EntityUtil {

    /**
     * This is a dummy entity that can be used for various mixins where a null
     * check on an entity is required. Note that this entity SHOULD NEVER BE
     * USED FOR OTHER PURPOSES AT ALL.
     */
    public static final Entity USELESS_ENTITY_FOR_MIXINS = new EntityDummy(null);

    public static final BlockPos HANGING_OFFSET_EAST = new BlockPos(1, 1, 0);
    public static final BlockPos HANGING_OFFSET_WEST = new BlockPos(-1, 1, 0);
    public static final BlockPos HANGING_OFFSET_NORTH = new BlockPos(0, 1, -1);
    public static final BlockPos HANGING_OFFSET_SOUTH = new BlockPos(0, 1, 1);

    private EntityUtil() {
    }

    public static boolean setPassenger(Entity vehicle, @Nullable Entity passenger) {
        if (vehicle.riddenByEntity == null) { // no existing passenger
            if (passenger == null) {
                return true;
            }
            passenger.mountEntity(vehicle);
        } else { // passenger already exists
            vehicle.riddenByEntity.mountEntity(null); // eject current passenger

            if (passenger != null) {
                passenger.mountEntity(vehicle);
            }
        }
        return true;
    }

    public static boolean setVehicle(Entity passenger, @Nullable Entity vehicle) {
        if (!passenger.worldObj.isRemote) {
            passenger.mountEntity(vehicle);
            return true;
        }
        return false;
    }

    public static EntitySnapshot getBaseVehicle(Entity passenger) {
        if (passenger.ridingEntity == null) {
            return null;
        }
        Entity baseVehicle = passenger.ridingEntity;
        while (baseVehicle.ridingEntity != null) {
            baseVehicle = baseVehicle.ridingEntity;
        }

        return ((org.spongepowered.api.entity.Entity) baseVehicle).createSnapshot();
    }

    @SuppressWarnings("unchecked")
    public static boolean refreshPainting(EntityPainting painting, EntityPainting.EnumArt art) {
        final EntityTracker paintingTracker = ((WorldServer) painting.worldObj).getEntityTracker();
        EntityTrackerEntry paintingEntry = paintingTracker.trackedEntityHashTable.lookup(painting.getEntityId());
        List<EntityPlayerMP> playerMPs = new ArrayList<>();
        for (EntityPlayerMP player : paintingEntry.trackingPlayers) {
            S13PacketDestroyEntities packet = new S13PacketDestroyEntities(painting.getEntityId());
            player.playerNetServerHandler.sendPacket(packet);
            playerMPs.add(player);
        }
        painting.art = art;
        painting.updateFacingWithBoundingBox(painting.facingDirection);
        for (EntityPlayerMP playerMP : playerMPs) {
            SpongeImpl.getGame().getScheduler().createTaskBuilder()
                .delayTicks(SpongeImpl.getGlobalConfig().getConfig().getEntity().getPaintingRespawnDelaly())
                .execute(() -> {
                    final S10PacketSpawnPainting packet = new S10PacketSpawnPainting(painting);
                    playerMP.playerNetServerHandler.sendPacket(packet);
                })
                .submit(SpongeImpl.getPlugin());
        }
        return true;
    }

    @SuppressWarnings("unchecked")
    public static boolean toggleInvisibility(Entity entity, boolean vanish) {
        entity.setInvisible(vanish);
        ((IMixinEntity) entity).setVanished(vanish);
        return true;
    }

    public static Profession validateProfession(int professionId) {
        List<Profession> professions = (List<Profession>) ProfessionRegistryModule.getInstance().getAll();
        for (Profession profession : professions) {
            if (profession instanceof SpongeProfession) {
                if (professionId == ((SpongeProfession) profession).type) {
                    return profession;
                }
            }
        }
        throw new IllegalStateException("Invalid Villager profession id is present! Found: " + professionId
                                        + " when the expected contain: " + professions);
    }

<<<<<<< HEAD
    public static List<EntityHanging> findHangingEntities(World worldIn, BlockPos pos) {
        return worldIn.getEntitiesWithinAABB(EntityHanging.class, new AxisAlignedBB(pos, pos).expand(1.1D, 1.1D, 1.1D),
                entityIn -> {
                    if (entityIn == null) {
                        return false;
                    }

                    BlockPos entityPos = entityIn.getPosition();
                    // Hanging Neighbor Entity
                    if (entityPos.equals(pos.add(0, 1, 0))) {
                        return true;
                    }

                    // Check around source block
                    EnumFacing entityFacing = entityIn.getHorizontalFacing();

                    if (entityFacing == EnumFacing.NORTH) {
                        return entityPos.equals(pos.add(HANGING_OFFSET_NORTH));
                    } else if (entityFacing == EnumFacing.SOUTH) {
                        return entityIn.getPosition().equals(pos.add(HANGING_OFFSET_SOUTH));
                    } else if (entityFacing == EnumFacing.WEST) {
                        return entityIn.getPosition().equals(pos.add(HANGING_OFFSET_WEST));
                    } else if (entityFacing == EnumFacing.EAST) {
                        return entityIn.getPosition().equals(pos.add(HANGING_OFFSET_EAST));
                    }
                    return false;
                });
    }

    public static Entity toNative(org.spongepowered.api.entity.Entity tickingEntity) {
        if (!(tickingEntity instanceof Entity)) {
            throw new IllegalArgumentException("Not a native Entity for this implementation!");
        }
        return (Entity) tickingEntity;
    }

    public static org.spongepowered.api.entity.Entity fromNative(Entity entity) {
        return (org.spongepowered.api.entity.Entity) entity;
    }

    public static Living fromNativeToLiving(Entity entity) {
        if (!(entity instanceof Living)) {
            throw new IllegalArgumentException("Entity is incompatible with SpongeAPI Living interface: " + entity);
        }
        return (Living) entity;
    }

    public static EntityLivingBase toNative(Living entity) {
        if (!(entity instanceof EntityLivingBase)) {
            throw new IllegalArgumentException("Living entity is not compatible with this implementation: " + entity);
        }
        return (EntityLivingBase) entity;
    }

    public static IMixinEntity toMixin(Entity entity) {
        if (!(entity instanceof IMixinEntity)) {
            throw new IllegalArgumentException("Not a mixin Entity for this implementation!");
        }
        return (IMixinEntity) entity;
    }

    public static IMixinEntity toMixin(org.spongepowered.api.entity.Entity entity) {
        if (!(entity instanceof IMixinEntity)) {
            throw new IllegalArgumentException("Not a mixin Entity for this implementation!");
        }
        return (IMixinEntity) entity;
=======
    public static org.spongepowered.api.entity.Entity fromNative(Entity entity) {
        if (!(entity instanceof org.spongepowered.api.entity.Entity)) {
            throw new IllegalArgumentException("Found a native entity that isn't implementing SpongeAPI Entity: " + entity);
        }
        return (org.spongepowered.api.entity.Entity) entity;
    }

    public static Entity toNative(org.spongepowered.api.entity.Entity entity) {
        if (!(entity instanceof Entity)) {
            throw new IllegalArgumentException("Incompatible SpongeAPI entity. It is not usable for this implementation: " + entity);
        }
        return (Entity) entity;
>>>>>>> 6bbd5734
    }
}<|MERGE_RESOLUTION|>--- conflicted
+++ resolved
@@ -40,11 +40,8 @@
 import net.minecraft.world.WorldServer;
 import org.spongepowered.api.data.type.Profession;
 import org.spongepowered.api.entity.EntitySnapshot;
-<<<<<<< HEAD
 import org.spongepowered.api.entity.living.Living;
-=======
 import org.spongepowered.api.entity.EntityType;
->>>>>>> 6bbd5734
 import org.spongepowered.common.SpongeImpl;
 import org.spongepowered.common.interfaces.entity.IMixinEntity;
 import org.spongepowered.common.registry.type.entity.ProfessionRegistryModule;
@@ -151,7 +148,6 @@
                                         + " when the expected contain: " + professions);
     }
 
-<<<<<<< HEAD
     public static List<EntityHanging> findHangingEntities(World worldIn, BlockPos pos) {
         return worldIn.getEntitiesWithinAABB(EntityHanging.class, new AxisAlignedBB(pos, pos).expand(1.1D, 1.1D, 1.1D),
                 entityIn -> {
@@ -218,19 +214,5 @@
             throw new IllegalArgumentException("Not a mixin Entity for this implementation!");
         }
         return (IMixinEntity) entity;
-=======
-    public static org.spongepowered.api.entity.Entity fromNative(Entity entity) {
-        if (!(entity instanceof org.spongepowered.api.entity.Entity)) {
-            throw new IllegalArgumentException("Found a native entity that isn't implementing SpongeAPI Entity: " + entity);
-        }
-        return (org.spongepowered.api.entity.Entity) entity;
-    }
-
-    public static Entity toNative(org.spongepowered.api.entity.Entity entity) {
-        if (!(entity instanceof Entity)) {
-            throw new IllegalArgumentException("Incompatible SpongeAPI entity. It is not usable for this implementation: " + entity);
-        }
-        return (Entity) entity;
->>>>>>> 6bbd5734
     }
 }