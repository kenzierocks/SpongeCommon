/*
 * This file is part of Sponge, licensed under the MIT License (MIT).
 *
 * Copyright (c) SpongePowered <https://www.spongepowered.org>
 * Copyright (c) contributors
 *
 * Permission is hereby granted, free of charge, to any person obtaining a copy
 * of this software and associated documentation files (the "Software"), to deal
 * in the Software without restriction, including without limitation the rights
 * to use, copy, modify, merge, publish, distribute, sublicense, and/or sell
 * copies of the Software, and to permit persons to whom the Software is
 * furnished to do so, subject to the following conditions:
 *
 * The above copyright notice and this permission notice shall be included in
 * all copies or substantial portions of the Software.
 *
 * THE SOFTWARE IS PROVIDED "AS IS", WITHOUT WARRANTY OF ANY KIND, EXPRESS OR
 * IMPLIED, INCLUDING BUT NOT LIMITED TO THE WARRANTIES OF MERCHANTABILITY,
 * FITNESS FOR A PARTICULAR PURPOSE AND NONINFRINGEMENT. IN NO EVENT SHALL THE
 * AUTHORS OR COPYRIGHT HOLDERS BE LIABLE FOR ANY CLAIM, DAMAGES OR OTHER
 * LIABILITY, WHETHER IN AN ACTION OF CONTRACT, TORT OR OTHERWISE, ARISING FROM,
 * OUT OF OR IN CONNECTION WITH THE SOFTWARE OR THE USE OR OTHER DEALINGS IN
 * THE SOFTWARE.
 */
package org.spongepowered.common.mixin.core.entity;

import static com.google.common.base.Preconditions.checkNotNull;

import co.aikar.timings.SpongeTimings;
import co.aikar.timings.Timing;
import com.flowpowered.math.vector.Vector3d;
import com.google.common.collect.ImmutableList;
import com.google.common.collect.Lists;
import net.minecraft.block.Block;
import net.minecraft.block.material.Material;
import net.minecraft.block.state.IBlockState;
import net.minecraft.entity.EntityList;
import net.minecraft.entity.EntityLivingBase;
import net.minecraft.entity.EntityTracker;
import net.minecraft.entity.EntityTrackerEntry;
import net.minecraft.entity.EnumCreatureType;
import net.minecraft.entity.item.EntityItem;
import net.minecraft.entity.player.EntityPlayerMP;
import net.minecraft.init.Blocks;
import net.minecraft.nbt.NBTTagCompound;
import net.minecraft.nbt.NBTTagList;
import net.minecraft.network.Packet;
import net.minecraft.network.datasync.EntityDataManager;
import net.minecraft.network.play.server.SPacketDestroyEntities;
import net.minecraft.network.play.server.SPacketPlayerListItem;
import net.minecraft.network.play.server.SPacketPlayerPosLook;
import net.minecraft.util.DamageSource;
import net.minecraft.util.EnumParticleTypes;
import net.minecraft.util.SoundCategory;
import net.minecraft.util.SoundEvent;
import net.minecraft.util.math.AxisAlignedBB;
import net.minecraft.util.math.BlockPos;
import net.minecraft.world.WorldServer;
import org.spongepowered.api.Sponge;
import org.spongepowered.api.block.BlockState;
import org.spongepowered.api.data.DataContainer;
import org.spongepowered.api.data.DataTransactionResult;
import org.spongepowered.api.data.DataView;
import org.spongepowered.api.data.MemoryDataContainer;
import org.spongepowered.api.data.Queries;
import org.spongepowered.api.data.key.Keys;
import org.spongepowered.api.data.manipulator.DataManipulator;
import org.spongepowered.api.data.manipulator.mutable.entity.IgniteableData;
import org.spongepowered.api.data.manipulator.mutable.entity.VehicleData;
import org.spongepowered.api.data.persistence.InvalidDataException;
import org.spongepowered.api.entity.Entity;
import org.spongepowered.api.entity.EntityArchetype;
import org.spongepowered.api.entity.EntitySnapshot;
import org.spongepowered.api.entity.EntityType;
import org.spongepowered.api.entity.Transform;
import org.spongepowered.api.entity.living.player.Player;
import org.spongepowered.api.entity.living.player.User;
import org.spongepowered.api.event.SpongeEventFactory;
import org.spongepowered.api.event.cause.Cause;
import org.spongepowered.api.event.cause.NamedCause;
import org.spongepowered.api.event.entity.MoveEntityEvent;
import org.spongepowered.api.service.user.UserStorageService;
import org.spongepowered.api.text.Text;
import org.spongepowered.api.text.translation.Translation;
import org.spongepowered.api.util.AABB;
import org.spongepowered.api.util.Direction;
import org.spongepowered.api.util.RelativePositions;
import org.spongepowered.api.world.Location;
import org.spongepowered.api.world.World;
import org.spongepowered.asm.lib.Opcodes;
import org.spongepowered.asm.mixin.Implements;
import org.spongepowered.asm.mixin.Interface;
import org.spongepowered.asm.mixin.Intrinsic;
import org.spongepowered.asm.mixin.Mixin;
import org.spongepowered.asm.mixin.Overwrite;
import org.spongepowered.asm.mixin.Shadow;
import org.spongepowered.asm.mixin.injection.At;
import org.spongepowered.asm.mixin.injection.Inject;
import org.spongepowered.asm.mixin.injection.Redirect;
import org.spongepowered.asm.mixin.injection.callback.CallbackInfo;
import org.spongepowered.asm.mixin.injection.callback.CallbackInfoReturnable;
import org.spongepowered.common.SpongeImpl;
import org.spongepowered.common.SpongeImplHooks;
import org.spongepowered.common.data.persistence.NbtTranslator;
import org.spongepowered.common.data.util.DataQueries;
import org.spongepowered.common.data.util.DataUtil;
import org.spongepowered.common.data.util.NbtDataUtil;
import org.spongepowered.common.data.value.immutable.ImmutableSpongeListValue;
import org.spongepowered.common.data.value.immutable.ImmutableSpongeValue;
import org.spongepowered.common.entity.EntityUtil;
import org.spongepowered.common.entity.SpongeEntityArchetypeBuilder;
import org.spongepowered.common.entity.SpongeEntitySnapshotBuilder;
import org.spongepowered.common.entity.SpongeEntityType;
import org.spongepowered.common.event.ShouldFire;
import org.spongepowered.common.event.SpongeCommonEventFactory;
import org.spongepowered.common.event.damage.DamageEventHandler;
import org.spongepowered.common.event.damage.MinecraftBlockDamageSource;
import org.spongepowered.common.interfaces.block.IMixinBlock;
import org.spongepowered.common.interfaces.data.IMixinCustomDataHolder;
import org.spongepowered.common.interfaces.entity.IMixinEntity;
import org.spongepowered.common.interfaces.entity.IMixinGriefer;
import org.spongepowered.common.interfaces.network.IMixinNetHandlerPlayServer;
import org.spongepowered.common.interfaces.world.IMixinWorldServer;
import org.spongepowered.common.profile.SpongeProfileManager;
import org.spongepowered.common.text.SpongeTexts;
import org.spongepowered.common.util.SpongeHooks;
import org.spongepowered.common.util.VecHelper;

import java.util.Collection;
import java.util.EnumSet;
import java.util.List;
import java.util.Optional;
import java.util.Random;
import java.util.Set;
import java.util.UUID;
import java.util.stream.Collectors;

import javax.annotation.Nullable;

@Mixin(net.minecraft.entity.Entity.class)
@Implements(@Interface(iface = Entity.class, prefix = "entity$"))
public abstract class MixinEntity implements IMixinEntity {

    private static final String LAVA_DAMAGESOURCE_FIELD = "Lnet/minecraft/util/DamageSource;lava:Lnet/minecraft/util/DamageSource;";
    private static final String ATTACK_ENTITY_FROM_METHOD = "Lnet/minecraft/entity/Entity;attackEntityFrom(Lnet/minecraft/util/DamageSource;F)Z";
    private static final String FIRE_DAMAGESOURCE_FIELD = "Lnet/minecraft/util/DamageSource;inFire:Lnet/minecraft/util/DamageSource;";
    private static final String WORLD_SPAWN_PARTICLE = "Lnet/minecraft/world/World;spawnParticle(Lnet/minecraft/util/EnumParticleTypes;DDDDDD[I)V";
    private static final String RIDING_ENTITY_FIELD = "Lnet/minecraft/entity/Entity;ridingEntity:Lnet/minecraft/entity/Entity;";
    @SuppressWarnings("unused")
	private static final String
            ENTITY_ITEM_INIT =
            "Lnet/minecraft/entity/item/EntityItem;<init>(Lnet/minecraft/world/World;DDDLnet/minecraft/item/ItemStack;)V";
    // @formatter:off
    private EntityType entityType = SpongeImpl.getRegistry().getTranslated(this.getClass(), EntityType.class);
    private boolean teleporting;
    private net.minecraft.entity.Entity teleportVehicle;
    private float origWidth;
    private float origHeight;
    @Nullable private DamageSource originalLava;
    protected boolean isConstructing = true;
    @Nullable private Text displayName;
    protected DamageSource lastDamageSource;
    protected Cause destructCause;
    private BlockState currentCollidingBlock;
    private BlockPos lastCollidedBlockPos;
    private final boolean isVanilla = getClass().getName().startsWith("net.minecraft.");
    @SuppressWarnings("unused")
	private SpongeProfileManager spongeProfileManager;
    @SuppressWarnings("unused")
	private UserStorageService userStorageService;
    private Timing timing;

    @Shadow private UUID entityUniqueID;
    @Shadow public net.minecraft.world.World worldObj;
    @Shadow public double posX;
    @Shadow public double posY;
    @Shadow public double posZ;
    @Shadow public double motionX;
    @Shadow public double motionY;
    @Shadow public double motionZ;
    @Shadow public boolean velocityChanged;
    @Shadow public double prevPosX;
    @Shadow public double prevPosY;
    @Shadow public double prevPosZ;
    @Shadow public float rotationYaw;
    @Shadow public float rotationPitch;
    @Shadow public float width;
    @Shadow public float height;
    @Shadow public float fallDistance;
    @Shadow public boolean isDead;
    @Shadow public boolean onGround;
    @Shadow public boolean inWater;
    @Shadow protected boolean isImmuneToFire;
    @Shadow public int hurtResistantTime;
    @Shadow public int fireResistance;
    @Shadow public int fire;
    @Shadow public int dimension;
    @Shadow protected Random rand;
    @Shadow public float prevDistanceWalkedModified;
    @Shadow public float distanceWalkedModified;
    @Shadow protected EntityDataManager dataManager;

    @Shadow public abstract void setPosition(double x, double y, double z);
    @Shadow public abstract void setDead();
    @Shadow public abstract int getAir();
    @Shadow public abstract void setAir(int air);
    @Shadow public abstract float getEyeHeight();
    @Shadow public abstract void setCustomNameTag(String name);
    @Shadow public abstract UUID getUniqueID();
    @Shadow @Nullable public abstract AxisAlignedBB getEntityBoundingBox();
    @Shadow public abstract void setFire(int seconds);
    @Shadow public abstract NBTTagCompound writeToNBT(NBTTagCompound compound);
    @Shadow public abstract boolean attackEntityFrom(DamageSource source, float amount);
    @Shadow public abstract int getEntityId();
    @Shadow public abstract boolean isBeingRidden();
    @Shadow public abstract SoundCategory getSoundCategory();
    @Shadow public abstract List<net.minecraft.entity.Entity> shadow$getPassengers();
    @Shadow public abstract net.minecraft.entity.Entity getLowestRidingEntity();
    @Shadow public abstract net.minecraft.entity.Entity getRidingEntity();
    @Shadow public abstract void dismountRidingEntity();
    @Shadow public abstract void playSound(SoundEvent soundIn, float volume, float pitch);
    @Shadow public abstract boolean isEntityInvulnerable(DamageSource source);
    @Shadow public abstract boolean isSprinting();
    @Shadow public abstract boolean isInWater();
    @Shadow public abstract boolean isRiding();
    @Shadow public abstract boolean isOnSameTeam(net.minecraft.entity.Entity entityIn);
    @Shadow public abstract double getDistanceSqToEntity(net.minecraft.entity.Entity entityIn);
    @Shadow public abstract void setLocationAndAngles(double x, double y, double z, float yaw, float pitch);
    @Shadow public abstract boolean hasNoGravity();
    @Shadow public abstract void setNoGravity(boolean noGravity);
    @Shadow public abstract void setPositionAndUpdate(double x, double y, double z);
    @Shadow protected abstract void shadow$setRotation(float yaw, float pitch);
    @Shadow protected abstract void setSize(float width, float height);
    @Shadow protected abstract void applyEnchantments(EntityLivingBase entityLivingBaseIn, net.minecraft.entity.Entity entityIn);

    // @formatter:on

    @Redirect(method = "<init>", at = @At(value = "FIELD", target = "Lnet/minecraft/entity/Entity;dimension:I", opcode = Opcodes.PUTFIELD))
    private void onSet(net.minecraft.entity.Entity self, int dimensionId, net.minecraft.world.World worldIn) {
        if (worldIn instanceof IMixinWorldServer) {
            self.dimension = ((IMixinWorldServer) worldIn).getDimensionId();
        } else {
            self.dimension = dimensionId;
        }
    }

    @Inject(method = "<init>", at = @At("RETURN"))
    public void onConstruction(net.minecraft.world.World worldIn, CallbackInfo ci) {
        if (this.entityType instanceof SpongeEntityType) {
            SpongeEntityType spongeEntityType = (SpongeEntityType) this.entityType;
            if (spongeEntityType.getEnumCreatureType() == null) {
                for (EnumCreatureType type : EnumCreatureType.values()) {
                    if (SpongeImplHooks.isCreatureOfType((net.minecraft.entity.Entity) (Object) this, type)) {
                        spongeEntityType.setEnumCreatureType(type);
                        break;
                    }
                }
            }
        }
        if (worldIn != null && !worldIn.isRemote) {
            this.spongeProfileManager = ((SpongeProfileManager) Sponge.getServer().getGameProfileManager());
            this.userStorageService = SpongeImpl.getGame().getServiceManager().provide(UserStorageService.class).get();
        }
    }

    @Override
    public boolean isInConstructPhase() {
        return this.isConstructing;
    }

    @Override
    public void firePostConstructEvents() {
        this.isConstructing = false;
    }

    @Inject(method = "startRiding(Lnet/minecraft/entity/Entity;Z)Z", at = @At(value = "FIELD", target = RIDING_ENTITY_FIELD, ordinal = 0),
            cancellable = true)
    public void onStartRiding(net.minecraft.entity.Entity vehicle, boolean force, CallbackInfoReturnable<Boolean> ci) {
        if (!this.worldObj.isRemote && ShouldFire.RIDE_ENTITY_EVENT_MOUNT) {
            if (SpongeImpl.postEvent(SpongeEventFactory.createRideEntityEventMount(Cause.of(NamedCause.source(this)), (Entity) vehicle))) {
                ci.cancel();
            }
        }
    }

    @Inject(method = "dismountRidingEntity()V", at = @At(value = "FIELD", target = RIDING_ENTITY_FIELD, ordinal = 1), cancellable = true)
    public void onDismountRidingEntity(CallbackInfo ci) {
        if (!this.worldObj.isRemote && ShouldFire.RIDE_ENTITY_EVENT_DISMOUNT) {
            if (SpongeImpl.postEvent(SpongeEventFactory.
                    createRideEntityEventDismount(Cause.of(NamedCause.source(this)), (Entity) this.getRidingEntity()))) {
                ci.cancel();
            }
        }
    }

    @Inject(method = "setSize", at = @At("RETURN"))
    public void onSetSize(float width, float height, CallbackInfo ci) {
        if (this.origWidth == 0 || this.origHeight == 0) {
            this.origWidth = this.width;
            this.origHeight = this.height;
        }
    }

    @Inject(method = "moveEntity(DDD)V", at = @At("HEAD"), cancellable = true)
    public void onMoveEntity(double x, double y, double z, CallbackInfo ci) {
        if (!this.worldObj.isRemote && !SpongeHooks.checkEntitySpeed(((net.minecraft.entity.Entity) (Object) this), x, y, z)) {
            ci.cancel();
        }
    }

    @Inject(method = "setOnFireFromLava()V", at = @At(value = "FIELD", target = LAVA_DAMAGESOURCE_FIELD, opcode = Opcodes.GETSTATIC))
    public void preSetOnFire(CallbackInfo callbackInfo) {
        if (!this.worldObj.isRemote) {
            this.originalLava = DamageSource.lava;
            AxisAlignedBB bb = this.getEntityBoundingBox().expand(-0.10000000149011612D, -0.4000000059604645D, -0.10000000149011612D);
            Location<World> location = DamageEventHandler.findFirstMatchingBlock((net.minecraft.entity.Entity) (Object) this, bb, block ->
                block.getMaterial() == Material.LAVA);
            DamageSource.lava = new MinecraftBlockDamageSource("lava", location).setFireDamage();
        }
    }

    @Inject(method = "setOnFireFromLava()V", at = @At(value = "INVOKE_ASSIGN", target = ATTACK_ENTITY_FROM_METHOD))
    public void postSetOnFire(CallbackInfo callbackInfo) {
        if (!this.worldObj.isRemote) {
            if (this.originalLava == null) {
                SpongeImpl.getLogger().error("Original lava is null!");
                Thread.dumpStack();
            }
            DamageSource.lava = this.originalLava;
        }
    }

    private DamageSource originalInFire;

    @Inject(method = "dealFireDamage", at = @At(value = "FIELD", target = FIRE_DAMAGESOURCE_FIELD, opcode = Opcodes.GETSTATIC))
    public void preFire(CallbackInfo callbackInfo) {
        // Sponge Start - Find the fire block!
        if (!this.worldObj.isRemote) {
            this.originalInFire = DamageSource.inFire;
            AxisAlignedBB bb = this.getEntityBoundingBox().expand(-0.001D, -0.001D, -0.001D);
            Location<World> location = DamageEventHandler.findFirstMatchingBlock((net.minecraft.entity.Entity) (Object) this, bb, block ->
                block.getBlock() == Blocks.FIRE || block.getBlock() == Blocks.FLOWING_LAVA || block.getBlock() == Blocks.LAVA);
            DamageSource.inFire = new MinecraftBlockDamageSource("inFire", location).setFireDamage();
        }
    }

    @Inject(method = "dealFireDamage", at = @At(value = "INVOKE_ASSIGN", target = ATTACK_ENTITY_FROM_METHOD))
    public void postDealFireDamage(CallbackInfo callbackInfo) {
        if (!this.worldObj.isRemote) {
            if (this.originalInFire == null) {
                SpongeImpl.getLogger().error("Original fire is null!");
                Thread.dumpStack();
            }
            DamageSource.inFire = this.originalInFire;
        }
    }

    @Override
    public void supplyVanillaManipulators(List<DataManipulator<?, ?>> manipulators) {
        Optional<VehicleData> vehicleData = get(VehicleData.class);
        if (vehicleData.isPresent()) {
            manipulators.add(vehicleData.get());
        }
        if (this.fire > 0) {
            manipulators.add(get(IgniteableData.class).get());
        }
    }

    @Override
    public EntitySnapshot createSnapshot() {
        return new SpongeEntitySnapshotBuilder().from(this).build();
    }

    @Override
    public Random getRandom() {
        return this.rand;
    }

    @Inject(method = "setPosition", at = @At("HEAD"))
    public void onSetPosition(double x, double y, double z, CallbackInfo ci) {
        net.minecraft.entity.Entity entity = (net.minecraft.entity.Entity)(Object) this;
        if (entity instanceof EntityPlayerMP) {
            EntityPlayerMP player = (EntityPlayerMP) entity;
            if (player.connection != null) {
                ((IMixinNetHandlerPlayServer) player.connection).captureCurrentPlayerPosition();
            }
        }
    }

    public Vector3d getPosition() {
        return new Vector3d(this.posX, this.posY, this.posZ);
    }

    @Override
    public Location<World> getLocation() {
        return new Location<>((World) this.worldObj, getPosition());
    }

    @Override
    public boolean setLocationAndRotation(Location<World> location, Vector3d rotation) {
        boolean result = setLocation(location);
        if (result) {
            setRotation(rotation);
            return true;
        }

        return false;
    }

    @Override
    public boolean setLocation(Location<World> location) {
        checkNotNull(location, "The location was null!");
        if (isRemoved()) {
            return false;
        }

        MoveEntityEvent.Teleport event = EntityUtil.handleDisplaceEntityTeleportEvent((net.minecraft.entity.Entity) (Object) this, location);
        if (event.isCancelled()) {
            return false;
        } else {
            location = event.getToTransform().getLocation();
            this.rotationPitch = (float) event.getToTransform().getPitch();
            this.rotationYaw = (float) event.getToTransform().getYaw();
        }

        // detach passengers
        final net.minecraft.entity.Entity thisEntity = (net.minecraft.entity.Entity) (Object) this;
        final List<net.minecraft.entity.Entity> passengers = thisEntity.getPassengers();

        net.minecraft.world.World nmsWorld = null;
        if (location.getExtent().getUniqueId() != ((World) this.worldObj).getUniqueId()) {
            nmsWorld = (net.minecraft.world.World) location.getExtent();
            if ((net.minecraft.entity.Entity) (Object) this instanceof EntityPlayerMP) {
                // Close open containers
                final EntityPlayerMP entityPlayerMP = (EntityPlayerMP) (net.minecraft.entity.Entity) (Object) this;
                if (entityPlayerMP.openContainer != entityPlayerMP.inventoryContainer) {
                    entityPlayerMP.closeContainer();
                }
            }
            EntityUtil.changeWorld((net.minecraft.entity.Entity) (Object) this, location, ((IMixinWorldServer) this.worldObj).getDimensionId(), ((IMixinWorldServer) nmsWorld).getDimensionId());
        } else {
            if (thisEntity instanceof EntityPlayerMP && ((EntityPlayerMP) thisEntity).connection != null) {
                ((WorldServer) location.getExtent()).getChunkProvider().loadChunk(location.getChunkPosition().getX(), location.getChunkPosition().getZ());
                ((EntityPlayerMP) thisEntity).connection.setPlayerLocation(location.getX(), location.getY(), location.getZ(),
                        thisEntity.rotationYaw, thisEntity.rotationPitch);
            } else {
                setPosition(location.getPosition().getX(), location.getPosition().getY(), location.getPosition().getZ());
            }
        }

        // re-attach passengers
            // Re-attach passengers
            for (net.minecraft.entity.Entity passenger : passengers) {
                passenger.startRiding(thisEntity, true);
            }
        return true;
    }

    // always use these methods internally when setting locations from a transform or location
    // to avoid firing a DisplaceEntityEvent.Teleport
    @Override
    public void setLocationAndAngles(Location<World> location) {
<<<<<<< HEAD
        if (((Entity) this) instanceof EntityPlayerMP) {
            ((EntityPlayerMP)(Object) this).connection.setPlayerLocation(location.getX(), location.getY(), location.getZ(), this.rotationYaw, this.rotationPitch);
=======
        if (this.mcEntity instanceof EntityPlayerMP && ((EntityPlayerMP) this.mcEntity).playerNetServerHandler != null) {
            ((EntityPlayerMP) this.mcEntity).playerNetServerHandler.setPlayerLocation(location.getX(), location.getY(), location.getZ(), this.rotationYaw, this.rotationPitch);
>>>>>>> 7b6196ae
        } else {
            this.setPosition(location.getX(), location.getY(), location.getZ());
        }
        if (this.worldObj != location.getExtent()) {
            this.worldObj = (net.minecraft.world.World) location.getExtent();
        }
    }

    @Override
    public void setLocationAndAngles(Transform<World> transform) {
        Vector3d position = transform.getPosition();
<<<<<<< HEAD
        if (((Entity) this) instanceof EntityPlayerMP) {
        	((EntityPlayerMP)(Object) this).connection.setPlayerLocation(position.getX(), position.getY(), position.getZ(), (float) transform.getYaw(), (float) transform.getPitch());
=======
        if (this.mcEntity instanceof EntityPlayerMP && ((EntityPlayerMP) this.mcEntity).playerNetServerHandler != null) {
            ((EntityPlayerMP) this.mcEntity).playerNetServerHandler.setPlayerLocation(position.getX(), position.getY(), position.getZ(), (float) transform.getYaw(), (float) transform.getPitch());
>>>>>>> 7b6196ae
        } else {
            this.setLocationAndAngles(position.getX(), position.getY(), position.getZ(), (float) transform.getYaw(), (float) transform.getPitch());
        }
        if (this.worldObj != transform.getExtent()) {
            this.worldObj = (net.minecraft.world.World) transform.getExtent();
        }
    }

    @Override
    public boolean setLocationAndRotation(Location<World> location, Vector3d rotation, EnumSet<RelativePositions> relativePositions) {
        boolean relocated = true;

        if (relativePositions.isEmpty()) {
            // This is just a normal teleport that happens to set both.
            relocated = setLocation(location);
            setRotation(rotation);
        } else {
            if (((Entity) this) instanceof EntityPlayerMP && ((EntityPlayerMP) (Entity) this).connection != null) {
                // Players use different logic, as they support real relative movement.
                EnumSet<SPacketPlayerPosLook.EnumFlags> relativeFlags = EnumSet.noneOf(SPacketPlayerPosLook.EnumFlags.class);

                if (relativePositions.contains(RelativePositions.X)) {
                    relativeFlags.add(SPacketPlayerPosLook.EnumFlags.X);
                }

                if (relativePositions.contains(RelativePositions.Y)) {
                    relativeFlags.add(SPacketPlayerPosLook.EnumFlags.Y);
                }

                if (relativePositions.contains(RelativePositions.Z)) {
                    relativeFlags.add(SPacketPlayerPosLook.EnumFlags.Z);
                }

                if (relativePositions.contains(RelativePositions.PITCH)) {
                    relativeFlags.add(SPacketPlayerPosLook.EnumFlags.X_ROT);
                }

                if (relativePositions.contains(RelativePositions.YAW)) {
                    relativeFlags.add(SPacketPlayerPosLook.EnumFlags.Y_ROT);
                }

                ((EntityPlayerMP) (Entity) this).connection.setPlayerLocation(location.getPosition().getX(), location.getPosition()
                        .getY(), location.getPosition().getZ(), (float) rotation.getY(), (float) rotation.getX(), relativeFlags);
            } else {
                Location<World> resultantLocation = getLocation();
                Vector3d resultantRotation = getRotation();

                if (relativePositions.contains(RelativePositions.X)) {
                    resultantLocation = resultantLocation.add(location.getPosition().getX(), 0, 0);
                }

                if (relativePositions.contains(RelativePositions.Y)) {
                    resultantLocation = resultantLocation.add(0, location.getPosition().getY(), 0);
                }

                if (relativePositions.contains(RelativePositions.Z)) {
                    resultantLocation = resultantLocation.add(0, 0, location.getPosition().getZ());
                }

                if (relativePositions.contains(RelativePositions.PITCH)) {
                    resultantRotation = resultantRotation.add(rotation.getX(), 0, 0);
                }

                if (relativePositions.contains(RelativePositions.YAW)) {
                    resultantRotation = resultantRotation.add(0, rotation.getY(), 0);
                }

                // From here just a normal teleport is needed.
                relocated = setLocation(resultantLocation);
                setRotation(resultantRotation);
            }
        }
        return relocated;
    }

    @Inject(method = "onUpdate", at = @At("RETURN"))
    private void spongeOnUpdate(CallbackInfo callbackInfo) {
        if (this.pendingVisibilityUpdate && !this.worldObj.isRemote) {
            final EntityTracker entityTracker = ((WorldServer) this.worldObj).getEntityTracker();
            final EntityTrackerEntry lookup = entityTracker.trackedEntityHashTable.lookup(this.getEntityId());
            if (this.visibilityTicks % 4 == 0) {
                if (this.isVanished) {
                    for (EntityPlayerMP entityPlayerMP : lookup.trackingPlayers) {
                        entityPlayerMP.connection.sendPacket(new SPacketDestroyEntities(this.getEntityId()));
                        if (((Object) this) instanceof EntityPlayerMP) {
                            entityPlayerMP.connection.sendPacket(
                                    new SPacketPlayerListItem(SPacketPlayerListItem.Action.REMOVE_PLAYER, (EntityPlayerMP) (Object) this));
                        }
                    }
                } else {
                    this.visibilityTicks = 1;
                    this.pendingVisibilityUpdate = false;
                    for (EntityPlayerMP entityPlayerMP : SpongeImpl.getServer().getPlayerList().getPlayerList()) {
                        if (((Object) this) == entityPlayerMP) {
                            continue;
                        }
                        if (((Object) this) instanceof EntityPlayerMP) {
                            Packet<?> packet = new SPacketPlayerListItem(SPacketPlayerListItem.Action.ADD_PLAYER, (EntityPlayerMP) (Object) this);
                            entityPlayerMP.connection.sendPacket(packet);
                        }
                        Packet<?> newPacket = lookup.createSpawnPacket(); // creates the spawn packet for us
                        entityPlayerMP.connection.sendPacket(newPacket);
                    }
                }
            }
            if (this.visibilityTicks > 0) {
                this.visibilityTicks--;
            } else {
                this.pendingVisibilityUpdate = false;
            }
        }
    }

    @Override
    public Vector3d getScale() {
        return Vector3d.ONE;
    }

    @Override
    public void setScale(Vector3d scale) {
        // do nothing, Minecraft doesn't properly support this yet
    }

    @Override
    public Transform<World> getTransform() {
        return new Transform<>(getWorld(), getPosition(), getRotation(), getScale());
    }

    @Override
    public boolean setTransform(Transform<World> transform) {
        checkNotNull(transform, "The transform cannot be null!");
        boolean result = setLocation(transform.getLocation());
        if (result) {
            setRotation(transform.getRotation());
            setScale(transform.getScale());
            return true;
        }

        return false;
    }

    @Override
    public boolean transferToWorld(World world, Vector3d position) {
        checkNotNull(world, "World was null!");
        checkNotNull(position, "Position was null!");
        return setLocation(new Location<>(world, position));
    }

    @Override
    public Vector3d getRotation() {
        return new Vector3d(this.rotationPitch, this.rotationYaw, 0);
    }

    @SuppressWarnings({"unchecked", "rawtypes"})
    @Override
    public void setRotation(Vector3d rotation) {
        checkNotNull(rotation, "Rotation was null!");
        if (isRemoved()) {
            return;
        }
        if (((Entity) this) instanceof EntityPlayerMP && ((EntityPlayerMP) (Entity) this).connection != null) {
            // Force an update, this also set the rotation in this entity
            ((EntityPlayerMP) (Entity) this).connection.setPlayerLocation(getPosition().getX(), getPosition().getY(),
                getPosition().getZ(), (float) rotation.getY(), (float) rotation.getX(), (Set) EnumSet.noneOf(RelativePositions.class));
        } else {
            if (!this.worldObj.isRemote) { // We can't set the rotation update on client worlds.
                ((IMixinWorldServer) getWorld()).addEntityRotationUpdate((net.minecraft.entity.Entity) (Entity) this, rotation);
            }

            // Let the entity tracker do its job, this just updates the variables
            shadow$setRotation((float) rotation.getY(), (float) rotation.getX());
        }
    }

    @Override
    public Optional<AABB> getBoundingBox() {
        final AxisAlignedBB boundingBox = getEntityBoundingBox();
        if (boundingBox == null) {
            return Optional.empty();
        }
        try {
            return Optional.of(VecHelper.toSponge(boundingBox));
        } catch (IllegalArgumentException exception) {
            // Bounding box is degenerate, the entity doesn't actually have one
            return Optional.empty();
        }
    }

    @Override
    public boolean isOnGround() {
        return this.onGround;
    }

    @Override
    public boolean isRemoved() {
        return this.isDead;
    }

    @Override
    public boolean isLoaded() {
        // TODO - add flag for entities loaded/unloaded into world
        return !isRemoved();
    }

    @Override
    public void remove() {
        this.isDead = true;
    }

    @Override
    public boolean damage(double damage, org.spongepowered.api.event.cause.entity.damage.source.DamageSource damageSource, Cause cause) {
        if (!(damageSource instanceof DamageSource)) {
            SpongeImpl.getLogger().error("An illegal DamageSource was provided in the cause! The damage source must extend AbstractDamageSource!");
            return false;
        }
        // todo hook the damage entity event with the cause.
        return attackEntityFrom((DamageSource) damageSource, (float) damage);
    }

    @Override
    public boolean isTeleporting() {
        return this.teleporting;
    }

    @Override
    public net.minecraft.entity.Entity getTeleportVehicle() {
        return this.teleportVehicle;
    }

    @Override
    public void setIsTeleporting(boolean teleporting) {
        this.teleporting = teleporting;
    }

    @Override
    public void setTeleportVehicle(net.minecraft.entity.Entity vehicle) {
        this.teleportVehicle = vehicle;
    }

    @Override
    public EntityType getType() {
        return this.entityType;
    }

    @Override
    public UUID getUniqueId() {
        return this.entityUniqueID;
    }

    @SuppressWarnings({"unchecked", "rawtypes"})
    @Intrinsic
    public List<Entity> entity$getPassengers() {
        return (List) shadow$getPassengers();
    }

    @Override
    public Optional<Entity> getVehicle() {
        return Optional.ofNullable((Entity) getRidingEntity());
    }

    @Override
    public Entity getBaseVehicle() {
        return (Entity) this.getLowestRidingEntity();
    }

    @Override
    public DataTransactionResult addPassenger(Entity entity) {
        checkNotNull(entity);
        if (entity.getPassengers().contains(this)) {
            throw new IllegalArgumentException(String.format("Cannot add entity %s as a passenger of %s, because the former already has the latter as a passenger!", entity, this));
        }

        final ImmutableList.Builder<EntitySnapshot> passengerSnapshotsBuilder = ImmutableList.builder();
        passengerSnapshotsBuilder.addAll(getPassengers().stream().map(Entity::createSnapshot).collect(Collectors.toList()));

        final DataTransactionResult.Builder builder = DataTransactionResult.builder();
        if (!((net.minecraft.entity.Entity) entity).startRiding((net.minecraft.entity.Entity) (Object) this, true)) {
            return builder.result(DataTransactionResult.Type.FAILURE).reject(new ImmutableSpongeListValue<>(Keys.PASSENGERS, ImmutableList.of(entity
                    .createSnapshot()))).build();
        }

        passengerSnapshotsBuilder.add(entity.createSnapshot());

        return builder.result(DataTransactionResult.Type.SUCCESS).success(new ImmutableSpongeListValue<>(Keys.PASSENGERS, passengerSnapshotsBuilder
                .build())).build();
    }

    @Override
    public DataTransactionResult setVehicle(@Nullable Entity entity) {
        if (getRidingEntity() == null && entity == null) {
            return DataTransactionResult.successNoData();
        }
        final DataTransactionResult.Builder builder = DataTransactionResult.builder();
        if (getRidingEntity() != null) {
            final EntitySnapshot previousVehicleSnapshot = ((Entity) getRidingEntity()).createSnapshot();
            dismountRidingEntity();
            builder.replace(new ImmutableSpongeValue<>(Keys.VEHICLE, previousVehicleSnapshot));
        }
        if (entity != null) {
            builder.from(entity.addPassenger(this));
        }
        return builder.result(DataTransactionResult.Type.SUCCESS).build();
    }


    /**
     * @author blood - May 28th, 2016
     * @author gabizou - May 31st, 2016 - Update for 1.9.4
     *
     * @reason - rewritten to support {@link MoveEntityEvent.Teleport.Portal}
     *
     * @param toDimensionId The id of target dimension.
     */
    @Nullable
    @Overwrite
    public net.minecraft.entity.Entity changeDimension(int toDimensionId) {
        if (!this.worldObj.isRemote && !this.isDead) {
            // Sponge Start - Handle teleportation solely in TrackingUtil where everything can be debugged.
            return EntityUtil.transferEntityToDimension(this, toDimensionId);
            // Sponge End
        }
        return null;
    }

    /**
     * Hooks into vanilla's writeToNBT to call {@link #writeToNbt}.
     *
     * <p> This makes it easier for other entity mixins to override writeToNBT
     * without having to specify the <code>@Inject</code> annotation. </p>
     *
     * @param compound The compound vanilla writes to (unused because we write
     *        to SpongeData)
     * @param ci (Unused) callback info
     */
    @Inject(method = "Lnet/minecraft/entity/Entity;writeToNBT(Lnet/minecraft/nbt/NBTTagCompound;)Lnet/minecraft/nbt/NBTTagCompound;", at = @At("HEAD"))
    public void onWriteToNBT(NBTTagCompound compound, CallbackInfoReturnable<NBTTagCompound> ci) {
        this.writeToNbt(this.getSpongeData());
    }

    /**
     * Hooks into vanilla's readFromNBT to call {@link #readFromNbt}.
     *
     * <p> This makes it easier for other entity mixins to override readFromNbt
     * without having to specify the <code>@Inject</code> annotation. </p>
     *
     * @param compound The compound vanilla reads from (unused because we read
     *        from SpongeData)
     * @param ci (Unused) callback info
     */
    @Inject(method = "Lnet/minecraft/entity/Entity;readFromNBT(Lnet/minecraft/nbt/NBTTagCompound;)V", at = @At("RETURN"))
    public void onReadFromNBT(NBTTagCompound compound, CallbackInfo ci) {
        if (this.isConstructing) {
            firePostConstructEvents(); // Do this early as possible
        }
        this.readFromNbt(this.getSpongeData());
    }

    @Override
    public boolean validateRawData(DataView container) {
        return false;
    }

    @Override
    public void setRawData(DataView container) throws InvalidDataException {

    }

    /**
     * Read extra data (SpongeData) from the entity's NBT tag.
     *
     * @param compound The SpongeData compound to read from
     */
    @Override
    public void readFromNbt(NBTTagCompound compound) {
        if (this instanceof IMixinCustomDataHolder) {
            if (compound.hasKey(NbtDataUtil.CUSTOM_MANIPULATOR_TAG_LIST, NbtDataUtil.TAG_LIST)) {
                final NBTTagList list = compound.getTagList(NbtDataUtil.CUSTOM_MANIPULATOR_TAG_LIST, NbtDataUtil.TAG_COMPOUND);
                final ImmutableList.Builder<DataView> builder = ImmutableList.builder();
                if (list != null && list.tagCount() != 0) {
                    for (int i = 0; i < list.tagCount(); i++) {
                        final NBTTagCompound internal = list.getCompoundTagAt(i);
                        builder.add(NbtTranslator.getInstance().translateFrom(internal));
                    }
                }
                try {
                    final List<DataManipulator<?, ?>> manipulators = DataUtil.deserializeManipulatorList(builder.build());
                    for (DataManipulator<?, ?> manipulator : manipulators) {
                        offer(manipulator);
                    }
                } catch (InvalidDataException e) {
                    SpongeImpl.getLogger().error("Could not translate custom plugin data! ", e);
                }
            }
        }
        if (this instanceof IMixinGriefer && ((IMixinGriefer) this).isGriefer() && compound.hasKey(NbtDataUtil.CAN_GRIEF)) {
            ((IMixinGriefer) this).setCanGrief(compound.getBoolean(NbtDataUtil.CAN_GRIEF));
        }
    }

    /**
     * Write extra data (SpongeData) to the entity's NBT tag.
     *
     * @param compound The SpongeData compound to write to
     */
    @Override
    public void writeToNbt(NBTTagCompound compound) {
        if (this instanceof IMixinCustomDataHolder) {
            final List<DataManipulator<?, ?>> manipulators = ((IMixinCustomDataHolder) this).getCustomManipulators();
            if (!manipulators.isEmpty()) {
                final List<DataView> manipulatorViews = DataUtil.getSerializedManipulatorList(manipulators);
                final NBTTagList manipulatorTagList = new NBTTagList();
                for (DataView dataView : manipulatorViews) {
                    manipulatorTagList.appendTag(NbtTranslator.getInstance().translateData(dataView));
                }
                compound.setTag(NbtDataUtil.CUSTOM_MANIPULATOR_TAG_LIST, manipulatorTagList);
            }
        }
        if (this instanceof IMixinGriefer && ((IMixinGriefer) this).isGriefer()) {
            compound.setBoolean(NbtDataUtil.CAN_GRIEF, ((IMixinGriefer) this).canGrief());
        }
    }

    @Override
    public int getContentVersion() {
        return 1;
    }

    @Override
    public DataContainer toContainer() {
        final Transform<World> transform = getTransform();
        final NBTTagCompound compound = new NBTTagCompound();
        writeToNBT(compound);
        NbtDataUtil.filterSpongeCustomData(compound); // We must filter the custom data so it isn't stored twice
        final DataContainer unsafeNbt = NbtTranslator.getInstance().translateFrom(compound);
        final DataContainer container = new MemoryDataContainer()
            .set(Queries.CONTENT_VERSION, getContentVersion())
            .set(DataQueries.ENTITY_CLASS, this.getClass().getName())
            .set(Queries.WORLD_ID, transform.getExtent().getUniqueId().toString())
            .createView(DataQueries.SNAPSHOT_WORLD_POSITION)
                .set(Queries.POSITION_X, transform.getPosition().getX())
                .set(Queries.POSITION_Y, transform.getPosition().getY())
                .set(Queries.POSITION_Z, transform.getPosition().getZ())
            .getContainer()
            .createView(DataQueries.ENTITY_ROTATION)
                .set(Queries.POSITION_X, transform.getRotation().getX())
                .set(Queries.POSITION_Y, transform.getRotation().getY())
                .set(Queries.POSITION_Z, transform.getRotation().getZ())
            .getContainer()
            .createView(DataQueries.ENTITY_SCALE)
                .set(Queries.POSITION_X, transform.getScale().getX())
                .set(Queries.POSITION_Y, transform.getScale().getY())
                .set(Queries.POSITION_Z, transform.getScale().getZ())
            .getContainer()
            .set(DataQueries.ENTITY_TYPE, this.entityType.getId())
            .set(DataQueries.UNSAFE_NBT, unsafeNbt);
        final Collection<DataManipulator<?, ?>> manipulators = getContainers();
        if (!manipulators.isEmpty()) {
            container.set(DataQueries.DATA_MANIPULATORS, DataUtil.getSerializedManipulatorList(manipulators));
        }
        return container;
    }

    @Override
    public Collection<DataManipulator<?, ?>> getContainers() {
        final List<DataManipulator<?, ?>> list = Lists.newArrayList();
        this.supplyVanillaManipulators(list);
        if (this instanceof IMixinCustomDataHolder && ((IMixinCustomDataHolder) this).hasManipulators()) {
            list.addAll(((IMixinCustomDataHolder) this).getCustomManipulators());
        }
        return list;
    }

    @Override
    public Entity copy() {
        if ((Object) this instanceof Player) {
            throw new IllegalArgumentException("Cannot copy player entities!");
        }
        try {
            final NBTTagCompound compound = new NBTTagCompound();
            writeToNBT(compound);
            net.minecraft.entity.Entity entity = EntityList.createEntityByName(this.entityType.getId(), this.worldObj);
            compound.setUniqueId(NbtDataUtil.UUID, entity.getUniqueID());
            entity.readFromNBT(compound);
            return (Entity) entity;
        } catch (Exception e) {
            throw new IllegalArgumentException("Could not copy the entity:", e);
        }
    }

    @Override
    public Optional<User> getTrackedPlayer(String nbtKey) {
        return Optional.empty();
    }

    @Override
    public Optional<User> getCreatorUser() {
        return Optional.empty();
    }

    @Override
    public Optional<User> getNotifierUser() {
        return Optional.empty();
    }

    @Override
    public void trackEntityUniqueId(String nbtKey, @Nullable UUID uuid) {
    }

    @Override
    public Optional<UUID> getCreator() {
        return Optional.empty();
    }

    @Override
    public Optional<UUID> getNotifier() {
        return Optional.empty();
    }

    @Override
    public void setCreator(@Nullable UUID uuid) {
    }

    @Override
    public void setNotifier(@Nullable UUID uuid) {
    }

    @Override
    public void setImplVelocity(Vector3d velocity) {
        this.motionX = checkNotNull(velocity).getX();
        this.motionY = velocity.getY();
        this.motionZ = velocity.getZ();
        this.velocityChanged = true;
    }

    @Override
    public Vector3d getVelocity() {
        return new Vector3d(this.motionX, this.motionY, this.motionZ);
    }

    @Redirect(method = "moveEntity",at = @At(value = "INVOKE", target = "Lnet/minecraft/block/Block;"
                                                                        + "onEntityWalk(Lnet/minecraft/world/World;Lnet/minecraft/util/math/BlockPos;Lnet/minecraft/entity/Entity;)V"))
    public void onEntityCollideWithBlock(Block block, net.minecraft.world.World world, BlockPos pos, net.minecraft.entity.Entity entity) {
        // if block can't collide, return
        if (!((IMixinBlock) block).hasCollideLogic()) {
            return;
        }

        if (world.isRemote) {
            block.onEntityWalk(world, pos, entity);
            return;
        }

        IBlockState state = world.getBlockState(pos);
        this.setCurrentCollidingBlock((BlockState) state);
        if (!SpongeCommonEventFactory.handleCollideBlockEvent(block, world, pos, state, entity, Direction.NONE)) {
            block.onEntityWalk(world, pos, entity);
            this.lastCollidedBlockPos = pos;
        }

        this.setCurrentCollidingBlock(null);
    }

    @Redirect(method = "doBlockCollisions", at = @At(value = "INVOKE", target = "Lnet/minecraft/block/Block;onEntityCollidedWithBlock(Lnet/minecraft/world/World;Lnet/minecraft/util/math/BlockPos;Lnet/minecraft/block/state/IBlockState;Lnet/minecraft/entity/Entity;)V"))
    public void onEntityCollideWithBlockState(Block block, net.minecraft.world.World world, BlockPos pos, IBlockState state, net.minecraft.entity.Entity entity) {
        // if block can't collide, return
        if (!((IMixinBlock) block).hasCollideWithStateLogic()) {
            return;
        }

        if (world.isRemote) {
            block.onEntityCollidedWithBlock(world, pos, state, entity);
            return;
        }

        this.setCurrentCollidingBlock((BlockState) state);
        if (!SpongeCommonEventFactory.handleCollideBlockEvent(block, world, pos, state, entity, Direction.NONE)) {
            block.onEntityCollidedWithBlock(world, pos, state, entity);
            this.lastCollidedBlockPos = pos;
        }

        this.setCurrentCollidingBlock(null);
    }

    @Redirect(method = "updateFallState", at = @At(value = "INVOKE", target="Lnet/minecraft/block/Block;onFallenUpon(Lnet/minecraft/world/World;Lnet/minecraft/util/math/BlockPos;Lnet/minecraft/entity/Entity;F)V"))
    public void onBlockFallenUpon(Block block, net.minecraft.world.World world, BlockPos pos, net.minecraft.entity.Entity entity, float fallDistance) {
        if (world.isRemote) {
            block.onFallenUpon(world, pos, entity, fallDistance);
            return;
        }

        IBlockState state = world.getBlockState(pos);
        this.setCurrentCollidingBlock((BlockState) state);
        if (!SpongeCommonEventFactory.handleCollideBlockEvent(block, world, pos, state, entity, Direction.UP)) {
            block.onFallenUpon(world, pos, entity, fallDistance);
            this.lastCollidedBlockPos = pos;
        }

        this.setCurrentCollidingBlock(null);
    }

    @Override
    public Translation getTranslation() {
        return getType().getTranslation();
    }

    private boolean collision = false;
    private boolean untargetable = false;
    private boolean isVanished = false;

    private boolean pendingVisibilityUpdate = false;
    private int visibilityTicks = 0;

    @Override
    public boolean isVanished() {
        return this.isVanished;
    }

    @Override
    public void setVanished(boolean vanished) {
        this.isVanished = vanished;
        this.pendingVisibilityUpdate = true;
        this.visibilityTicks = 20;
    }

    @Override
    public boolean ignoresCollision() {
        return this.collision;
    }

    @Override
    public void setIgnoresCollision(boolean prevents) {
        this.collision = prevents;
    }

    @Override
    public boolean isUntargetable() {
        return this.untargetable;
    }

    @Override
    public void setUntargetable(boolean untargetable) {
        this.untargetable = untargetable;
    }

    /**
     * @author gabizou - January 4th, 2016
     * @updated gabizou - January 27th, 2016 - Rewrite to a redirect
     *
     * This prevents sounds from being sent to the server by entities that are vanished
     */
    @Redirect(method = "playSound", at = @At(value = "INVOKE", target = "Lnet/minecraft/entity/Entity;isSilent()Z"))
    public boolean checkIsSilentOrInvis(net.minecraft.entity.Entity entity) {
        return entity.isSilent() || this.isVanished;
    }

    @Redirect(method = "applyEntityCollision", at = @At(value = "FIELD", target = "Lnet/minecraft/entity/Entity;noClip:Z", opcode = Opcodes.GETFIELD))
    private boolean spongeApplyEntityCollisionCheckVanish(net.minecraft.entity.Entity entity) {
        return entity.noClip || ((IMixinEntity) entity).isVanished();
    }

    @Redirect(method = "resetHeight", at = @At(value = "INVOKE", target = WORLD_SPAWN_PARTICLE))
    public void spawnParticle(net.minecraft.world.World world, EnumParticleTypes particleTypes, double xCoord, double yCoord, double zCoord,
            double xOffset, double yOffset, double zOffset, int ... p_175688_14_) {
        if (!this.isVanished) {
            this.worldObj.spawnParticle(particleTypes, xCoord, yCoord, zCoord, xOffset, yOffset, zOffset, p_175688_14_);
        }
    }

    @Redirect(method = "createRunningParticles", at = @At(value = "INVOKE", target = WORLD_SPAWN_PARTICLE))
    public void runningSpawnParticle(net.minecraft.world.World world, EnumParticleTypes particleTypes, double xCoord, double yCoord, double zCoord,
            double xOffset, double yOffset, double zOffset, int ... p_175688_14_) {
        if (!this.isVanished) {
            this.worldObj.spawnParticle(particleTypes, xCoord, yCoord, zCoord, xOffset, yOffset, zOffset, p_175688_14_);
        }
    }

    @Nullable
    @Override
    public Text getDisplayNameText() {
        return this.displayName;
    }

    private boolean skipSettingCustomNameTag = false;

    @Override
    public void setDisplayName(@Nullable Text displayName) {
        this.displayName = displayName;

        this.skipSettingCustomNameTag = true;
        if (this.displayName == null) {
            this.setCustomNameTag("");
        } else {
            this.setCustomNameTag(SpongeTexts.toLegacy(this.displayName));
        }

        this.skipSettingCustomNameTag = false;
    }

    @Inject(method = "setCustomNameTag", at = @At("RETURN"))
    public void onSetCustomNameTag(String name, CallbackInfo ci) {
        if (!this.skipSettingCustomNameTag) {
            this.displayName = SpongeTexts.fromLegacy(name);
        }
    }

    @Override
    public boolean canSee(Entity entity) {
        // note: this implementation will be changing with contextual data
        Optional<Boolean> optional = entity.get(Keys.VANISH);
        return (!optional.isPresent() || !optional.get()) && !((IMixinEntity) entity).isVanished();
    }

    /**
     * @author gabizou - January 30th, 2016
     * @author blood - May 12th, 2016
     * @author gabizou - June 2nd, 2016
     *
     * @reason Rewrites the method entirely for several reasons:
     * 1) If we are in a forge environment, we do NOT want forge to be capturing the item entities, because we handle them ourselves
     * 2) If we are in a client environment, we should not perform any sort of processing whatsoever.
     * 3) This method is entirely managed from the standpoint where our events have final say, as per usual.
     *
     * @param itemStackIn
     * @param offsetY
     * @return
     */
    @Inject(method = "entityDropItem(Lnet/minecraft/item/ItemStack;F)Lnet/minecraft/entity/item/EntityItem;", at = @At("HEAD"), cancellable = true)
    public void spongeEntityDropItem(net.minecraft.item.ItemStack itemStackIn, float offsetY, CallbackInfoReturnable<EntityItem> returnable) {
        // Gotta stick with the client side handling things
        if (this.worldObj.isRemote) {
            if (itemStackIn.stackSize != 0 && itemStackIn.getItem() != null) {
                EntityItem entityitem = new EntityItem(this.worldObj, this.posX, this.posY + (double) offsetY, this.posZ, itemStackIn);
                entityitem.setDefaultPickupDelay();
                this.worldObj.spawnEntityInWorld(entityitem);
                returnable.setReturnValue(entityitem);
                return;
            }
            returnable.setReturnValue(null);
            return;
        }
        returnable.setReturnValue(EntityUtil.entityOnDropItem((net.minecraft.entity.Entity) (Object) this, itemStackIn, offsetY));
    }

    @Override
    public void setCurrentCollidingBlock(BlockState state) {
        this.currentCollidingBlock = state;
    }

    @Override
    public BlockState getCurrentCollidingBlock() {
        if (this.currentCollidingBlock == null) {
            return (BlockState) Blocks.AIR.getDefaultState();
        }
        return this.currentCollidingBlock;
    }

    @Override
    public BlockPos getLastCollidedBlockPos() {
        return this.lastCollidedBlockPos;
    }

    @Override
    public boolean isVanilla() {
        return this.isVanilla;
    }

    @Override
    public Timing getTimingsHandler() {
        if (this.timing == null) {
            this.timing = SpongeTimings.getEntityTiming(this);
        }
        return this.timing;
    }

    @Override
    public EntityArchetype createArchetype() {
        return new SpongeEntityArchetypeBuilder().from(this).build();
    }

}<|MERGE_RESOLUTION|>--- conflicted
+++ resolved
@@ -460,13 +460,8 @@
     // to avoid firing a DisplaceEntityEvent.Teleport
     @Override
     public void setLocationAndAngles(Location<World> location) {
-<<<<<<< HEAD
         if (((Entity) this) instanceof EntityPlayerMP) {
             ((EntityPlayerMP)(Object) this).connection.setPlayerLocation(location.getX(), location.getY(), location.getZ(), this.rotationYaw, this.rotationPitch);
-=======
-        if (this.mcEntity instanceof EntityPlayerMP && ((EntityPlayerMP) this.mcEntity).playerNetServerHandler != null) {
-            ((EntityPlayerMP) this.mcEntity).playerNetServerHandler.setPlayerLocation(location.getX(), location.getY(), location.getZ(), this.rotationYaw, this.rotationPitch);
->>>>>>> 7b6196ae
         } else {
             this.setPosition(location.getX(), location.getY(), location.getZ());
         }
@@ -478,13 +473,8 @@
     @Override
     public void setLocationAndAngles(Transform<World> transform) {
         Vector3d position = transform.getPosition();
-<<<<<<< HEAD
         if (((Entity) this) instanceof EntityPlayerMP) {
         	((EntityPlayerMP)(Object) this).connection.setPlayerLocation(position.getX(), position.getY(), position.getZ(), (float) transform.getYaw(), (float) transform.getPitch());
-=======
-        if (this.mcEntity instanceof EntityPlayerMP && ((EntityPlayerMP) this.mcEntity).playerNetServerHandler != null) {
-            ((EntityPlayerMP) this.mcEntity).playerNetServerHandler.setPlayerLocation(position.getX(), position.getY(), position.getZ(), (float) transform.getYaw(), (float) transform.getPitch());
->>>>>>> 7b6196ae
         } else {
             this.setLocationAndAngles(position.getX(), position.getY(), position.getZ(), (float) transform.getYaw(), (float) transform.getPitch());
         }
