/*
 * This file is part of Sponge, licensed under the MIT License (MIT).
 *
 * Copyright (c) SpongePowered <https://www.spongepowered.org>
 * Copyright (c) contributors
 *
 * Permission is hereby granted, free of charge, to any person obtaining a copy
 * of this software and associated documentation files (the "Software"), to deal
 * in the Software without restriction, including without limitation the rights
 * to use, copy, modify, merge, publish, distribute, sublicense, and/or sell
 * copies of the Software, and to permit persons to whom the Software is
 * furnished to do so, subject to the following conditions:
 *
 * The above copyright notice and this permission notice shall be included in
 * all copies or substantial portions of the Software.
 *
 * THE SOFTWARE IS PROVIDED "AS IS", WITHOUT WARRANTY OF ANY KIND, EXPRESS OR
 * IMPLIED, INCLUDING BUT NOT LIMITED TO THE WARRANTIES OF MERCHANTABILITY,
 * FITNESS FOR A PARTICULAR PURPOSE AND NONINFRINGEMENT. IN NO EVENT SHALL THE
 * AUTHORS OR COPYRIGHT HOLDERS BE LIABLE FOR ANY CLAIM, DAMAGES OR OTHER
 * LIABILITY, WHETHER IN AN ACTION OF CONTRACT, TORT OR OTHERWISE, ARISING FROM,
 * OUT OF OR IN CONNECTION WITH THE SOFTWARE OR THE USE OR OTHER DEALINGS IN
 * THE SOFTWARE.
 */
package org.spongepowered.common.mixin.core.entity;

import static com.google.common.base.Preconditions.checkNotNull;

import co.aikar.timings.SpongeTimings;
import co.aikar.timings.Timing;
import com.flowpowered.math.vector.Vector3d;
import com.google.common.collect.ImmutableList;
import com.google.common.collect.Lists;
import net.minecraft.block.Block;
import net.minecraft.block.material.Material;
import net.minecraft.block.state.IBlockState;
import net.minecraft.entity.EntityList;
import net.minecraft.entity.EntityLivingBase;
import net.minecraft.entity.EntityTracker;
import net.minecraft.entity.EntityTrackerEntry;
import net.minecraft.entity.EnumCreatureType;
import net.minecraft.entity.MoverType;
import net.minecraft.entity.item.EntityItem;
import net.minecraft.entity.player.EntityPlayerMP;
import net.minecraft.init.Blocks;
import net.minecraft.nbt.NBTTagCompound;
import net.minecraft.nbt.NBTTagList;
import net.minecraft.network.Packet;
import net.minecraft.network.datasync.EntityDataManager;
import net.minecraft.network.play.server.SPacketDestroyEntities;
import net.minecraft.network.play.server.SPacketPlayerListItem;
import net.minecraft.network.play.server.SPacketPlayerPosLook;
import net.minecraft.util.DamageSource;
import net.minecraft.util.EnumParticleTypes;
import net.minecraft.util.ResourceLocation;
import net.minecraft.util.SoundCategory;
import net.minecraft.util.SoundEvent;
import net.minecraft.util.math.AxisAlignedBB;
import net.minecraft.util.math.BlockPos;
import net.minecraft.world.WorldServer;
import org.spongepowered.api.Sponge;
import org.spongepowered.api.block.BlockState;
import org.spongepowered.api.data.DataContainer;
import org.spongepowered.api.data.DataTransactionResult;
import org.spongepowered.api.data.DataView;
import org.spongepowered.api.data.MemoryDataContainer;
import org.spongepowered.api.data.Queries;
import org.spongepowered.api.data.key.Keys;
import org.spongepowered.api.data.manipulator.DataManipulator;
import org.spongepowered.api.data.manipulator.mutable.entity.IgniteableData;
import org.spongepowered.api.data.manipulator.mutable.entity.VehicleData;
import org.spongepowered.api.data.persistence.InvalidDataException;
import org.spongepowered.api.data.value.mutable.Value;
import org.spongepowered.api.entity.Entity;
import org.spongepowered.api.entity.EntityArchetype;
import org.spongepowered.api.entity.EntitySnapshot;
import org.spongepowered.api.entity.EntityType;
import org.spongepowered.api.entity.Transform;
import org.spongepowered.api.entity.living.player.Player;
import org.spongepowered.api.entity.living.player.User;
import org.spongepowered.api.event.SpongeEventFactory;
import org.spongepowered.api.event.cause.Cause;
import org.spongepowered.api.event.cause.NamedCause;
import org.spongepowered.api.event.cause.entity.dismount.DismountType;
import org.spongepowered.api.event.cause.entity.dismount.DismountTypes;
import org.spongepowered.api.event.entity.MoveEntityEvent;
import org.spongepowered.api.service.user.UserStorageService;
import org.spongepowered.api.text.Text;
import org.spongepowered.api.text.translation.Translation;
import org.spongepowered.api.util.AABB;
import org.spongepowered.api.util.Direction;
import org.spongepowered.api.util.RelativePositions;
import org.spongepowered.api.world.Location;
import org.spongepowered.api.world.World;
import org.spongepowered.asm.lib.Opcodes;
import org.spongepowered.asm.mixin.Implements;
import org.spongepowered.asm.mixin.Interface;
import org.spongepowered.asm.mixin.Intrinsic;
import org.spongepowered.asm.mixin.Mixin;
import org.spongepowered.asm.mixin.Overwrite;
import org.spongepowered.asm.mixin.Shadow;
import org.spongepowered.asm.mixin.injection.At;
import org.spongepowered.asm.mixin.injection.Inject;
import org.spongepowered.asm.mixin.injection.Redirect;
import org.spongepowered.asm.mixin.injection.callback.CallbackInfo;
import org.spongepowered.asm.mixin.injection.callback.CallbackInfoReturnable;
import org.spongepowered.common.SpongeImpl;
import org.spongepowered.common.SpongeImplHooks;
import org.spongepowered.common.data.manipulator.mutable.entity.SpongeGravityData;
import org.spongepowered.common.data.persistence.NbtTranslator;
import org.spongepowered.common.data.util.DataQueries;
import org.spongepowered.common.data.util.DataUtil;
import org.spongepowered.common.data.util.NbtDataUtil;
import org.spongepowered.common.data.value.immutable.ImmutableSpongeListValue;
import org.spongepowered.common.data.value.immutable.ImmutableSpongeValue;
import org.spongepowered.common.entity.EntityUtil;
import org.spongepowered.common.entity.SpongeEntityArchetypeBuilder;
import org.spongepowered.common.entity.SpongeEntitySnapshotBuilder;
import org.spongepowered.common.entity.SpongeEntityType;
import org.spongepowered.common.event.ShouldFire;
import org.spongepowered.common.event.SpongeCommonEventFactory;
import org.spongepowered.common.event.damage.DamageEventHandler;
import org.spongepowered.common.event.damage.MinecraftBlockDamageSource;
import org.spongepowered.common.interfaces.block.IMixinBlock;
import org.spongepowered.common.interfaces.data.IMixinCustomDataHolder;
import org.spongepowered.common.interfaces.entity.IMixinEntity;
import org.spongepowered.common.interfaces.entity.IMixinGriefer;
import org.spongepowered.common.interfaces.network.IMixinNetHandlerPlayServer;
import org.spongepowered.common.interfaces.world.IMixinWorldServer;
import org.spongepowered.common.interfaces.world.gen.IMixinChunkProviderServer;
import org.spongepowered.common.profile.SpongeProfileManager;
import org.spongepowered.common.text.SpongeTexts;
import org.spongepowered.common.util.SpongeHooks;
import org.spongepowered.common.util.VecHelper;

import java.util.Collection;
import java.util.EnumSet;
import java.util.List;
import java.util.Optional;
import java.util.Random;
import java.util.Set;
import java.util.UUID;
import java.util.stream.Collectors;

import javax.annotation.Nullable;

@Mixin(net.minecraft.entity.Entity.class)
@Implements(@Interface(iface = Entity.class, prefix = "entity$"))
public abstract class MixinEntity implements IMixinEntity {

    private static final String LAVA_DAMAGESOURCE_FIELD = "Lnet/minecraft/util/DamageSource;LAVA:Lnet/minecraft/util/DamageSource;";
    private static final String ATTACK_ENTITY_FROM_METHOD = "Lnet/minecraft/entity/Entity;attackEntityFrom(Lnet/minecraft/util/DamageSource;F)Z";
    private static final String FIRE_DAMAGESOURCE_FIELD = "Lnet/minecraft/util/DamageSource;IN_FIRE:Lnet/minecraft/util/DamageSource;";
    private static final String WORLD_SPAWN_PARTICLE = "Lnet/minecraft/world/World;spawnParticle(Lnet/minecraft/util/EnumParticleTypes;DDDDDD[I)V";
    private static final String RIDING_ENTITY_FIELD = "Lnet/minecraft/entity/Entity;ridingEntity:Lnet/minecraft/entity/Entity;";
    @SuppressWarnings("unused")
    private static final String
            ENTITY_ITEM_INIT =
            "Lnet/minecraft/entity/item/EntityItem;<init>(Lnet/minecraft/world/World;DDDLnet/minecraft/item/ItemStack;)V";
    // @formatter:off
    private EntityType entityType = SpongeImpl.getRegistry().getTranslated(this.getClass(), EntityType.class);
    private boolean teleporting;
    private net.minecraft.entity.Entity teleportVehicle;
    private float origWidth;
    private float origHeight;
    @Nullable private DamageSource originalLava;
    protected boolean isConstructing = true;
    @Nullable private Text displayName;
    protected Cause destructCause;
    private BlockState currentCollidingBlock;
    private BlockPos lastCollidedBlockPos;
    private final boolean isVanilla = getClass().getName().startsWith("net.minecraft.");
    @SuppressWarnings("unused")
    private SpongeProfileManager spongeProfileManager;
    @SuppressWarnings("unused")
    private UserStorageService userStorageService;
    private Timing timing;

    @Shadow public net.minecraft.entity.Entity ridingEntity;
    @Shadow private List<Entity> riddenByEntities;
    @Shadow private UUID entityUniqueID;
    @Shadow public net.minecraft.world.World world;
    @Shadow public double posX;
    @Shadow public double posY;
    @Shadow public double posZ;
    @Shadow public double motionX;
    @Shadow public double motionY;
    @Shadow public double motionZ;
    @Shadow public boolean velocityChanged;
    @Shadow public double prevPosX;
    @Shadow public double prevPosY;
    @Shadow public double prevPosZ;
    @Shadow public float rotationYaw;
    @Shadow public float rotationPitch;
    @Shadow public float width;
    @Shadow public float height;
    @Shadow public float fallDistance;
    @Shadow public boolean isDead;
    @Shadow public boolean onGround;
    @Shadow public boolean inWater;
    @Shadow protected boolean isImmuneToFire;
    @Shadow public int hurtResistantTime;
    @Shadow public int fire; // fire
    @Shadow public int dimension;
    @Shadow protected Random rand;
    @Shadow public float prevDistanceWalkedModified;
    @Shadow public float distanceWalkedModified;
    @Shadow protected EntityDataManager dataManager;

    @Shadow public abstract void setPosition(double x, double y, double z);
    @Shadow public abstract void setDead();
    @Shadow public abstract int getAir();
    @Shadow public abstract void setAir(int air);
    @Shadow public abstract float getEyeHeight();
    @Shadow public abstract void setCustomNameTag(String name);
    @Shadow public abstract UUID getUniqueID();
    @Shadow @Nullable public abstract AxisAlignedBB getEntityBoundingBox();
    @Shadow public abstract void setFire(int seconds);
    @Shadow public abstract NBTTagCompound writeToNBT(NBTTagCompound compound);
    @Shadow public abstract boolean attackEntityFrom(DamageSource source, float amount);
    @Shadow public abstract int getEntityId();
    @Shadow public abstract boolean isBeingRidden();
    @Shadow public abstract SoundCategory getSoundCategory();
    @Shadow public abstract List<net.minecraft.entity.Entity> shadow$getPassengers();
    @Shadow public abstract net.minecraft.entity.Entity getLowestRidingEntity();
    @Shadow public abstract net.minecraft.entity.Entity getRidingEntity();
<<<<<<< HEAD
    @Shadow public abstract void dismountRidingEntity();
    @Shadow public abstract void removePassengers();
=======
>>>>>>> 05149fc8
    @Shadow public abstract void playSound(SoundEvent soundIn, float volume, float pitch);
    @Shadow public abstract boolean isEntityInvulnerable(DamageSource source);
    @Shadow public abstract boolean isSprinting();
    @Shadow public abstract boolean isInWater();
    @Shadow public abstract boolean isRiding();
    @Shadow public abstract boolean isOnSameTeam(net.minecraft.entity.Entity entityIn);
    @Shadow public abstract double getDistanceSqToEntity(net.minecraft.entity.Entity entityIn);
    @Shadow public abstract void setLocationAndAngles(double x, double y, double z, float yaw, float pitch);
    @Shadow public abstract boolean hasNoGravity();
    @Shadow public abstract void setNoGravity(boolean noGravity);
    @Shadow public abstract void setPositionAndUpdate(double x, double y, double z);
    @Shadow protected abstract void removePassenger(net.minecraft.entity.Entity passenger);
    @Shadow protected abstract void shadow$setRotation(float yaw, float pitch);
    @Shadow protected abstract void setSize(float width, float height);
    @Shadow protected abstract void applyEnchantments(EntityLivingBase entityLivingBaseIn, net.minecraft.entity.Entity entityIn);
    @Shadow public abstract void extinguish();
    @Shadow protected abstract void setFlag(int flag, boolean set);
    @Shadow protected abstract void removePassenger(net.minecraft.entity.Entity passenger);

    // @formatter:on

    @Redirect(method = "<init>", at = @At(value = "FIELD", target = "Lnet/minecraft/entity/Entity;dimension:I", opcode = Opcodes.PUTFIELD))
    private void onSet(net.minecraft.entity.Entity self, int dimensionId, net.minecraft.world.World worldIn) {
        if (worldIn instanceof IMixinWorldServer) {
            self.dimension = ((IMixinWorldServer) worldIn).getDimensionId();
        } else {
            self.dimension = dimensionId;
        }
    }

    @Inject(method = "<init>", at = @At("RETURN"))
    public void onConstruction(net.minecraft.world.World worldIn, CallbackInfo ci) {
        if (this.entityType instanceof SpongeEntityType) {
            SpongeEntityType spongeEntityType = (SpongeEntityType) this.entityType;
            if (spongeEntityType.getEnumCreatureType() == null) {
                for (EnumCreatureType type : EnumCreatureType.values()) {
                    if (SpongeImplHooks.isCreatureOfType((net.minecraft.entity.Entity) (Object) this, type)) {
                        spongeEntityType.setEnumCreatureType(type);
                        break;
                    }
                }
            }
        }
        if (worldIn != null && !worldIn.isRemote) {
            this.spongeProfileManager = ((SpongeProfileManager) Sponge.getServer().getGameProfileManager());
            this.userStorageService = SpongeImpl.getGame().getServiceManager().provide(UserStorageService.class).get();
        }
    }

    @Override
    public boolean isInConstructPhase() {
        return this.isConstructing;
    }

    @Override
    public void firePostConstructEvents() {
        this.isConstructing = false;
    }

    @Inject(method = "startRiding(Lnet/minecraft/entity/Entity;Z)Z", at = @At(value = "FIELD", target = RIDING_ENTITY_FIELD, ordinal = 0),
            cancellable = true)
    public void onStartRiding(net.minecraft.entity.Entity vehicle, boolean force, CallbackInfoReturnable<Boolean> ci) {
        if (!this.world.isRemote && ShouldFire.RIDE_ENTITY_EVENT_MOUNT) {
            if (SpongeImpl.postEvent(SpongeEventFactory.createRideEntityEventMount(Cause.of(NamedCause.source(this)), (Entity) vehicle))) {
                ci.cancel();
            }
        }
    }

    /**
     * @author rexbut - December 16th, 2016
     *
     * @reason - adjusted to support {@link DismountTypes}
     */
    @Overwrite
    public void dismountRidingEntity() {
        if (this.getRidingEntity().isDead) {
            this.dismountRidingEntity(DismountTypes.DEATH);
        } else {
            this.dismountRidingEntity(DismountTypes.PLAYER);
        }
    }

    @Override
    public boolean dismountRidingEntity(DismountType type) {
        if (!this.world.isRemote && ShouldFire.RIDE_ENTITY_EVENT_DISMOUNT) {
            if (SpongeImpl.postEvent(SpongeEventFactory.
                    createRideEntityEventDismount(Cause.of(NamedCause.source(this), NamedCause.of("DismountType", type)), (Entity) this.getRidingEntity(), type))) {
                return false;
            }
        }

        if (this.ridingEntity != null) {
            MixinEntity entity = (MixinEntity) (Object) this.ridingEntity;
            this.ridingEntity = null;
            entity.removePassenger((net.minecraft.entity.Entity) (Object)this);
        }
        return true;
    }

    @Override
    public boolean removePassengers(DismountType type) {
        boolean dismount = false;
        for (int i = this.riddenByEntities.size() - 1; i >= 0; --i) {
            dismount = ((IMixinEntity)this.riddenByEntities.get(i)).dismountRidingEntity(type) || dismount;
        }
        return dismount;
    }

    @Inject(method = "setSize", at = @At("RETURN"))
    public void onSetSize(float width, float height, CallbackInfo ci) {
        if (this.origWidth == 0 || this.origHeight == 0) {
            this.origWidth = this.width;
            this.origHeight = this.height;
        }
    }

    @Inject(method = "move", at = @At("HEAD"), cancellable = true)
    public void onMoveEntity(MoverType type, double x, double y, double z, CallbackInfo ci) {
        if (!this.world.isRemote && !SpongeHooks.checkEntitySpeed(((net.minecraft.entity.Entity) (Object) this), x, y, z)) {
            ci.cancel();
        }
    }

    @Inject(method = "setOnFireFromLava()V", at = @At(value = "FIELD", target = LAVA_DAMAGESOURCE_FIELD, opcode = Opcodes.GETSTATIC)) // setOnFireFromLava
    public void preSetOnFire(CallbackInfo callbackInfo) {
        if (!this.world.isRemote) {
            this.originalLava = DamageSource.LAVA;
            AxisAlignedBB bb = this.getEntityBoundingBox().expand(-0.10000000149011612D, -0.4000000059604645D, -0.10000000149011612D);
            Location<World> location = DamageEventHandler.findFirstMatchingBlock((net.minecraft.entity.Entity) (Object) this, bb, block ->
                block.getMaterial() == Material.LAVA);
            DamageSource.LAVA = new MinecraftBlockDamageSource("lava", location).setFireDamage();
        }
    }

    @Inject(method = "setOnFireFromLava()V", at = @At(value = "INVOKE_ASSIGN", target = ATTACK_ENTITY_FROM_METHOD)) // setOnFireFromLava
    public void postSetOnFire(CallbackInfo callbackInfo) {
        if (!this.world.isRemote) {
            if (this.originalLava == null) {
                SpongeImpl.getLogger().error("Original lava is null!");
                Thread.dumpStack();
            }
            DamageSource.LAVA = this.originalLava;
        }
    }

    private DamageSource originalInFire;

    @Inject(method = "dealFireDamage", at = @At(value = "FIELD", target = FIRE_DAMAGESOURCE_FIELD, opcode = Opcodes.GETSTATIC))
    public void preFire(CallbackInfo callbackInfo) {
        // Sponge Start - Find the fire block!
        if (!this.world.isRemote) {
            this.originalInFire = DamageSource.IN_FIRE;
            AxisAlignedBB bb = this.getEntityBoundingBox().expand(-0.001D, -0.001D, -0.001D);
            Location<World> location = DamageEventHandler.findFirstMatchingBlock((net.minecraft.entity.Entity) (Object) this, bb, block ->
                block.getBlock() == Blocks.FIRE || block.getBlock() == Blocks.FLOWING_LAVA || block.getBlock() == Blocks.LAVA);
            DamageSource.IN_FIRE = new MinecraftBlockDamageSource("inFire", location).setFireDamage();
        }
    }

    @Inject(method = "dealFireDamage", at = @At(value = "INVOKE_ASSIGN", target = ATTACK_ENTITY_FROM_METHOD))
    public void postDealFireDamage(CallbackInfo callbackInfo) {
        if (!this.world.isRemote) {
            if (this.originalInFire == null) {
                SpongeImpl.getLogger().error("Original fire is null!");
                Thread.dumpStack();
            }
            DamageSource.IN_FIRE = this.originalInFire;
        }
    }

    @Override
    public void supplyVanillaManipulators(List<DataManipulator<?, ?>> manipulators) {
        Optional<VehicleData> vehicleData = get(VehicleData.class);
        if (vehicleData.isPresent()) {
            manipulators.add(vehicleData.get());
        }
        if (this.fire > 0) {
            manipulators.add(get(IgniteableData.class).get());
        }
        manipulators.add(new SpongeGravityData(!this.hasNoGravity()));
    }

    @Override
    public EntitySnapshot createSnapshot() {
        return new SpongeEntitySnapshotBuilder().from(this).build();
    }

    @Override
    public Random getRandom() {
        return this.rand;
    }

    @Inject(method = "setPosition", at = @At("HEAD"))
    public void onSetPosition(double x, double y, double z, CallbackInfo ci) {
        net.minecraft.entity.Entity entity = (net.minecraft.entity.Entity)(Object) this;
        if (entity instanceof EntityPlayerMP) {
            EntityPlayerMP player = (EntityPlayerMP) entity;
            if (player.connection != null) {
                ((IMixinNetHandlerPlayServer) player.connection).captureCurrentPlayerPosition();
            }
        }
    }

    public Vector3d getPosition() {
        return new Vector3d(this.posX, this.posY, this.posZ);
    }

    @Override
    public Location<World> getLocation() {
        return new Location<>((World) this.world, getPosition());
    }

    @Override
    public boolean setLocationAndRotation(Location<World> location, Vector3d rotation) {
        boolean result = setLocation(location);
        if (result) {
            setRotation(rotation);
            return true;
        }

        return false;
    }

    @Override
    public boolean setLocation(Location<World> location) {
        checkNotNull(location, "The location was null!");
        if (isRemoved()) {
            return false;
        }

        MoveEntityEvent.Teleport event = EntityUtil.handleDisplaceEntityTeleportEvent((net.minecraft.entity.Entity) (Object) this, location);
        if (event.isCancelled()) {
            return false;
        } else {
            location = event.getToTransform().getLocation();
            this.rotationPitch = (float) event.getToTransform().getPitch();
            this.rotationYaw = (float) event.getToTransform().getYaw();
        }

        IMixinChunkProviderServer chunkProviderServer = (IMixinChunkProviderServer) ((WorldServer) this.world).getChunkProvider();
        chunkProviderServer.setForceChunkRequests(true);
        // detach passengers
        final net.minecraft.entity.Entity thisEntity = (net.minecraft.entity.Entity) (Object) this;
        final List<net.minecraft.entity.Entity> passengers = thisEntity.getPassengers();

        net.minecraft.world.World nmsWorld = null;
        if (location.getExtent().getUniqueId() != ((World) this.world).getUniqueId()) {
            nmsWorld = (net.minecraft.world.World) location.getExtent();
            if ((net.minecraft.entity.Entity) (Object) this instanceof EntityPlayerMP) {
                // Close open containers
                final EntityPlayerMP entityPlayerMP = (EntityPlayerMP) (net.minecraft.entity.Entity) (Object) this;
                if (entityPlayerMP.openContainer != entityPlayerMP.inventoryContainer) {
                    entityPlayerMP.closeContainer();
                }
            }
            EntityUtil.changeWorld((net.minecraft.entity.Entity) (Object) this, location, ((IMixinWorldServer) this.world).getDimensionId(), ((IMixinWorldServer) nmsWorld).getDimensionId());
        } else {
            if (thisEntity instanceof EntityPlayerMP && ((EntityPlayerMP) thisEntity).connection != null) {
                ((WorldServer) location.getExtent()).getChunkProvider().loadChunk(location.getChunkPosition().getX(), location.getChunkPosition().getZ());
                ((EntityPlayerMP) thisEntity).connection.setPlayerLocation(location.getX(), location.getY(), location.getZ(),
                        thisEntity.rotationYaw, thisEntity.rotationPitch);
            } else {
                setPosition(location.getPosition().getX(), location.getPosition().getY(), location.getPosition().getZ());
            }
        }

        // Re-attach passengers
        for (net.minecraft.entity.Entity passenger : passengers) {
            passenger.startRiding(thisEntity, true);
        }

        chunkProviderServer.setForceChunkRequests(false);
        return true;
    }

    // always use these methods internally when setting locations from a transform or location
    // to avoid firing a DisplaceEntityEvent.Teleport
    @Override
    public void setLocationAndAngles(Location<World> location) {
        if (((Entity) this) instanceof EntityPlayerMP) {
            ((EntityPlayerMP)(Object) this).connection.setPlayerLocation(location.getX(), location.getY(), location.getZ(), this.rotationYaw, this.rotationPitch);
        } else {
            this.setPosition(location.getX(), location.getY(), location.getZ());
        }
        if (this.world != location.getExtent()) {
            this.world = (net.minecraft.world.World) location.getExtent();
        }
    }

    @Override
    public void setLocationAndAngles(Transform<World> transform) {
        Vector3d position = transform.getPosition();
        EntityPlayerMP player = null;
        if (((Entity) this) instanceof EntityPlayerMP) {
            player = ((EntityPlayerMP)(Object) this);
        }
        if (player != null && player.connection != null) {
            player.connection.setPlayerLocation(position.getX(), position.getY(), position.getZ(), (float) transform.getYaw(), (float) transform.getPitch());
        } else {
            this.setLocationAndAngles(position.getX(), position.getY(), position.getZ(), (float) transform.getYaw(), (float) transform.getPitch());
        }
        if (this.world != transform.getExtent()) {
            this.world = (net.minecraft.world.World) transform.getExtent();
        }
    }

    @Override
    public boolean setLocationAndRotation(Location<World> location, Vector3d rotation, EnumSet<RelativePositions> relativePositions) {
        boolean relocated = true;

        if (relativePositions.isEmpty()) {
            // This is just a normal teleport that happens to set both.
            relocated = setLocation(location);
            setRotation(rotation);
        } else {
            if (((Entity) this) instanceof EntityPlayerMP && ((EntityPlayerMP) (Entity) this).connection != null) {
                // Players use different logic, as they support real relative movement.
                EnumSet<SPacketPlayerPosLook.EnumFlags> relativeFlags = EnumSet.noneOf(SPacketPlayerPosLook.EnumFlags.class);

                if (relativePositions.contains(RelativePositions.X)) {
                    relativeFlags.add(SPacketPlayerPosLook.EnumFlags.X);
                }

                if (relativePositions.contains(RelativePositions.Y)) {
                    relativeFlags.add(SPacketPlayerPosLook.EnumFlags.Y);
                }

                if (relativePositions.contains(RelativePositions.Z)) {
                    relativeFlags.add(SPacketPlayerPosLook.EnumFlags.Z);
                }

                if (relativePositions.contains(RelativePositions.PITCH)) {
                    relativeFlags.add(SPacketPlayerPosLook.EnumFlags.X_ROT);
                }

                if (relativePositions.contains(RelativePositions.YAW)) {
                    relativeFlags.add(SPacketPlayerPosLook.EnumFlags.Y_ROT);
                }

                ((EntityPlayerMP) (Entity) this).connection.setPlayerLocation(location.getPosition().getX(), location.getPosition()
                        .getY(), location.getPosition().getZ(), (float) rotation.getY(), (float) rotation.getX(), relativeFlags);
            } else {
                Location<World> resultantLocation = getLocation();
                Vector3d resultantRotation = getRotation();

                if (relativePositions.contains(RelativePositions.X)) {
                    resultantLocation = resultantLocation.add(location.getPosition().getX(), 0, 0);
                }

                if (relativePositions.contains(RelativePositions.Y)) {
                    resultantLocation = resultantLocation.add(0, location.getPosition().getY(), 0);
                }

                if (relativePositions.contains(RelativePositions.Z)) {
                    resultantLocation = resultantLocation.add(0, 0, location.getPosition().getZ());
                }

                if (relativePositions.contains(RelativePositions.PITCH)) {
                    resultantRotation = resultantRotation.add(rotation.getX(), 0, 0);
                }

                if (relativePositions.contains(RelativePositions.YAW)) {
                    resultantRotation = resultantRotation.add(0, rotation.getY(), 0);
                }

                // From here just a normal teleport is needed.
                relocated = setLocation(resultantLocation);
                setRotation(resultantRotation);
            }
        }
        return relocated;
    }

    @Inject(method = "onUpdate", at = @At("RETURN"))
    private void spongeOnUpdate(CallbackInfo callbackInfo) {
        if (this.pendingVisibilityUpdate && !this.world.isRemote) {
            final EntityTracker entityTracker = ((WorldServer) this.world).getEntityTracker();
            final EntityTrackerEntry lookup = entityTracker.trackedEntityHashTable.lookup(this.getEntityId());
            if (this.visibilityTicks % 4 == 0) {
                if (this.isVanished) {
                    for (EntityPlayerMP entityPlayerMP : lookup.trackingPlayers) {
                        entityPlayerMP.connection.sendPacket(new SPacketDestroyEntities(this.getEntityId()));
                        if (((Object) this) instanceof EntityPlayerMP) {
                            entityPlayerMP.connection.sendPacket(
                                    new SPacketPlayerListItem(SPacketPlayerListItem.Action.REMOVE_PLAYER, (EntityPlayerMP) (Object) this));
                        }
                    }
                } else {
                    this.visibilityTicks = 1;
                    this.pendingVisibilityUpdate = false;
                    for (EntityPlayerMP entityPlayerMP : SpongeImpl.getServer().getPlayerList().getPlayers()) {
                        if (((Object) this) == entityPlayerMP) {
                            continue;
                        }
                        if (((Object) this) instanceof EntityPlayerMP) {
                            Packet<?> packet = new SPacketPlayerListItem(SPacketPlayerListItem.Action.ADD_PLAYER, (EntityPlayerMP) (Object) this);
                            entityPlayerMP.connection.sendPacket(packet);
                        }
                        Packet<?> newPacket = lookup.createSpawnPacket(); // creates the spawn packet for us
                        entityPlayerMP.connection.sendPacket(newPacket);
                    }
                }
            }
            if (this.visibilityTicks > 0) {
                this.visibilityTicks--;
            } else {
                this.pendingVisibilityUpdate = false;
            }
        }
    }

    @Override
    public Vector3d getScale() {
        return Vector3d.ONE;
    }

    @Override
    public void setScale(Vector3d scale) {
        // do nothing, Minecraft doesn't properly support this yet
    }

    @Override
    public Transform<World> getTransform() {
        return new Transform<>(getWorld(), getPosition(), getRotation(), getScale());
    }

    @Override
    public boolean setTransform(Transform<World> transform) {
        checkNotNull(transform, "The transform cannot be null!");
        boolean result = setLocation(transform.getLocation());
        if (result) {
            setRotation(transform.getRotation());
            setScale(transform.getScale());
            return true;
        }

        return false;
    }

    @Override
    public boolean transferToWorld(World world, Vector3d position) {
        checkNotNull(world, "World was null!");
        checkNotNull(position, "Position was null!");
        return setLocation(new Location<>(world, position));
    }

    @Override
    public Vector3d getRotation() {
        return new Vector3d(this.rotationPitch, this.rotationYaw, 0);
    }

    @SuppressWarnings({"unchecked", "rawtypes"})
    @Override
    public void setRotation(Vector3d rotation) {
        checkNotNull(rotation, "Rotation was null!");
        if (isRemoved()) {
            return;
        }
        if (((Entity) this) instanceof EntityPlayerMP && ((EntityPlayerMP) (Entity) this).connection != null) {
            // Force an update, this also set the rotation in this entity
            ((EntityPlayerMP) (Entity) this).connection.setPlayerLocation(getPosition().getX(), getPosition().getY(),
                getPosition().getZ(), (float) rotation.getY(), (float) rotation.getX(), (Set) EnumSet.noneOf(RelativePositions.class));
        } else {
            if (!this.world.isRemote) { // We can't set the rotation update on client worlds.
                ((IMixinWorldServer) getWorld()).addEntityRotationUpdate((net.minecraft.entity.Entity) (Entity) this, rotation);
            }

            // Let the entity tracker do its job, this just updates the variables
            shadow$setRotation((float) rotation.getY(), (float) rotation.getX());
        }
    }

    @Override
    public Optional<AABB> getBoundingBox() {
        final AxisAlignedBB boundingBox = getEntityBoundingBox();
        if (boundingBox == null) {
            return Optional.empty();
        }
        try {
            return Optional.of(VecHelper.toSponge(boundingBox));
        } catch (IllegalArgumentException exception) {
            // Bounding box is degenerate, the entity doesn't actually have one
            return Optional.empty();
        }
    }

    @Override
    public boolean isOnGround() {
        return this.onGround;
    }

    @Override
    public boolean isRemoved() {
        return this.isDead;
    }

    @Override
    public boolean isLoaded() {
        // TODO - add flag for entities loaded/unloaded into world
        return !isRemoved();
    }

    @Override
    public void remove() {
        this.isDead = true;
    }

    @Override
    public boolean damage(double damage, org.spongepowered.api.event.cause.entity.damage.source.DamageSource damageSource, Cause cause) {
        if (!(damageSource instanceof DamageSource)) {
            SpongeImpl.getLogger().error("An illegal DamageSource was provided in the cause! The damage source must extend AbstractDamageSource!");
            return false;
        }
        // todo hook the damage entity event with the cause.
        return attackEntityFrom((DamageSource) damageSource, (float) damage);
    }

    @Override
    public boolean isTeleporting() {
        return this.teleporting;
    }

    @Override
    public net.minecraft.entity.Entity getTeleportVehicle() {
        return this.teleportVehicle;
    }

    @Override
    public void setIsTeleporting(boolean teleporting) {
        this.teleporting = teleporting;
    }

    @Override
    public void setTeleportVehicle(net.minecraft.entity.Entity vehicle) {
        this.teleportVehicle = vehicle;
    }

    @Override
    public EntityType getType() {
        return this.entityType;
    }

    @Override
    public UUID getUniqueId() {
        return this.entityUniqueID;
    }

    @SuppressWarnings({"unchecked", "rawtypes"})
    @Intrinsic
    public List<Entity> entity$getPassengers() {
        return (List) shadow$getPassengers();
    }

    @Override
    public Optional<Entity> getVehicle() {
        return Optional.ofNullable((Entity) getRidingEntity());
    }

    @Override
    public Entity getBaseVehicle() {
        return (Entity) this.getLowestRidingEntity();
    }

    @Override
    public boolean hasPassenger(Entity entity) {
        checkNotNull(entity);
        return entity.getPassengers().contains(this);
    }

    @Override
    public boolean addPassenger(Entity entity) {
        checkNotNull(entity);
        if (entity.getPassengers().contains(this)) {
            throw new IllegalArgumentException(String.format("Cannot add entity %s as a passenger of %s, because the former already has the latter as a passenger!", entity, this));
        }

        return ((net.minecraft.entity.Entity) entity).startRiding((net.minecraft.entity.Entity) (Object) this, true);
    }

    @Override
    public void removePassenger(Entity entity) {
        checkNotNull(entity);
        if (!entity.getPassengers().contains(this)) {
            throw new IllegalArgumentException(String.format("Cannot remove entity %s, because it is not a passenger of %s ", entity, this));
        }

        ((net.minecraft.entity.Entity) entity).dismountRidingEntity();
    }

    @Override
    public void clearPassengers() {
        this.removePassengers();
    }

    @Override
    public boolean setVehicle(@Nullable Entity entity) {
        if (getRidingEntity() == null && entity == null) {
            return false;
        }
        if (getRidingEntity() != null) {
            dismountRidingEntity();
            return true;
        }
        return entity != null && entity.addPassenger(this);
    }


    /**
     * @author blood - May 28th, 2016
     * @author gabizou - May 31st, 2016 - Update for 1.9.4
     *
     * @reason - rewritten to support {@link MoveEntityEvent.Teleport.Portal}
     *
     * @param toDimensionId The id of target dimension.
     */
    @Nullable
    @Overwrite
    public net.minecraft.entity.Entity changeDimension(int toDimensionId) {
        if (!this.world.isRemote && !this.isDead) {
            // Sponge Start - Handle teleportation solely in TrackingUtil where everything can be debugged.
            return EntityUtil.transferEntityToDimension(this, toDimensionId);
            // Sponge End
        }
        return null;
    }

    /**
     * Hooks into vanilla's writeToNBT to call {@link #writeToNbt}.
     *
     * <p> This makes it easier for other entity mixins to override writeToNBT
     * without having to specify the <code>@Inject</code> annotation. </p>
     *
     * @param compound The compound vanilla writes to (unused because we write
     *        to SpongeData)
     * @param ci (Unused) callback info
     */
    @Inject(method = "Lnet/minecraft/entity/Entity;writeToNBT(Lnet/minecraft/nbt/NBTTagCompound;)Lnet/minecraft/nbt/NBTTagCompound;", at = @At("HEAD"))
    public void onWriteToNBT(NBTTagCompound compound, CallbackInfoReturnable<NBTTagCompound> ci) {
        this.writeToNbt(this.getSpongeData());
    }

    /**
     * Hooks into vanilla's readFromNBT to call {@link #readFromNbt}.
     *
     * <p> This makes it easier for other entity mixins to override readFromNbt
     * without having to specify the <code>@Inject</code> annotation. </p>
     *
     * @param compound The compound vanilla reads from (unused because we read
     *        from SpongeData)
     * @param ci (Unused) callback info
     */
    @Inject(method = "Lnet/minecraft/entity/Entity;readFromNBT(Lnet/minecraft/nbt/NBTTagCompound;)V", at = @At("RETURN"))
    public void onReadFromNBT(NBTTagCompound compound, CallbackInfo ci) {
        if (this.isConstructing) {
            firePostConstructEvents(); // Do this early as possible
        }
        this.readFromNbt(this.getSpongeData());
    }

    @Override
    public boolean validateRawData(DataView container) {
        return false;
    }

    @Override
    public void setRawData(DataView container) throws InvalidDataException {

    }

    /**
     * Read extra data (SpongeData) from the entity's NBT tag.
     *
     * @param compound The SpongeData compound to read from
     */
    @Override
    public void readFromNbt(NBTTagCompound compound) {
        if (this instanceof IMixinCustomDataHolder) {
            if (compound.hasKey(NbtDataUtil.CUSTOM_MANIPULATOR_TAG_LIST, NbtDataUtil.TAG_LIST)) {
                final NBTTagList list = compound.getTagList(NbtDataUtil.CUSTOM_MANIPULATOR_TAG_LIST, NbtDataUtil.TAG_COMPOUND);
                final ImmutableList.Builder<DataView> builder = ImmutableList.builder();
                if (list != null && list.tagCount() != 0) {
                    for (int i = 0; i < list.tagCount(); i++) {
                        final NBTTagCompound internal = list.getCompoundTagAt(i);
                        builder.add(NbtTranslator.getInstance().translateFrom(internal));
                    }
                }
                try {
                    final List<DataManipulator<?, ?>> manipulators = DataUtil.deserializeManipulatorList(builder.build());
                    for (DataManipulator<?, ?> manipulator : manipulators) {
                        offer(manipulator);
                    }
                } catch (InvalidDataException e) {
                    SpongeImpl.getLogger().error("Could not translate custom plugin data! ", e);
                }
            }
        }
        if (this instanceof IMixinGriefer && ((IMixinGriefer) this).isGriefer() && compound.hasKey(NbtDataUtil.CAN_GRIEF)) {
            ((IMixinGriefer) this).setCanGrief(compound.getBoolean(NbtDataUtil.CAN_GRIEF));
        }
    }

    /**
     * Write extra data (SpongeData) to the entity's NBT tag.
     *
     * @param compound The SpongeData compound to write to
     */
    @Override
    public void writeToNbt(NBTTagCompound compound) {
        if (this instanceof IMixinCustomDataHolder) {
            final List<DataManipulator<?, ?>> manipulators = ((IMixinCustomDataHolder) this).getCustomManipulators();
            if (!manipulators.isEmpty()) {
                final List<DataView> manipulatorViews = DataUtil.getSerializedManipulatorList(manipulators);
                final NBTTagList manipulatorTagList = new NBTTagList();
                for (DataView dataView : manipulatorViews) {
                    manipulatorTagList.appendTag(NbtTranslator.getInstance().translateData(dataView));
                }
                compound.setTag(NbtDataUtil.CUSTOM_MANIPULATOR_TAG_LIST, manipulatorTagList);
            }
        }
        if (this instanceof IMixinGriefer && ((IMixinGriefer) this).isGriefer()) {
            compound.setBoolean(NbtDataUtil.CAN_GRIEF, ((IMixinGriefer) this).canGrief());
        }
    }

    @Override
    public int getContentVersion() {
        return 1;
    }

    @Override
    public DataContainer toContainer() {
        final Transform<World> transform = getTransform();
        final NBTTagCompound compound = new NBTTagCompound();
        writeToNBT(compound);
        NbtDataUtil.filterSpongeCustomData(compound); // We must filter the custom data so it isn't stored twice
        final DataContainer unsafeNbt = NbtTranslator.getInstance().translateFrom(compound);
        final DataContainer container = new MemoryDataContainer()
            .set(Queries.CONTENT_VERSION, getContentVersion())
            .set(DataQueries.ENTITY_CLASS, this.getClass().getName())
            .set(Queries.WORLD_ID, transform.getExtent().getUniqueId().toString())
            .createView(DataQueries.SNAPSHOT_WORLD_POSITION)
                .set(Queries.POSITION_X, transform.getPosition().getX())
                .set(Queries.POSITION_Y, transform.getPosition().getY())
                .set(Queries.POSITION_Z, transform.getPosition().getZ())
            .getContainer()
            .createView(DataQueries.ENTITY_ROTATION)
                .set(Queries.POSITION_X, transform.getRotation().getX())
                .set(Queries.POSITION_Y, transform.getRotation().getY())
                .set(Queries.POSITION_Z, transform.getRotation().getZ())
            .getContainer()
            .createView(DataQueries.ENTITY_SCALE)
                .set(Queries.POSITION_X, transform.getScale().getX())
                .set(Queries.POSITION_Y, transform.getScale().getY())
                .set(Queries.POSITION_Z, transform.getScale().getZ())
            .getContainer()
            .set(DataQueries.ENTITY_TYPE, this.entityType.getId())
            .set(DataQueries.UNSAFE_NBT, unsafeNbt);
        final Collection<DataManipulator<?, ?>> manipulators = getContainers();
        if (!manipulators.isEmpty()) {
            container.set(DataQueries.DATA_MANIPULATORS, DataUtil.getSerializedManipulatorList(manipulators));
        }
        return container;
    }

    @Override
    public Collection<DataManipulator<?, ?>> getContainers() {
        final List<DataManipulator<?, ?>> list = Lists.newArrayList();
        this.supplyVanillaManipulators(list);
        if (this instanceof IMixinCustomDataHolder && ((IMixinCustomDataHolder) this).hasManipulators()) {
            list.addAll(((IMixinCustomDataHolder) this).getCustomManipulators());
        }
        return list;
    }

    @Override
    public Entity copy() {
        if ((Object) this instanceof Player) {
            throw new IllegalArgumentException("Cannot copy player entities!");
        }
        try {
            final NBTTagCompound compound = new NBTTagCompound();
            writeToNBT(compound);
            net.minecraft.entity.Entity entity = EntityList.createEntityByIDFromName(new ResourceLocation(this.entityType.getId()), this.world);
            compound.setUniqueId(NbtDataUtil.UUID, entity.getUniqueID());
            entity.readFromNBT(compound);
            return (Entity) entity;
        } catch (Exception e) {
            throw new IllegalArgumentException("Could not copy the entity:", e);
        }
    }

    @Override
    public Optional<User> getTrackedPlayer(String nbtKey) {
        return Optional.empty();
    }

    @Override
    public Optional<User> getCreatorUser() {
        return Optional.empty();
    }

    @Override
    public Optional<User> getNotifierUser() {
        return Optional.empty();
    }

    @Override
    public void trackEntityUniqueId(String nbtKey, @Nullable UUID uuid) {
    }

    @Override
    public Optional<UUID> getCreator() {
        return Optional.empty();
    }

    @Override
    public Optional<UUID> getNotifier() {
        return Optional.empty();
    }

    @Override
    public void setCreator(@Nullable UUID uuid) {
    }

    @Override
    public void setNotifier(@Nullable UUID uuid) {
    }

    @Override
    public void setImplVelocity(Vector3d velocity) {
        this.motionX = checkNotNull(velocity).getX();
        this.motionY = velocity.getY();
        this.motionZ = velocity.getZ();
        this.velocityChanged = true;
    }

    @Override
    public Vector3d getVelocity() {
        return new Vector3d(this.motionX, this.motionY, this.motionZ);
    }

    @Redirect(method = "move",at = @At(value = "INVOKE", target = "Lnet/minecraft/block/Block;"
                                                                        + "onEntityWalk(Lnet/minecraft/world/World;Lnet/minecraft/util/math/BlockPos;Lnet/minecraft/entity/Entity;)V"))
    public void onEntityCollideWithBlock(Block block, net.minecraft.world.World world, BlockPos pos, net.minecraft.entity.Entity entity) {
        // if block can't collide, return
        if (!((IMixinBlock) block).hasCollideLogic()) {
            return;
        }

        if (world.isRemote) {
            block.onEntityWalk(world, pos, entity);
            return;
        }

        IBlockState state = world.getBlockState(pos);
        this.setCurrentCollidingBlock((BlockState) state);
        if (!SpongeCommonEventFactory.handleCollideBlockEvent(block, world, pos, state, entity, Direction.NONE)) {
            block.onEntityWalk(world, pos, entity);
            this.lastCollidedBlockPos = pos;
        }

        this.setCurrentCollidingBlock(null);
    }

    @Redirect(method = "doBlockCollisions", at = @At(value = "INVOKE", target = "Lnet/minecraft/block/Block;onEntityCollidedWithBlock(Lnet/minecraft/world/World;Lnet/minecraft/util/math/BlockPos;Lnet/minecraft/block/state/IBlockState;Lnet/minecraft/entity/Entity;)V")) // doBlockCollisions
    public void onEntityCollideWithBlockState(Block block, net.minecraft.world.World world, BlockPos pos, IBlockState state, net.minecraft.entity.Entity entity) {
        // if block can't collide, return
        if (!((IMixinBlock) block).hasCollideWithStateLogic()) {
            return;
        }

        if (world.isRemote) {
            block.onEntityCollidedWithBlock(world, pos, state, entity);
            return;
        }

        this.setCurrentCollidingBlock((BlockState) state);
        if (!SpongeCommonEventFactory.handleCollideBlockEvent(block, world, pos, state, entity, Direction.NONE)) {
            block.onEntityCollidedWithBlock(world, pos, state, entity);
            this.lastCollidedBlockPos = pos;
        }

        this.setCurrentCollidingBlock(null);
    }

    @Redirect(method = "updateFallState", at = @At(value = "INVOKE", target="Lnet/minecraft/block/Block;onFallenUpon(Lnet/minecraft/world/World;Lnet/minecraft/util/math/BlockPos;Lnet/minecraft/entity/Entity;F)V"))
    public void onBlockFallenUpon(Block block, net.minecraft.world.World world, BlockPos pos, net.minecraft.entity.Entity entity, float fallDistance) {
        if (world.isRemote) {
            block.onFallenUpon(world, pos, entity, fallDistance);
            return;
        }

        IBlockState state = world.getBlockState(pos);
        this.setCurrentCollidingBlock((BlockState) state);
        if (!SpongeCommonEventFactory.handleCollideBlockEvent(block, world, pos, state, entity, Direction.UP)) {
            block.onFallenUpon(world, pos, entity, fallDistance);
            this.lastCollidedBlockPos = pos;
        }

        this.setCurrentCollidingBlock(null);
    }

    @Override
    public Translation getTranslation() {
        return getType().getTranslation();
    }

    private boolean collision = false;
    private boolean untargetable = false;
    private boolean isVanished = false;

    private boolean pendingVisibilityUpdate = false;
    private int visibilityTicks = 0;

    @Override
    public boolean isVanished() {
        return this.isVanished;
    }

    @Override
    public void setVanished(boolean vanished) {
        this.isVanished = vanished;
        this.pendingVisibilityUpdate = true;
        this.visibilityTicks = 20;
    }

    @Override
    public boolean ignoresCollision() {
        return this.collision;
    }

    @Override
    public void setIgnoresCollision(boolean prevents) {
        this.collision = prevents;
    }

    @Override
    public boolean isUntargetable() {
        return this.untargetable;
    }

    @Override
    public void setUntargetable(boolean untargetable) {
        this.untargetable = untargetable;
    }

    /**
     * @author gabizou - January 4th, 2016
     * @updated gabizou - January 27th, 2016 - Rewrite to a redirect
     *
     * This prevents sounds from being sent to the server by entities that are vanished
     */
    @Redirect(method = "playSound", at = @At(value = "INVOKE", target = "Lnet/minecraft/entity/Entity;isSilent()Z"))
    public boolean checkIsSilentOrInvis(net.minecraft.entity.Entity entity) {
        return entity.isSilent() || this.isVanished;
    }

    @Redirect(method = "applyEntityCollision", at = @At(value = "FIELD", target = "Lnet/minecraft/entity/Entity;noClip:Z", opcode = Opcodes.GETFIELD))
    private boolean spongeApplyEntityCollisionCheckVanish(net.minecraft.entity.Entity entity) {
        return entity.noClip || ((IMixinEntity) entity).isVanished();
    }

    @Redirect(method = "resetHeight", at = @At(value = "INVOKE", target = WORLD_SPAWN_PARTICLE))
    public void spawnParticle(net.minecraft.world.World world, EnumParticleTypes particleTypes, double xCoord, double yCoord, double zCoord,
            double xOffset, double yOffset, double zOffset, int ... p_175688_14_) {
        if (!this.isVanished) {
            this.world.spawnParticle(particleTypes, xCoord, yCoord, zCoord, xOffset, yOffset, zOffset, p_175688_14_);
        }
    }

    @Redirect(method = "createRunningParticles", at = @At(value = "INVOKE", target = WORLD_SPAWN_PARTICLE))
    public void runningSpawnParticle(net.minecraft.world.World world, EnumParticleTypes particleTypes, double xCoord, double yCoord, double zCoord,
            double xOffset, double yOffset, double zOffset, int ... p_175688_14_) {
        if (!this.isVanished) {
            this.world.spawnParticle(particleTypes, xCoord, yCoord, zCoord, xOffset, yOffset, zOffset, p_175688_14_);
        }
    }

    @Nullable
    @Override
    public Text getDisplayNameText() {
        return this.displayName;
    }

    private boolean skipSettingCustomNameTag = false;

    @Override
    public void setDisplayName(@Nullable Text displayName) {
        this.displayName = displayName;

        this.skipSettingCustomNameTag = true;
        if (this.displayName == null) {
            this.setCustomNameTag("");
        } else {
            this.setCustomNameTag(SpongeTexts.toLegacy(this.displayName));
        }

        this.skipSettingCustomNameTag = false;
    }

    @Inject(method = "setCustomNameTag", at = @At("RETURN"))
    public void onSetCustomNameTag(String name, CallbackInfo ci) {
        if (!this.skipSettingCustomNameTag) {
            this.displayName = SpongeTexts.fromLegacy(name);
        }
    }

    @Override
    public boolean canSee(Entity entity) {
        // note: this implementation will be changing with contextual data
        Optional<Boolean> optional = entity.get(Keys.VANISH);
        return (!optional.isPresent() || !optional.get()) && !((IMixinEntity) entity).isVanished();
    }

    /**
     * @author gabizou - January 30th, 2016
     * @author blood - May 12th, 2016
     * @author gabizou - June 2nd, 2016
     *
     * @reason Rewrites the method entirely for several reasons:
     * 1) If we are in a forge environment, we do NOT want forge to be capturing the item entities, because we handle them ourselves
     * 2) If we are in a client environment, we should not perform any sort of processing whatsoever.
     * 3) This method is entirely managed from the standpoint where our events have final say, as per usual.
     *
     * @param itemStackIn
     * @param offsetY
     * @return
     */
    @Inject(method = "entityDropItem(Lnet/minecraft/item/ItemStack;F)Lnet/minecraft/entity/item/EntityItem;", at = @At("HEAD"), cancellable = true)
    public void spongeEntityDropItem(net.minecraft.item.ItemStack itemStackIn, float offsetY, CallbackInfoReturnable<EntityItem> returnable) {
        // Gotta stick with the client side handling things
        if (this.world.isRemote) {
            if (itemStackIn.getCount() != 0 && itemStackIn.getItem() != null) {
                EntityItem entityitem = new EntityItem(this.world, this.posX, this.posY + (double) offsetY, this.posZ, itemStackIn);
                entityitem.setDefaultPickupDelay();
                this.world.spawnEntity(entityitem);
                returnable.setReturnValue(entityitem);
                return;
            }
            returnable.setReturnValue(null);
            return;
        }
        returnable.setReturnValue(EntityUtil.entityOnDropItem((net.minecraft.entity.Entity) (Object) this, itemStackIn, offsetY));
    }

    @Override
    public void setCurrentCollidingBlock(BlockState state) {
        this.currentCollidingBlock = state;
    }

    @Override
    public BlockState getCurrentCollidingBlock() {
        if (this.currentCollidingBlock == null) {
            return (BlockState) Blocks.AIR.getDefaultState();
        }
        return this.currentCollidingBlock;
    }

    @Override
    public BlockPos getLastCollidedBlockPos() {
        return this.lastCollidedBlockPos;
    }

    @Override
    public boolean isVanilla() {
        return this.isVanilla;
    }

    @Override
    public Timing getTimingsHandler() {
        if (this.timing == null) {
            this.timing = SpongeTimings.getEntityTiming(this);
        }
        return this.timing;
    }

    @Override
    public EntityArchetype createArchetype() {
        return new SpongeEntityArchetypeBuilder().from(this).build();
    }

    @Override
    public Value<Boolean> gravity() {
        return this.getValue(Keys.HAS_GRAVITY).get();
    }
}<|MERGE_RESOLUTION|>--- conflicted
+++ resolved
@@ -93,6 +93,7 @@
 import org.spongepowered.api.world.Location;
 import org.spongepowered.api.world.World;
 import org.spongepowered.asm.lib.Opcodes;
+import org.spongepowered.asm.mixin.Final;
 import org.spongepowered.asm.mixin.Implements;
 import org.spongepowered.asm.mixin.Interface;
 import org.spongepowered.asm.mixin.Intrinsic;
@@ -177,7 +178,7 @@
     private Timing timing;
 
     @Shadow public net.minecraft.entity.Entity ridingEntity;
-    @Shadow private List<Entity> riddenByEntities;
+    @Shadow @Final private List<net.minecraft.entity.Entity> riddenByEntities;
     @Shadow private UUID entityUniqueID;
     @Shadow public net.minecraft.world.World world;
     @Shadow public double posX;
@@ -224,11 +225,7 @@
     @Shadow public abstract List<net.minecraft.entity.Entity> shadow$getPassengers();
     @Shadow public abstract net.minecraft.entity.Entity getLowestRidingEntity();
     @Shadow public abstract net.minecraft.entity.Entity getRidingEntity();
-<<<<<<< HEAD
-    @Shadow public abstract void dismountRidingEntity();
     @Shadow public abstract void removePassengers();
-=======
->>>>>>> 05149fc8
     @Shadow public abstract void playSound(SoundEvent soundIn, float volume, float pitch);
     @Shadow public abstract boolean isEntityInvulnerable(DamageSource source);
     @Shadow public abstract boolean isSprinting();
@@ -246,7 +243,6 @@
     @Shadow protected abstract void applyEnchantments(EntityLivingBase entityLivingBaseIn, net.minecraft.entity.Entity entityIn);
     @Shadow public abstract void extinguish();
     @Shadow protected abstract void setFlag(int flag, boolean set);
-    @Shadow protected abstract void removePassenger(net.minecraft.entity.Entity passenger);
 
     // @formatter:on
 
@@ -315,8 +311,12 @@
     @Override
     public boolean dismountRidingEntity(DismountType type) {
         if (!this.world.isRemote && ShouldFire.RIDE_ENTITY_EVENT_DISMOUNT) {
-            if (SpongeImpl.postEvent(SpongeEventFactory.
-                    createRideEntityEventDismount(Cause.of(NamedCause.source(this), NamedCause.of("DismountType", type)), (Entity) this.getRidingEntity(), type))) {
+            if (SpongeImpl.postEvent(SpongeEventFactory
+                    .createRideEntityEventDismount(Cause
+                            .of(NamedCause.source(this), NamedCause.of("DismountType", type)),
+                            type,
+                            (Entity) this.getRidingEntity()))
+                    ) {
                 return false;
             }
         }
@@ -324,7 +324,7 @@
         if (this.ridingEntity != null) {
             MixinEntity entity = (MixinEntity) (Object) this.ridingEntity;
             this.ridingEntity = null;
-            entity.removePassenger((net.minecraft.entity.Entity) (Object)this);
+            entity.removePassenger((net.minecraft.entity.Entity) (Object) this);
         }
         return true;
     }
