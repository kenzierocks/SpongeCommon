--- conflicted
+++ resolved
@@ -26,9 +26,6 @@
 
 import com.google.common.collect.ImmutableList;
 import net.minecraft.entity.player.EntityPlayer;
-import net.minecraft.network.Packet;
-import net.minecraft.network.play.client.C07PacketPlayerDigging;
-import net.minecraft.network.play.client.C08PacketPlayerBlockPlacement;
 import net.minecraft.server.MinecraftServer;
 import net.minecraft.server.dedicated.DedicatedServer;
 import net.minecraft.util.math.BlockPos;
@@ -49,6 +46,7 @@
 import org.spongepowered.common.event.tracking.CauseTracker;
 import org.spongepowered.common.event.tracking.IPhaseState;
 import org.spongepowered.common.event.tracking.PhaseData;
+import org.spongepowered.common.event.tracking.phase.PacketPhase;
 import org.spongepowered.common.interfaces.world.IMixinWorldServer;
 
 import java.net.InetSocketAddress;
@@ -97,39 +95,19 @@
     public boolean isBlockProtected(net.minecraft.world.World worldIn, BlockPos pos, EntityPlayer playerIn) {
         final WorldServer worldServer = (WorldServer) worldIn;
         // Mods such as ComputerCraft and Thaumcraft check this method before attempting to set a blockstate.
-<<<<<<< HEAD
         final CauseTracker causeTracker = ((IMixinWorldServer) worldServer).getCauseTracker();
-        final Cause.Builder builder = Cause.source(playerIn);
         final PhaseData peek = causeTracker.getStack().peek();
         final IPhaseState phaseState = peek.state;
-        phaseState.getPhase().appendPreBlockProtectedCheck(builder, phaseState, peek.context, causeTracker);
-
-        Location<World> location = new Location<>((World) worldIn, pos.getX(), pos.getY(), pos.getZ());
-        ChangeBlockEvent.Pre event = SpongeEventFactory.createChangeBlockEventPre(builder.build(), ImmutableList.of(location), (World) worldIn);
-        SpongeImpl.postEvent(event);
-        if (event.isCancelled()) {
-            return true;
-=======
-        final CauseTracker causeTracker = ((IMixinWorld) worldIn).getCauseTracker();
-        Packet<?> currentPacket = causeTracker.getCurrentPlayerPacket();
-        // Don't fire pre events for interact packets
-        if (currentPacket == null || (!(currentPacket instanceof C08PacketPlayerBlockPlacement) && !(currentPacket instanceof C07PacketPlayerDigging))) {
-            Cause cause = causeTracker.getCurrentCause();
-            if (cause == null) {
-                causeTracker.setCurrentNotifier((User) playerIn);
-                cause = Cause.of(NamedCause.source(playerIn));
-            } else if (!causeTracker.hasNotifier()) {
-                causeTracker.setCurrentNotifier((User) playerIn);
-                cause = cause.merge(Cause.of(NamedCause.notifier(playerIn)));
-            }
-    
+        if (phaseState == null || (phaseState != PacketPhase.General.PLACE_BLOCK && phaseState != PacketPhase.General.USE_ITEM && 
+                phaseState != PacketPhase.General.INTERACTION)) {
+            final Cause.Builder builder = Cause.source(playerIn);
+            phaseState.getPhase().appendPreBlockProtectedCheck(builder, phaseState, peek.context, causeTracker);
             Location<World> location = new Location<>((World) worldIn, pos.getX(), pos.getY(), pos.getZ());
-            ChangeBlockEvent.Pre event = SpongeEventFactory.createChangeBlockEventPre(cause, ImmutableList.of(location), (World) worldIn);
+            ChangeBlockEvent.Pre event = SpongeEventFactory.createChangeBlockEventPre(builder.build(), ImmutableList.of(location), (World) worldIn);
             SpongeImpl.postEvent(event);
             if (event.isCancelled()) {
                 return true;
             }
->>>>>>> 0b0a225d
         }
 
         BlockPos spawnPoint = worldIn.getSpawnPoint();
