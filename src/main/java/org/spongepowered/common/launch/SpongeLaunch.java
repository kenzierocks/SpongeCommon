--- conflicted
+++ resolved
@@ -72,17 +72,13 @@
                 .addConfiguration("mixins.common.core.json")
                 .addConfiguration("mixins.common.bungeecord.json")
                 .addConfiguration("mixins.common.exploit.json")
-<<<<<<< HEAD
                 .addConfiguration("mixins.common.timings.json")
                 .addConfiguration("mixins.common.tracking.json")
                 .addConfiguration("mixins.common.gamefix.json")
                 .addConfiguration("mixins.common.tostring.json")
                 .addConfiguration("mixins.common.optimization.json")
+                .addConfiguration("mixins.common.realtime.json")
                 ;
-=======
-                .addConfiguration("mixins.common.realtime.json")
-                .addConfiguration("mixins.common.timings.json");
->>>>>>> 990de6f7
     }
 
     public static void setupSuperClassTransformer() {
