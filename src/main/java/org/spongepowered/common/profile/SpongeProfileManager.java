--- conflicted
+++ resolved
@@ -26,14 +26,11 @@
 
 import static com.google.common.base.Preconditions.checkNotNull;
 
-<<<<<<< HEAD
 import com.google.common.collect.Lists;
 import com.google.common.collect.Sets;
+import net.minecraft.server.MinecraftServer;
 import net.minecraft.server.management.PlayerProfileCache;
-=======
-import net.minecraft.server.MinecraftServer;
 import org.spongepowered.api.Sponge;
->>>>>>> 5fcbac3a
 import org.spongepowered.api.profile.GameProfile;
 import org.spongepowered.api.profile.GameProfileCache;
 import org.spongepowered.api.profile.GameProfileManager;
@@ -92,23 +89,8 @@
     }
 
     @Override
-<<<<<<< HEAD
-    public Collection<GameProfile> getCachedProfiles() {
-        PlayerProfileCache cache = SpongeImpl.getServer().getPlayerProfileCache();
-        Collection<GameProfile> profiles = Lists.newArrayList();
-        for (String name : cache.getUsernames()) {
-            if (name != null) {
-                GameProfile profile = (GameProfile) cache.getGameProfileForUsername(name);
-                if (profile != null) {
-                    profiles.add(profile);
-                }
-            }
-        }
-        return profiles;
-=======
     public GameProfileCache getCache() {
         return this.cache;
->>>>>>> 5fcbac3a
     }
 
     @Override
