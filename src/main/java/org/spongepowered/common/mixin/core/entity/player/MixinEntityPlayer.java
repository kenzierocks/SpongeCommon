/*
 * This file is part of Sponge, licensed under the MIT License (MIT).
 *
 * Copyright (c) SpongePowered <https://www.spongepowered.org>
 * Copyright (c) contributors
 *
 * Permission is hereby granted, free of charge, to any person obtaining a copy
 * of this software and associated documentation files (the "Software"), to deal
 * in the Software without restriction, including without limitation the rights
 * to use, copy, modify, merge, publish, distribute, sublicense, and/or sell
 * copies of the Software, and to permit persons to whom the Software is
 * furnished to do so, subject to the following conditions:
 *
 * The above copyright notice and this permission notice shall be included in
 * all copies or substantial portions of the Software.
 *
 * THE SOFTWARE IS PROVIDED "AS IS", WITHOUT WARRANTY OF ANY KIND, EXPRESS OR
 * IMPLIED, INCLUDING BUT NOT LIMITED TO THE WARRANTIES OF MERCHANTABILITY,
 * FITNESS FOR A PARTICULAR PURPOSE AND NONINFRINGEMENT. IN NO EVENT SHALL THE
 * AUTHORS OR COPYRIGHT HOLDERS BE LIABLE FOR ANY CLAIM, DAMAGES OR OTHER
 * LIABILITY, WHETHER IN AN ACTION OF CONTRACT, TORT OR OTHERWISE, ARISING FROM,
 * OUT OF OR IN CONNECTION WITH THE SOFTWARE OR THE USE OR OTHER DEALINGS IN
 * THE SOFTWARE.
 */
package org.spongepowered.common.mixin.core.entity.player;

import com.flowpowered.math.vector.Vector3d;
import com.mojang.authlib.GameProfile;
import net.minecraft.enchantment.EnchantmentHelper;
import net.minecraft.entity.EntityLivingBase;
import net.minecraft.entity.EnumCreatureAttribute;
import net.minecraft.entity.IEntityMultiPart;
import net.minecraft.entity.SharedMonsterAttributes;
import net.minecraft.entity.boss.EntityDragonPart;
import net.minecraft.entity.item.EntityItem;
import net.minecraft.entity.player.EntityPlayer;
import net.minecraft.entity.player.EntityPlayerMP;
import net.minecraft.entity.player.InventoryPlayer;
import net.minecraft.entity.player.PlayerCapabilities;
import net.minecraft.inventory.Container;
import net.minecraft.item.ItemStack;
import net.minecraft.network.play.server.S12PacketEntityVelocity;
import net.minecraft.potion.Potion;
import net.minecraft.scoreboard.Scoreboard;
<<<<<<< HEAD
import net.minecraft.util.FoodStats;
import net.minecraft.util.SoundCategory;
import net.minecraft.util.SoundEvent;
import net.minecraft.util.math.BlockPos;
import net.minecraft.util.text.ITextComponent;
import net.minecraft.util.text.TextComponentString;
=======
import net.minecraft.stats.AchievementList;
import net.minecraft.stats.StatBase;
import net.minecraft.stats.StatList;
import net.minecraft.util.BlockPos;
import net.minecraft.util.ChatComponentText;
import net.minecraft.util.DamageSource;
import net.minecraft.util.EnumParticleTypes;
import net.minecraft.util.FoodStats;
import net.minecraft.util.IChatComponent;
import net.minecraft.util.MathHelper;
>>>>>>> 36f8d415
import net.minecraft.world.World;
import org.spongepowered.api.entity.EntityTypes;
import org.spongepowered.api.entity.Transform;
import org.spongepowered.api.event.SpongeEventFactory;
import org.spongepowered.api.event.cause.Cause;
import org.spongepowered.api.event.cause.NamedCause;
import org.spongepowered.api.event.cause.entity.damage.DamageModifier;
import org.spongepowered.api.event.cause.entity.spawn.EntitySpawnCause;
import org.spongepowered.api.event.cause.entity.spawn.SpawnCause;
import org.spongepowered.api.event.cause.entity.spawn.SpawnTypes;
import org.spongepowered.api.event.entity.AttackEntityEvent;
import org.spongepowered.api.event.entity.ConstructEntityEvent;
import org.spongepowered.api.event.entity.DamageEntityEvent;
import org.spongepowered.api.util.Tuple;
import org.spongepowered.asm.lib.Opcodes;
import org.spongepowered.asm.mixin.Mixin;
import org.spongepowered.asm.mixin.Overwrite;
import org.spongepowered.asm.mixin.Shadow;
import org.spongepowered.asm.mixin.injection.At;
import org.spongepowered.asm.mixin.injection.Inject;
import org.spongepowered.asm.mixin.injection.Redirect;
import org.spongepowered.asm.mixin.injection.callback.CallbackInfo;
import org.spongepowered.asm.mixin.injection.callback.CallbackInfoReturnable;
import org.spongepowered.asm.mixin.injection.callback.LocalCapture;
import org.spongepowered.common.SpongeImpl;
import org.spongepowered.common.SpongeImplHooks;
import org.spongepowered.common.entity.EntityUtil;
import org.spongepowered.common.event.DamageEventHandler;
import org.spongepowered.common.interfaces.ITargetedLocation;
import org.spongepowered.common.interfaces.entity.player.IMixinEntityPlayer;
import org.spongepowered.common.mixin.core.entity.MixinEntityLivingBase;
import org.spongepowered.common.text.SpongeTexts;
import org.spongepowered.common.text.serializer.LegacyTexts;
import org.spongepowered.common.util.VecHelper;

import java.util.ArrayList;
import java.util.List;
import java.util.UUID;
import java.util.function.Function;

import javax.annotation.Nullable;

@Mixin(EntityPlayer.class)
public abstract class MixinEntityPlayer extends MixinEntityLivingBase implements IMixinEntityPlayer, ITargetedLocation {

    private static final String WORLD_PLAY_SOUND_AT =
            "Lnet/minecraft/world/World;playSound(Lnet/minecraft/entity/player/EntityPlayer;DDDLnet/minecraft/util/SoundEvent;Lnet/minecraft/util/SoundCategory;FF)V";
    private static final String WORLD_SPAWN_ENTITY = "Lnet/minecraft/world/World;spawnEntityInWorld(Lnet/minecraft/entity/Entity;)Z";
    private static final String PLAYER_COLLIDE_ENTITY = "Lnet/minecraft/entity/Entity;onCollideWithPlayer(Lnet/minecraft/entity/player/EntityPlayer;)V";

    @Shadow public Container inventoryContainer;
    @Shadow public Container openContainer;
    @Shadow public int experienceLevel;
    @Shadow public int experienceTotal;
    @Shadow public float experience;
    @Shadow public PlayerCapabilities capabilities;
    @Shadow public InventoryPlayer inventory;
    @Shadow private BlockPos spawnChunk;
    @Shadow private BlockPos playerLocation;
    @Shadow protected FoodStats foodStats;

    @Shadow public abstract int xpBarCap();
    @Shadow public abstract GameProfile getGameProfile();
    @Shadow public abstract void addExperience(int amount);
    @Shadow public abstract Scoreboard getWorldScoreboard();
    @Shadow public abstract boolean isSpectator();
<<<<<<< HEAD
    @Shadow public abstract EntityItem dropOneItem(boolean dropAll);
    @Shadow public abstract EntityItem dropItem(ItemStack droppedItem, boolean dropAround, boolean traceItem);
=======
    @Shadow public abstract ItemStack getHeldItem();
    @Shadow public abstract void onCriticalHit(net.minecraft.entity.Entity entityHit);
    @Shadow public abstract void onEnchantmentCritical(net.minecraft.entity.Entity entityHit);
    @Shadow public abstract void triggerAchievement(StatBase achievementIn);
    @Shadow public abstract ItemStack getCurrentEquippedItem();
    @Shadow public abstract void addExhaustion(float p_71020_1_);
    @Shadow public abstract void addStat(StatBase stat, int amount);
    @Shadow public abstract void destroyCurrentEquippedItem();
>>>>>>> 36f8d415

    private boolean affectsSpawning = true;
    private UUID collidingEntityUuid = null;
    private Vector3d targetedLocation;

    @Inject(method = "<init>(Lnet/minecraft/world/World;Lcom/mojang/authlib/GameProfile;)V", at = @At("RETURN"))
    public void construct(World worldIn, GameProfile gameProfileIn, CallbackInfo ci) {
        this.targetedLocation = VecHelper.toVector3d(worldIn.getSpawnPoint());
    }

    @Inject(method = "getDisplayName", at = @At("RETURN"), cancellable = true, locals = LocalCapture.CAPTURE_FAILHARD)
    public void onGetDisplayName(CallbackInfoReturnable<ITextComponent> ci, TextComponentString component) {
        ci.setReturnValue(LegacyTexts.parseComponent(component, SpongeTexts.COLOR_CHAR));
    }

    // utility method for getting the total experience at an arbitrary level
    // the formulas here are basically (slightly modified) integrals of those of EntityPlayer#xpBarCap()
    private int xpAtLevel(int level) {
        if (level > 30) {
            return (int) (4.5 * Math.pow(level, 2) - 162.5 * level + 2220);
        } else if (level > 15) {
            return (int) (2.5 * Math.pow(level, 2) - 40.5 * level + 360);
        } else {
            return (int) (Math.pow(level, 2) + 6 * level);
        }
    }

    public int getExperienceSinceLevel() {
        return this.getTotalExperience() - xpAtLevel(this.getLevel());
    }

    public void setExperienceSinceLevel(int experience) {
        this.setTotalExperience(xpAtLevel(this.experienceLevel) + experience);
    }

    public int getExperienceBetweenLevels() {
        return this.xpBarCap();
    }

    public int getLevel() {
        return this.experienceLevel;
    }

    public void setLevel(int level) {
        this.experienceLevel = level;
    }

    public int getTotalExperience() {
        return this.experienceTotal;
    }

    public void setTotalExperience(int exp) {
        this.experienceTotal = exp;
    }

    public boolean isFlying() {
        return this.capabilities.isFlying;
    }

    public void setFlying(boolean flying) {
        this.capabilities.isFlying = flying;
    }

    @Redirect(method = "onUpdate", at = @At(value = "INVOKE", target = "Lnet/minecraft/entity/player/EntityPlayer;isPlayerSleeping()Z"))
    public boolean onIsPlayerSleeping(EntityPlayer self) {
        if (self.isPlayerSleeping()) {
            if (!this.worldObj.isRemote) {
                SpongeImpl.postEvent(SpongeEventFactory.
                        createSleepingEventTick(Cause.of(NamedCause.source(this)),
                                                this.getWorld().createSnapshot(VecHelper.toVector3i(this.playerLocation)), this));
            }
            return true;
        }
        return false;
    }

    /**
     * @author gabizou - January 4th, 2016
     *
     * This prevents sounds from being sent to the server by players who are invisible.
     */
    @Redirect(method = "playSound", at = @At(value = "INVOKE", target = WORLD_PLAY_SOUND_AT))
    public void playSound(World world, EntityPlayer player, double d1, double d2, double d3, SoundEvent sound, SoundCategory category, float volume, float pitch) {
        if (!this.isVanished()) {
            this.worldObj.playSound(player, d1, d2, d3, sound, category, volume, pitch);
        }
    }

    @Override
    public boolean affectsSpawning() {
        return this.affectsSpawning && !this.isSpectator();
    }

    @Override
    public void setAffectsSpawning(boolean affectsSpawning) {
        this.affectsSpawning = affectsSpawning;
    }

    @Override
    public Vector3d getTargetedLocation() {
        return this.targetedLocation;
    }

    @Override
    public void setTargetedLocation(@Nullable Vector3d vec) {
        this.targetedLocation = vec != null ? vec : VecHelper.toVector3d(this.worldObj.getSpawnPoint());
        if (!((Object) this instanceof EntityPlayerMP)) {
            this.worldObj.setSpawnPoint(VecHelper.toBlockPos(this.targetedLocation));
        }
    }


    @Inject(method = "dropItem", at = @At(value = "FIELD", opcode = Opcodes.GETFIELD, target = "Lnet/minecraft/entity/player/EntityPlayer;posY:D"), cancellable = true)
    private void onDropTop(ItemStack itemStack, boolean a, boolean b, CallbackInfoReturnable<EntityItem> callbackInfoReturnable) {
        final double height = this.posY - 0.3D + (double)this.getEyeHeight();
        Transform<org.spongepowered.api.world.World> transform = new Transform<>(this.getWorld(), new Vector3d(this.posX, height, this.posZ));
        SpawnCause cause = EntitySpawnCause.builder()
                .entity(this)
                .type(SpawnTypes.DROPPED_ITEM)
                .build();
        ConstructEntityEvent.Pre event = SpongeEventFactory.createConstructEntityEventPre(Cause.of(NamedCause.source(cause)), EntityTypes.ITEM, transform);
        SpongeImpl.postEvent(event);
        if (event.isCancelled()) {
            callbackInfoReturnable.setReturnValue(null);
        }
    }

<<<<<<< HEAD
=======
    /**
     * @author gabizou - January 30th, 2016
     *
     * Redirects the dropped item spawning to use our world spawning since we know the cause.
     *
     * @param world The world
     * @param entity The entity item
     * @return True if the events and such succeeded
     */
    @Redirect(method = "joinEntityItemWithWorld", at = @At(value = "INVOKE", target = WORLD_SPAWN_ENTITY))
    private boolean onDropItem(World world, net.minecraft.entity.Entity entity) {
        SpawnCause spawnCause = EntitySpawnCause.builder()
                .entity(this)
                .type(SpawnTypes.DROPPED_ITEM)
                .build();
        return ((org.spongepowered.api.world.World) world).spawnEntity((Entity) entity, Cause.of(NamedCause.source(spawnCause)));
    }

    @Redirect(method = "collideWithPlayer", at = @At(value = "INVOKE", target = PLAYER_COLLIDE_ENTITY))
    public void onPlayerCollideEntity(net.minecraft.entity.Entity entity, EntityPlayer player) {
        this.collidingEntityUuid = entity.getUniqueID();
        entity.onCollideWithPlayer(player);
        this.collidingEntityUuid = null;
    }

    @Override
    public UUID getCollidingEntityUuid() {
        return this.collidingEntityUuid;
    }

    /**
     * @author gabizou - April 8th, 2016
     *
     * Rewrites the attackTargetEntityWithCurrentItem to throw an {@link AttackEntityEvent} prior
     * to the ensuing {@link DamageEntityEvent}. This should cover all cases where players are
     * attacking entities and those entities override {@link EntityLivingBase#attackEntityFrom(DamageSource, float)}
     * and effectively bypass our damage event hooks.
     *
     * @param targetEntity The target entity
     */
    @Overwrite
    public void attackTargetEntityWithCurrentItem(net.minecraft.entity.Entity targetEntity) {
        // Sponge Start - Add SpongeImpl hook to override in forge as necessary
        if (!SpongeImplHooks.checkAttackEntity((EntityPlayer) (Object) this, targetEntity)) {
            return;
        }
        // Sponge End
        if (targetEntity.canAttackWithItem()) {
            if (!targetEntity.hitByEntity((EntityPlayer) (Object) this)) {
                // Sponge Start - Prepare our event values
                // float baseDamage = this.getEntityAttribute(SharedMonsterAttributes.attackDamage).getAttributeValue();
                final double originalBaseDamage = this.getEntityAttribute(SharedMonsterAttributes.attackDamage).getAttributeValue();
                float baseDamage = (float) originalBaseDamage;
                // Sponge End
                int knockbackModifier = 0;
                float enchantmentModifierAmount = 0.0F;

                // Sponge Start - gather the attack modifiers
                final List<Tuple<DamageModifier, Function<? super Double, Double>>> originalFunctions = new ArrayList<>();

                final EnumCreatureAttribute creatureAttribute = targetEntity instanceof EntityLivingBase
                                                                ? ((EntityLivingBase) targetEntity).getCreatureAttribute()
                                                                : EnumCreatureAttribute.UNDEFINED;
                final List<Tuple<DamageModifier, Function<? super Double, Double>>> enchantmentModifierFunctions =
                        DamageEventHandler.createAttackEnchamntmentFunction(this.getHeldItem(), creatureAttribute);
                // if (targetEntity instanceof EntityLivingBase) {
                //     enchantmentModifierAmount = EnchantmentHelper.getModifierForCreature(this.getHeldItem(), creatureAttribute);
                // } else {
                //     enchantmentModifierAmount = EnchantmentHelper.getModifierForCreature(this.getHeldItem(), EnumCreatureAttribute.UNDEFINED);
                // }
                enchantmentModifierAmount = (float) enchantmentModifierFunctions.stream()
                        .map(Tuple::getSecond)
                        .mapToDouble(function -> function.apply(originalBaseDamage))
                        .sum();
                originalFunctions.addAll(enchantmentModifierFunctions);
                // Sponge End

                knockbackModifier = knockbackModifier + EnchantmentHelper.getKnockbackModifier((EntityPlayer) (Object) this);

                if (this.isSprinting()) {
                    ++knockbackModifier;
                }

                if (baseDamage > 0.0F || enchantmentModifierAmount > 0.0F) {
                    boolean fallingCriticalHit = this.fallDistance > 0.0F && !this.onGround && !this.isOnLadder() && !this.isInWater() && !this.isPotionActive(
                            Potion.blindness) && this.ridingEntity == null && targetEntity instanceof EntityLivingBase;

                    if (fallingCriticalHit && baseDamage > 0.0F) {
                        // Sponge - Add the function for critical attacking
                        originalFunctions.add(DamageEventHandler.provideCriticalAttackTuple((EntityPlayer) (Object) this));
                        // baseDamage *= 1.5F; Sponge - remove since it's handled in the event
                    }

                    // baseDamage = baseDamage + enchantmentModifierAmount; // Sponge - remove since it is delegated through the event.
                    boolean targetLitOnFire = false;
                    int fireAspectLevel = EnchantmentHelper.getFireAspectModifier((EntityPlayer) (Object) this);

                    if (targetEntity instanceof EntityLivingBase && fireAspectLevel > 0 && !targetEntity.isBurning()) {
                        targetLitOnFire = true;
                        targetEntity.setFire(1);
                    }

                    double targetMotionX = targetEntity.motionX;
                    double targetMotionY = targetEntity.motionY;
                    double targetMotionZ = targetEntity.motionZ;

                    // Sponge Start - Create the event and throw it
                    final DamageSource damageSource = DamageSource.causePlayerDamage((EntityPlayer) (Object) this);
                    final AttackEntityEvent event = SpongeEventFactory.createAttackEntityEvent(Cause.source(damageSource).build(), originalFunctions,
                            EntityUtil.fromNative(targetEntity), knockbackModifier, originalBaseDamage);
                    SpongeImpl.postEvent(event);
                    if (event.isCancelled()) {
                        if (targetLitOnFire) {
                            targetEntity.extinguish();
                        }
                        return;
                    }
                    baseDamage = (float) event.getFinalOutputDamage();
                    knockbackModifier = event.getKnockbackModifier();
                    boolean attackSucceded = targetEntity.attackEntityFrom(damageSource, (float) event.getFinalOutputDamage());
                    // Sponge End
                    if (attackSucceded) {
                        if (knockbackModifier > 0) {
                            targetEntity.addVelocity((double) (-MathHelper.sin(this.rotationYaw * (float) Math.PI / 180.0F) * (float) knockbackModifier * 0.5F), 0.1D,
                                    (double) (MathHelper.cos(this.rotationYaw * (float) Math.PI / 180.0F) * (float) knockbackModifier * 0.5F));
                            this.motionX *= 0.6D;
                            this.motionZ *= 0.6D;
                            this.setSprinting(false);
                        }

                        if (targetEntity instanceof EntityPlayerMP && targetEntity.velocityChanged) {
                            ((EntityPlayerMP) targetEntity).playerNetServerHandler.sendPacket(new S12PacketEntityVelocity(targetEntity));
                            targetEntity.velocityChanged = false;
                            targetEntity.motionX = targetMotionX;
                            targetEntity.motionY = targetMotionY;
                            targetEntity.motionZ = targetMotionZ;
                        }

                        if (fallingCriticalHit) {
                            this.onCriticalHit(targetEntity);
                        }

                        if (enchantmentModifierAmount > 0.0F) {
                            this.onEnchantmentCritical(targetEntity);
                        }

                        if (baseDamage >= 18.0F) {
                            this.triggerAchievement(AchievementList.overkill);
                        }

                        this.setLastAttacker(targetEntity);

                        if (targetEntity instanceof EntityLivingBase) {
                            EnchantmentHelper.applyThornEnchantments((EntityLivingBase) targetEntity, (EntityPlayer) (Object) this);
                        }

                        EnchantmentHelper.applyArthropodEnchantments((EntityPlayer) (Object) this, targetEntity);
                        ItemStack itemstack = this.getCurrentEquippedItem();
                        net.minecraft.entity.Entity entity = targetEntity;

                        if (targetEntity instanceof EntityDragonPart) {
                            IEntityMultiPart ientitymultipart = ((EntityDragonPart) targetEntity).entityDragonObj;

                            if (ientitymultipart instanceof EntityLivingBase) {
                                entity = (EntityLivingBase) ientitymultipart;
                            }
                        }

                        if (itemstack != null && entity instanceof EntityLivingBase) {
                            itemstack.hitEntity((EntityLivingBase) entity, (EntityPlayer) (Object) this);

                            if (itemstack.stackSize <= 0) {
                                this.destroyCurrentEquippedItem();
                            }
                        }

                        if (targetEntity instanceof EntityLivingBase) {
                            this.addStat(StatList.damageDealtStat, Math.round(baseDamage * 10.0F));

                            if (fireAspectLevel > 0) {
                                targetEntity.setFire(fireAspectLevel * 4);
                            }
                        }

                        this.addExhaustion(0.3F);
                    } else if (targetLitOnFire) {
                        targetEntity.extinguish();
                    }
                }
            }
        }
    }


>>>>>>> 36f8d415
}<|MERGE_RESOLUTION|>--- conflicted
+++ resolved
@@ -27,6 +27,7 @@
 import com.flowpowered.math.vector.Vector3d;
 import com.mojang.authlib.GameProfile;
 import net.minecraft.enchantment.EnchantmentHelper;
+import net.minecraft.entity.Entity;
 import net.minecraft.entity.EntityLivingBase;
 import net.minecraft.entity.EnumCreatureAttribute;
 import net.minecraft.entity.IEntityMultiPart;
@@ -37,37 +38,38 @@
 import net.minecraft.entity.player.EntityPlayerMP;
 import net.minecraft.entity.player.InventoryPlayer;
 import net.minecraft.entity.player.PlayerCapabilities;
+import net.minecraft.init.Items;
+import net.minecraft.init.MobEffects;
+import net.minecraft.init.SoundEvents;
 import net.minecraft.inventory.Container;
+import net.minecraft.item.ItemAxe;
 import net.minecraft.item.ItemStack;
-import net.minecraft.network.play.server.S12PacketEntityVelocity;
-import net.minecraft.potion.Potion;
+import net.minecraft.item.ItemSword;
+import net.minecraft.network.play.server.SPacketEntityVelocity;
 import net.minecraft.scoreboard.Scoreboard;
-<<<<<<< HEAD
+import net.minecraft.stats.AchievementList;
+import net.minecraft.stats.StatBase;
+import net.minecraft.stats.StatList;
+import net.minecraft.util.DamageSource;
+import net.minecraft.util.EnumHand;
+import net.minecraft.util.EnumParticleTypes;
 import net.minecraft.util.FoodStats;
 import net.minecraft.util.SoundCategory;
 import net.minecraft.util.SoundEvent;
 import net.minecraft.util.math.BlockPos;
+import net.minecraft.util.math.MathHelper;
 import net.minecraft.util.text.ITextComponent;
 import net.minecraft.util.text.TextComponentString;
-=======
-import net.minecraft.stats.AchievementList;
-import net.minecraft.stats.StatBase;
-import net.minecraft.stats.StatList;
-import net.minecraft.util.BlockPos;
-import net.minecraft.util.ChatComponentText;
-import net.minecraft.util.DamageSource;
-import net.minecraft.util.EnumParticleTypes;
-import net.minecraft.util.FoodStats;
-import net.minecraft.util.IChatComponent;
-import net.minecraft.util.MathHelper;
->>>>>>> 36f8d415
 import net.minecraft.world.World;
+import net.minecraft.world.WorldServer;
 import org.spongepowered.api.entity.EntityTypes;
 import org.spongepowered.api.entity.Transform;
 import org.spongepowered.api.event.SpongeEventFactory;
 import org.spongepowered.api.event.cause.Cause;
 import org.spongepowered.api.event.cause.NamedCause;
 import org.spongepowered.api.event.cause.entity.damage.DamageModifier;
+import org.spongepowered.api.event.cause.entity.damage.DamageTypes;
+import org.spongepowered.api.event.cause.entity.damage.source.EntityDamageSource;
 import org.spongepowered.api.event.cause.entity.spawn.EntitySpawnCause;
 import org.spongepowered.api.event.cause.entity.spawn.SpawnCause;
 import org.spongepowered.api.event.cause.entity.spawn.SpawnTypes;
@@ -88,9 +90,10 @@
 import org.spongepowered.common.SpongeImpl;
 import org.spongepowered.common.SpongeImplHooks;
 import org.spongepowered.common.entity.EntityUtil;
-import org.spongepowered.common.event.DamageEventHandler;
+import org.spongepowered.common.event.damage.DamageEventHandler;
 import org.spongepowered.common.interfaces.ITargetedLocation;
 import org.spongepowered.common.interfaces.entity.player.IMixinEntityPlayer;
+import org.spongepowered.common.item.inventory.util.ItemStackUtil;
 import org.spongepowered.common.mixin.core.entity.MixinEntityLivingBase;
 import org.spongepowered.common.text.SpongeTexts;
 import org.spongepowered.common.text.serializer.LegacyTexts;
@@ -100,6 +103,7 @@
 import java.util.List;
 import java.util.UUID;
 import java.util.function.Function;
+import java.util.stream.Collectors;
 
 import javax.annotation.Nullable;
 
@@ -127,19 +131,17 @@
     @Shadow public abstract void addExperience(int amount);
     @Shadow public abstract Scoreboard getWorldScoreboard();
     @Shadow public abstract boolean isSpectator();
-<<<<<<< HEAD
     @Shadow public abstract EntityItem dropOneItem(boolean dropAll);
     @Shadow public abstract EntityItem dropItem(ItemStack droppedItem, boolean dropAround, boolean traceItem);
-=======
-    @Shadow public abstract ItemStack getHeldItem();
     @Shadow public abstract void onCriticalHit(net.minecraft.entity.Entity entityHit);
     @Shadow public abstract void onEnchantmentCritical(net.minecraft.entity.Entity entityHit);
-    @Shadow public abstract void triggerAchievement(StatBase achievementIn);
-    @Shadow public abstract ItemStack getCurrentEquippedItem();
     @Shadow public abstract void addExhaustion(float p_71020_1_);
     @Shadow public abstract void addStat(StatBase stat, int amount);
-    @Shadow public abstract void destroyCurrentEquippedItem();
->>>>>>> 36f8d415
+    @Shadow public abstract void addStat(StatBase stat);
+    @Shadow public abstract float getCooledAttackStrength(float adjustTicks);
+    @Shadow public abstract void resetCooldown();
+    @Shadow public abstract float getAIMoveSpeed();
+    @Shadow public abstract void spawnSweepParticles();
 
     private boolean affectsSpawning = true;
     private UUID collidingEntityUuid = null;
@@ -267,25 +269,6 @@
         }
     }
 
-<<<<<<< HEAD
-=======
-    /**
-     * @author gabizou - January 30th, 2016
-     *
-     * Redirects the dropped item spawning to use our world spawning since we know the cause.
-     *
-     * @param world The world
-     * @param entity The entity item
-     * @return True if the events and such succeeded
-     */
-    @Redirect(method = "joinEntityItemWithWorld", at = @At(value = "INVOKE", target = WORLD_SPAWN_ENTITY))
-    private boolean onDropItem(World world, net.minecraft.entity.Entity entity) {
-        SpawnCause spawnCause = EntitySpawnCause.builder()
-                .entity(this)
-                .type(SpawnTypes.DROPPED_ITEM)
-                .build();
-        return ((org.spongepowered.api.world.World) world).spawnEntity((Entity) entity, Cause.of(NamedCause.source(spawnCause)));
-    }
 
     @Redirect(method = "collideWithPlayer", at = @At(value = "INVOKE", target = PLAYER_COLLIDE_ENTITY))
     public void onPlayerCollideEntity(net.minecraft.entity.Entity entity, EntityPlayer player) {
@@ -294,6 +277,7 @@
         this.collidingEntityUuid = null;
     }
 
+
     @Override
     public UUID getCollidingEntityUuid() {
         return this.collidingEntityUuid;
@@ -301,16 +285,36 @@
 
     /**
      * @author gabizou - April 8th, 2016
+     * @author gabizou - April 11th, 2016 - Update for 1.9 - This enitre method was rewritten
      *
-     * Rewrites the attackTargetEntityWithCurrentItem to throw an {@link AttackEntityEvent} prior
+     *
+     * @reason Rewrites the attackTargetEntityWithCurrentItem to throw an {@link AttackEntityEvent} prior
      * to the ensuing {@link DamageEntityEvent}. This should cover all cases where players are
      * attacking entities and those entities override {@link EntityLivingBase#attackEntityFrom(DamageSource, float)}
      * and effectively bypass our damage event hooks.
      *
+     * LVT Rename Table:
+     * float f        | damage               |
+     * float f1       | enchantmentDamage    |
+     * float f2       | attackStrength       |
+     * boolean flag   | isStrongAttack       |
+     * boolean flag1  | isSprintingAttack    |
+     * boolean flag2  | isCriticalAttack     | Whether critical particles will spawn and of course, multiply the output damage
+     * boolean flag3  | isSweapingAttack     | Whether the player is sweaping an attack and will deal AoE damage
+     * int i          | knockbackModifier    | The knockback modifier, must be set from the event after it has been thrown
+     * float f4       | targetOriginalHealth | This is initially set as the entity original health
+     * boolean flag4  | litEntityOnFire      | This is an internal flag to where if the attack failed, the entity is no longer set on fire
+     * int j          | fireAspectModifier   | Literally just to check that the weapon used has fire aspect enchantments
+     * double d0      | distanceWalkedDelta  | This checks that the distance walked delta is more than the normal walking speed to evaluate if you're making a sweaping attack
+     * double d1      | targetMotionX        | Current target entity motion x vector
+     * double d2      | targetMotionY        | Current target entity motion y vector
+     * double d3      | targetMotionZ        | Current target entity motion z vector
+     * boolean flag5  | attackSucceeded      | Whether the attack event succeeded
+     *
      * @param targetEntity The target entity
      */
     @Overwrite
-    public void attackTargetEntityWithCurrentItem(net.minecraft.entity.Entity targetEntity) {
+    public void attackTargetEntityWithCurrentItem(Entity targetEntity) {
         // Sponge Start - Add SpongeImpl hook to override in forge as necessary
         if (!SpongeImplHooks.checkAttackEntity((EntityPlayer) (Object) this, targetEntity)) {
             return;
@@ -319,104 +323,195 @@
         if (targetEntity.canAttackWithItem()) {
             if (!targetEntity.hitByEntity((EntityPlayer) (Object) this)) {
                 // Sponge Start - Prepare our event values
-                // float baseDamage = this.getEntityAttribute(SharedMonsterAttributes.attackDamage).getAttributeValue();
-                final double originalBaseDamage = this.getEntityAttribute(SharedMonsterAttributes.attackDamage).getAttributeValue();
-                float baseDamage = (float) originalBaseDamage;
+                // float damage = (float) this.getEntityAttribute(SharedMonsterAttributes.ATTACK_DAMAGE).getAttributeValue();
+                final double originalBaseDamage = this.getEntityAttribute(SharedMonsterAttributes.ATTACK_DAMAGE).getAttributeValue();
+                float damage = (float) originalBaseDamage;
                 // Sponge End
-                int knockbackModifier = 0;
-                float enchantmentModifierAmount = 0.0F;
-
-                // Sponge Start - gather the attack modifiers
+                float enchantmentDamage = 0.0F;
+
+                // Spogne Start - Redirect getting enchantments for our damage event handlers
+                // if (targetEntity instanceof EntityLivingBase) {
+                //     enchantmentDamage = EnchantmentHelper.getModifierForCreature(this.getHeldItemMainhand(), ((EntityLivingBase) targetEntity).getCreatureAttribute());
+                // } else {
+                //     enchantmentDamage = EnchantmentHelper.getModifierForCreature(this.getHeldItemMainhand(), EnumCreatureAttribute.UNDEFINED);
+                // }
                 final List<Tuple<DamageModifier, Function<? super Double, Double>>> originalFunctions = new ArrayList<>();
 
                 final EnumCreatureAttribute creatureAttribute = targetEntity instanceof EntityLivingBase
                                                                 ? ((EntityLivingBase) targetEntity).getCreatureAttribute()
                                                                 : EnumCreatureAttribute.UNDEFINED;
-                final List<Tuple<DamageModifier, Function<? super Double, Double>>> enchantmentModifierFunctions =
-                        DamageEventHandler.createAttackEnchamntmentFunction(this.getHeldItem(), creatureAttribute);
-                // if (targetEntity instanceof EntityLivingBase) {
-                //     enchantmentModifierAmount = EnchantmentHelper.getModifierForCreature(this.getHeldItem(), creatureAttribute);
-                // } else {
-                //     enchantmentModifierAmount = EnchantmentHelper.getModifierForCreature(this.getHeldItem(), EnumCreatureAttribute.UNDEFINED);
-                // }
-                enchantmentModifierAmount = (float) enchantmentModifierFunctions.stream()
+                final List<Tuple<DamageModifier, Function<? super Double, Double>>> enchantmentModifierFunctions = DamageEventHandler.createAttackEnchamntmentFunction(this.getHeldItemMainhand(), creatureAttribute);
+                // This is kept for the post-damage event handling
+                final List<DamageModifier> enchantmentModifiers = enchantmentModifierFunctions.stream().map(Tuple::getFirst).collect(Collectors.toList());
+
+                enchantmentDamage = (float) enchantmentModifierFunctions.stream()
                         .map(Tuple::getSecond)
                         .mapToDouble(function -> function.apply(originalBaseDamage))
                         .sum();
                 originalFunctions.addAll(enchantmentModifierFunctions);
                 // Sponge End
 
-                knockbackModifier = knockbackModifier + EnchantmentHelper.getKnockbackModifier((EntityPlayer) (Object) this);
-
-                if (this.isSprinting()) {
-                    ++knockbackModifier;
-                }
-
-                if (baseDamage > 0.0F || enchantmentModifierAmount > 0.0F) {
-                    boolean fallingCriticalHit = this.fallDistance > 0.0F && !this.onGround && !this.isOnLadder() && !this.isInWater() && !this.isPotionActive(
-                            Potion.blindness) && this.ridingEntity == null && targetEntity instanceof EntityLivingBase;
-
-                    if (fallingCriticalHit && baseDamage > 0.0F) {
-                        // Sponge - Add the function for critical attacking
+                float attackStrength = this.getCooledAttackStrength(0.5F);
+                damage = damage * (0.2F + attackStrength * attackStrength * 0.8F);
+                enchantmentDamage = enchantmentDamage * attackStrength;
+                this.resetCooldown();
+
+                if (damage > 0.0F || enchantmentDamage > 0.0F) {
+                    boolean isStrongAttack = attackStrength > 0.9F;
+                    boolean isSprintingAttack = false;
+                    boolean isCriticalAttack = false;
+                    boolean isSweapingAttack = false;
+                    int knockbackModifier = 0;
+                    knockbackModifier = knockbackModifier + EnchantmentHelper.getKnockbackModifier((EntityPlayer) (Object) this);
+
+                    if (this.isSprinting() && isStrongAttack) {
+                        // Sponge - Only play sound after the event has be thrown and not cancelled.
+                        // this.worldObj.playSound((EntityPlayer) null, this.posX, this.posY, this.posZ, SoundEvents.entity_player_attack_knockback, this.getSoundCategory(), 1.0F, 1.0F);
+                        ++knockbackModifier;
+                        isSprintingAttack = true;
+                    }
+
+                    isCriticalAttack = isStrongAttack && this.fallDistance > 0.0F && !this.onGround && !this.isOnLadder() && !this.isInWater() && !this.isPotionActive(MobEffects.blindness) && !this.isRiding() && targetEntity instanceof EntityLivingBase;
+                    isCriticalAttack = isCriticalAttack && !this.isSprinting();
+
+                    if (isCriticalAttack) {
+                        // Sponge Start - add critical attack tuple
+                        // damage *= 1.5F; // Sponge - This is handled in the event
                         originalFunctions.add(DamageEventHandler.provideCriticalAttackTuple((EntityPlayer) (Object) this));
-                        // baseDamage *= 1.5F; Sponge - remove since it's handled in the event
+                        // Sponge End
                     }
 
-                    // baseDamage = baseDamage + enchantmentModifierAmount; // Sponge - remove since it is delegated through the event.
-                    boolean targetLitOnFire = false;
-                    int fireAspectLevel = EnchantmentHelper.getFireAspectModifier((EntityPlayer) (Object) this);
-
-                    if (targetEntity instanceof EntityLivingBase && fireAspectLevel > 0 && !targetEntity.isBurning()) {
-                        targetLitOnFire = true;
-                        targetEntity.setFire(1);
+                    // damage = damage + enchantmentDamage; // Sponge - We don't need this since our event will re-assign the damage to deal
+                    double distanceWalkedDelta = (double) (this.distanceWalkedModified - this.prevDistanceWalkedModified);
+
+                    if (isStrongAttack && !isCriticalAttack && !isSprintingAttack && this.onGround && distanceWalkedDelta < (double) this.getAIMoveSpeed()) {
+                        ItemStack itemstack = this.getHeldItem(EnumHand.MAIN_HAND);
+
+                        if (itemstack != null && itemstack.getItem() instanceof ItemSword) {
+                            isSweapingAttack = true;
+                        }
+                    }
+
+                    // Sponge Start - Create the event and throw it
+                    final DamageSource damageSource = DamageSource.causePlayerDamage((EntityPlayer) (Object) this);
+                    final Cause cause = Cause.source(damageSource).build();
+                    final AttackEntityEvent event = SpongeEventFactory.createAttackEntityEvent(cause, originalFunctions, EntityUtil.fromNative(targetEntity), knockbackModifier, originalBaseDamage);
+                    SpongeImpl.postEvent(event);
+
+                    if (event.isCancelled()) {
+                        return;
+                    }
+
+                    damage = (float) event.getFinalOutputDamage();
+                    knockbackModifier = event.getKnockbackModifier();
+                    enchantmentDamage = (float) enchantmentModifiers.stream()
+                            .mapToDouble(event::getOutputDamage)
+                            .sum();
+                    // Sponge End
+
+                    float targetOriginalHealth = 0.0F;
+                    boolean litEntityOnFire = false;
+                    int fireAspectModifier = EnchantmentHelper.getFireAspectModifier((EntityPlayer) (Object) this);
+
+                    if (targetEntity instanceof EntityLivingBase) {
+                        targetOriginalHealth = ((EntityLivingBase) targetEntity).getHealth();
+
+                        if (fireAspectModifier > 0 && !targetEntity.isBurning()) {
+                            litEntityOnFire = true;
+                            targetEntity.setFire(1);
+                        }
                     }
 
                     double targetMotionX = targetEntity.motionX;
                     double targetMotionY = targetEntity.motionY;
                     double targetMotionZ = targetEntity.motionZ;
-
-                    // Sponge Start - Create the event and throw it
-                    final DamageSource damageSource = DamageSource.causePlayerDamage((EntityPlayer) (Object) this);
-                    final AttackEntityEvent event = SpongeEventFactory.createAttackEntityEvent(Cause.source(damageSource).build(), originalFunctions,
-                            EntityUtil.fromNative(targetEntity), knockbackModifier, originalBaseDamage);
-                    SpongeImpl.postEvent(event);
-                    if (event.isCancelled()) {
-                        if (targetLitOnFire) {
-                            targetEntity.extinguish();
-                        }
-                        return;
-                    }
-                    baseDamage = (float) event.getFinalOutputDamage();
-                    knockbackModifier = event.getKnockbackModifier();
-                    boolean attackSucceded = targetEntity.attackEntityFrom(damageSource, (float) event.getFinalOutputDamage());
-                    // Sponge End
-                    if (attackSucceded) {
+                    boolean attackSucceeded = targetEntity.attackEntityFrom(DamageSource.causePlayerDamage((EntityPlayer) (Object) this), damage);
+
+                    if (attackSucceeded) {
                         if (knockbackModifier > 0) {
-                            targetEntity.addVelocity((double) (-MathHelper.sin(this.rotationYaw * (float) Math.PI / 180.0F) * (float) knockbackModifier * 0.5F), 0.1D,
-                                    (double) (MathHelper.cos(this.rotationYaw * (float) Math.PI / 180.0F) * (float) knockbackModifier * 0.5F));
+                            if (targetEntity instanceof EntityLivingBase) {
+                                ((EntityLivingBase) targetEntity).knockBack((EntityPlayer) (Object) this, (float) knockbackModifier * 0.5F, (double) MathHelper.sin(this.rotationYaw * 0.017453292F), (double) (-MathHelper.cos(this.rotationYaw * 0.017453292F)));
+                            } else {
+                                targetEntity.addVelocity((double) (-MathHelper.sin(this.rotationYaw * 0.017453292F) * (float) knockbackModifier * 0.5F), 0.1D, (double) (MathHelper.cos(this.rotationYaw * 0.017453292F) * (float) knockbackModifier * 0.5F));
+                            }
+
                             this.motionX *= 0.6D;
                             this.motionZ *= 0.6D;
                             this.setSprinting(false);
                         }
 
+                        if (isSweapingAttack) {
+                            for (EntityLivingBase entitylivingbase : this.worldObj.getEntitiesWithinAABB(EntityLivingBase.class, targetEntity.getEntityBoundingBox().expand(1.0D, 0.25D, 1.0D))) {
+                                if (entitylivingbase != (EntityPlayer) (Object) this && entitylivingbase != targetEntity && !this.isOnSameTeam(entitylivingbase) && this.getDistanceSqToEntity(entitylivingbase) < 9.0D) {
+                                    // Sponge Start - Do a small event for these entities
+                                    // entitylivingbase.knockBack(this, 0.4F, (double)MathHelper.sin(this.rotationYaw * 0.017453292F), (double)(-MathHelper.cos(this.rotationYaw * 0.017453292F)));
+                                    // entitylivingbase.attackEntityFrom(DamageSource.causePlayerDamage(this), 1.0F);
+                                    final EntityDamageSource sweepingAttackSource = EntityDamageSource.builder().entity(this).type(DamageTypes.SWEEPING_ATTACK).build();
+                                    final Cause sweapingCause = Cause.source(sweepingAttackSource)
+                                            .named("Weapon", ItemStackUtil.snapshotOf(this.getHeldItem(EnumHand.MAIN_HAND)))
+                                            .build();
+                                    AttackEntityEvent sweepingAttackEvent = SpongeEventFactory.createAttackEntityEvent(sweapingCause, new ArrayList<>(), EntityUtil.fromNative(entitylivingbase), 1, 1.0D);
+                                    SpongeImpl.postEvent(sweepingAttackEvent);
+                                    if (!sweepingAttackEvent.isCancelled()) {
+                                        entitylivingbase.knockBack((EntityPlayer) (Object) this, sweepingAttackEvent.getKnockbackModifier() * 0.4F,
+                                                (double) MathHelper.sin(this.rotationYaw * 0.017453292F),
+                                                (double) (-MathHelper.cos(this.rotationYaw * 0.017453292F)));
+                                        entitylivingbase.attackEntityFrom(DamageSource.causePlayerDamage((EntityPlayer) (Object) this), (float) sweepingAttackEvent.getFinalOutputDamage());
+                                    }
+                                    // Sponge End
+                                }
+                            }
+
+                            this.worldObj.playSound((EntityPlayer) null, this.posX, this.posY, this.posZ, SoundEvents.entity_player_attack_sweep, this.getSoundCategory(), 1.0F, 1.0F);
+                            this.spawnSweepParticles();
+                        }
+
                         if (targetEntity instanceof EntityPlayerMP && targetEntity.velocityChanged) {
-                            ((EntityPlayerMP) targetEntity).playerNetServerHandler.sendPacket(new S12PacketEntityVelocity(targetEntity));
+                            ((EntityPlayerMP) targetEntity).playerNetServerHandler.sendPacket(new SPacketEntityVelocity(targetEntity));
                             targetEntity.velocityChanged = false;
                             targetEntity.motionX = targetMotionX;
                             targetEntity.motionY = targetMotionY;
                             targetEntity.motionZ = targetMotionZ;
                         }
 
-                        if (fallingCriticalHit) {
+                        if (isCriticalAttack) {
+                            this.worldObj.playSound((EntityPlayer) null, this.posX, this.posY, this.posZ, SoundEvents.entity_player_attack_crit, this.getSoundCategory(), 1.0F, 1.0F);
                             this.onCriticalHit(targetEntity);
                         }
 
-                        if (enchantmentModifierAmount > 0.0F) {
+                        if (!isCriticalAttack && !isSweapingAttack) {
+                            if (isStrongAttack) {
+                                this.worldObj.playSound((EntityPlayer) null, this.posX, this.posY, this.posZ, SoundEvents.entity_player_attack_strong, this.getSoundCategory(), 1.0F, 1.0F);
+                            } else {
+                                this.worldObj.playSound((EntityPlayer) null, this.posX, this.posY, this.posZ, SoundEvents.entity_player_attack_weak, this.getSoundCategory(), 1.0F, 1.0F);
+                            }
+                        }
+
+                        if (enchantmentDamage > 0.0F) {
                             this.onEnchantmentCritical(targetEntity);
                         }
 
-                        if (baseDamage >= 18.0F) {
-                            this.triggerAchievement(AchievementList.overkill);
+                        if (!this.worldObj.isRemote && targetEntity instanceof EntityPlayer) {
+                            EntityPlayer entityplayer = (EntityPlayer) targetEntity;
+                            ItemStack itemstack2 = this.getHeldItemMainhand();
+                            ItemStack itemstack3 = entityplayer.isHandActive() ? entityplayer.getActiveItemStack() : null;
+
+                            if (itemstack2 != null && itemstack3 != null && itemstack2.getItem() instanceof ItemAxe && itemstack3.getItem() == Items.shield) {
+                                float f3 = 0.25F + (float) EnchantmentHelper.getEfficiencyModifier((EntityPlayer) (Object) this) * 0.05F;
+
+                                if (isSprintingAttack) {
+                                    f3 += 0.75F;
+                                }
+
+                                if (this.rand.nextFloat() < f3) {
+                                    entityplayer.getCooldownTracker().setCooldown(Items.shield, 100);
+                                    this.worldObj.setEntityState(entityplayer, (byte) 30);
+                                }
+                            }
+                        }
+
+                        if (damage >= 18.0F) {
+                            this.addStat(AchievementList.overkill);
                         }
 
                         this.setLastAttacker(targetEntity);
@@ -426,8 +521,8 @@
                         }
 
                         EnchantmentHelper.applyArthropodEnchantments((EntityPlayer) (Object) this, targetEntity);
-                        ItemStack itemstack = this.getCurrentEquippedItem();
-                        net.minecraft.entity.Entity entity = targetEntity;
+                        ItemStack itemstack1 = this.getHeldItemMainhand();
+                        Entity entity = targetEntity;
 
                         if (targetEntity instanceof EntityDragonPart) {
                             IEntityMultiPart ientitymultipart = ((EntityDragonPart) targetEntity).entityDragonObj;
@@ -437,25 +532,35 @@
                             }
                         }
 
-                        if (itemstack != null && entity instanceof EntityLivingBase) {
-                            itemstack.hitEntity((EntityLivingBase) entity, (EntityPlayer) (Object) this);
-
-                            if (itemstack.stackSize <= 0) {
-                                this.destroyCurrentEquippedItem();
+                        if (itemstack1 != null && entity instanceof EntityLivingBase) {
+                            itemstack1.hitEntity((EntityLivingBase) entity, (EntityPlayer) (Object) this);
+
+                            if (itemstack1.stackSize <= 0) {
+                                this.setHeldItem(EnumHand.MAIN_HAND, (ItemStack) null);
                             }
                         }
 
                         if (targetEntity instanceof EntityLivingBase) {
-                            this.addStat(StatList.damageDealtStat, Math.round(baseDamage * 10.0F));
-
-                            if (fireAspectLevel > 0) {
-                                targetEntity.setFire(fireAspectLevel * 4);
+                            float f5 = targetOriginalHealth - ((EntityLivingBase) targetEntity).getHealth();
+                            this.addStat(StatList.damageDealt, Math.round(f5 * 10.0F));
+
+                            if (fireAspectModifier > 0) {
+                                targetEntity.setFire(fireAspectModifier * 4);
+                            }
+
+                            if (this.worldObj instanceof WorldServer && f5 > 2.0F) {
+                                int k = (int) ((double) f5 * 0.5D);
+                                ((WorldServer) this.worldObj).spawnParticle(EnumParticleTypes.DAMAGE_INDICATOR, targetEntity.posX, targetEntity.posY + (double) (targetEntity.height * 0.5F), targetEntity.posZ, k, 0.1D, 0.0D, 0.1D, 0.2D, new int[0]);
                             }
                         }
 
                         this.addExhaustion(0.3F);
-                    } else if (targetLitOnFire) {
-                        targetEntity.extinguish();
+                    } else {
+                        this.worldObj.playSound((EntityPlayer) null, this.posX, this.posY, this.posZ, SoundEvents.entity_player_attack_nodamage, this.getSoundCategory(), 1.0F, 1.0F);
+
+                        if (litEntityOnFire) {
+                            targetEntity.extinguish();
+                        }
                     }
                 }
             }
@@ -463,5 +568,4 @@
     }
 
 
->>>>>>> 36f8d415
 }