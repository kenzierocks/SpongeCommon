/*
 * This file is part of Sponge, licensed under the MIT License (MIT).
 *
 * Copyright (c) SpongePowered <https://www.spongepowered.org>
 * Copyright (c) contributors
 *
 * Permission is hereby granted, free of charge, to any person obtaining a copy
 * of this software and associated documentation files (the "Software"), to deal
 * in the Software without restriction, including without limitation the rights
 * to use, copy, modify, merge, publish, distribute, sublicense, and/or sell
 * copies of the Software, and to permit persons to whom the Software is
 * furnished to do so, subject to the following conditions:
 *
 * The above copyright notice and this permission notice shall be included in
 * all copies or substantial portions of the Software.
 *
 * THE SOFTWARE IS PROVIDED "AS IS", WITHOUT WARRANTY OF ANY KIND, EXPRESS OR
 * IMPLIED, INCLUDING BUT NOT LIMITED TO THE WARRANTIES OF MERCHANTABILITY,
 * FITNESS FOR A PARTICULAR PURPOSE AND NONINFRINGEMENT. IN NO EVENT SHALL THE
 * AUTHORS OR COPYRIGHT HOLDERS BE LIABLE FOR ANY CLAIM, DAMAGES OR OTHER
 * LIABILITY, WHETHER IN AN ACTION OF CONTRACT, TORT OR OTHERWISE, ARISING FROM,
 * OUT OF OR IN CONNECTION WITH THE SOFTWARE OR THE USE OR OTHER DEALINGS IN
 * THE SOFTWARE.
 */
package org.spongepowered.common.event;

import static com.google.common.base.Preconditions.checkArgument;

import com.flowpowered.math.vector.Vector3d;
import com.google.common.collect.ImmutableList;
import com.google.common.collect.ImmutableMap;
import net.minecraft.block.Block;
import net.minecraft.block.state.IBlockState;
import net.minecraft.entity.player.EntityPlayer;
<<<<<<< HEAD
=======
import net.minecraft.entity.player.EntityPlayerMP;
import net.minecraft.entity.projectile.EntityThrowable;
import net.minecraft.init.Items;
import net.minecraft.inventory.ContainerPlayer;
import net.minecraft.inventory.Slot;
import net.minecraft.item.ItemStack;
import net.minecraft.network.Packet;
import net.minecraft.network.play.client.C09PacketHeldItemChange;
import net.minecraft.network.play.client.C0EPacketClickWindow;
import net.minecraft.network.play.client.C10PacketCreativeInventoryAction;
import net.minecraft.network.play.client.C16PacketClientStatus;
import net.minecraft.network.play.server.S09PacketHeldItemChange;
import net.minecraft.network.play.server.S2DPacketOpenWindow;
import net.minecraft.network.play.server.S2FPacketSetSlot;
import net.minecraft.util.BlockPos;
import net.minecraft.util.CombatEntry;
import net.minecraft.util.DamageSource;
import net.minecraft.util.EntityDamageSource;
>>>>>>> d766edd2
import net.minecraft.util.EnumFacing;
import net.minecraft.util.EnumHand;
import net.minecraft.util.math.BlockPos;
import net.minecraft.util.math.RayTraceResult;
import net.minecraft.world.WorldServer;
import net.minecraft.world.WorldServerMulti;
import org.spongepowered.api.block.BlockSnapshot;
import org.spongepowered.api.block.BlockState;
import org.spongepowered.api.block.tileentity.TileEntity;
import org.spongepowered.api.entity.Entity;
import org.spongepowered.api.entity.EntitySnapshot;
import org.spongepowered.api.entity.living.player.User;
import org.spongepowered.api.entity.projectile.source.ProjectileSource;
import org.spongepowered.api.event.SpongeEventFactory;
import org.spongepowered.api.event.block.CollideBlockEvent;
import org.spongepowered.api.event.block.InteractBlockEvent;
import org.spongepowered.api.event.block.NotifyNeighborBlockEvent;
import org.spongepowered.api.event.cause.Cause;
import org.spongepowered.api.event.cause.NamedCause;
import org.spongepowered.api.event.cause.entity.spawn.SpawnCause;
import org.spongepowered.api.event.entity.CollideEntityEvent;
<<<<<<< HEAD
=======
import org.spongepowered.api.event.entity.DestructEntityEvent;
import org.spongepowered.api.event.entity.DisplaceEntityEvent;
import org.spongepowered.api.event.item.inventory.ChangeInventoryEvent;
import org.spongepowered.api.event.item.inventory.ClickInventoryEvent;
import org.spongepowered.api.event.item.inventory.CreativeInventoryEvent;
import org.spongepowered.api.event.item.inventory.DropItemEvent;
import org.spongepowered.api.event.item.inventory.InteractInventoryEvent;
import org.spongepowered.api.event.message.MessageEvent.DefaultBodyApplier;
import org.spongepowered.api.event.message.MessageEvent.MessageFormatter;
import org.spongepowered.api.item.inventory.Inventory;
import org.spongepowered.api.item.inventory.ItemStackSnapshot;
import org.spongepowered.api.item.inventory.transaction.SlotTransaction;
import org.spongepowered.api.text.Text;
import org.spongepowered.api.text.channel.MessageChannel;
>>>>>>> d766edd2
import org.spongepowered.api.util.Direction;
import org.spongepowered.api.util.Tristate;
import org.spongepowered.api.util.GuavaCollectors;
import org.spongepowered.api.world.Location;
import org.spongepowered.api.world.World;
import org.spongepowered.common.SpongeImpl;
import org.spongepowered.common.block.SpongeBlockSnapshot;
import org.spongepowered.common.data.util.NbtDataUtil;
import org.spongepowered.common.entity.PlayerTracker;
import org.spongepowered.common.event.tracking.CauseTracker;
import org.spongepowered.common.event.tracking.PhaseContext;
import org.spongepowered.common.event.tracking.PhaseData;
import org.spongepowered.common.interfaces.IMixinChunk;
import org.spongepowered.common.interfaces.entity.IMixinEntity;
import org.spongepowered.common.interfaces.world.IMixinWorldServer;
import org.spongepowered.common.registry.provider.DirectionFacingProvider;
<<<<<<< HEAD
=======
import org.spongepowered.common.registry.type.event.InternalSpawnTypes;
import org.spongepowered.common.text.SpongeTexts;
>>>>>>> d766edd2
import org.spongepowered.common.util.StaticMixinHelper;
import org.spongepowered.common.util.VecHelper;

import java.util.ArrayList;
import java.util.EnumSet;
import java.util.HashMap;
import java.util.List;
import java.util.Map;
import java.util.Optional;

import javax.annotation.Nullable;

public class SpongeCommonEventFactory {

<<<<<<< HEAD
=======
    // Inventory static fields
    public final static int BUTTON_PRIMARY = 0;
    public final static int BUTTON_SECONDARY = 1;
    public final static int BUTTON_MIDDLE = 2;
    public final static int CLICK_DRAG_LEFT = 2;
    public final static int CLICK_DRAG_RIGHT = 6;
    public final static int CLICK_OUTSIDE = -999;
    public final static int CLICK_OUTSIDE_CREATIVE = -1;

    public final static int MODE_CLICK = 0;
    public final static int MODE_SHIFT_CLICK = 1;
    public final static int MODE_HOTBAR = 2;
    public final static int MODE_PICKBLOCK = 3;
    public final static int MODE_DROP = 4;
    public final static int MODE_DRAG = 5;
    public final static int MODE_DOUBLE_CLICK = 6;

    public final static int DRAG_MODE_SPLIT_ITEMS = 0;
    public final static int DRAG_MODE_ONE_ITEM = 1;
    public final static int DRAG_STATUS_STARTED = 0;
    public final static int DRAG_STATUS_ADD_SLOT = 1;
    public final static int DRAG_STATUS_STOPPED = 2;

    // Create Sponge Events

    public static ChangeInventoryEvent.Held callChangeInventoryHeldEvent(EntityPlayerMP player,
                                                                         C09PacketHeldItemChange packetIn) {
        Slot sourceSlot = player.inventoryContainer.getSlot(player.inventory.currentItem + player.inventory.mainInventory.length);
        Slot targetSlot = player.inventoryContainer.getSlot(packetIn.getSlotId() + player.inventory.mainInventory.length);
        if (sourceSlot == null || targetSlot == null) {
            return null; // should never happen but just in case it does
        }

        ItemStackSnapshot sourceSnapshot =
                sourceSlot.getStack() != null ? ((org.spongepowered.api.item.inventory.ItemStack) sourceSlot.getStack()).createSnapshot()
                        : ItemStackSnapshot.NONE;
        ItemStackSnapshot targetSnapshot = targetSlot.getStack() != null
                ? ((org.spongepowered.api.item.inventory.ItemStack) targetSlot.getStack()).createSnapshot() : ItemStackSnapshot.NONE;
        SlotTransaction sourceTransaction =
                new SlotTransaction(new SlotAdapter(sourceSlot), sourceSnapshot, sourceSnapshot);
        SlotTransaction targetTransaction =
                new SlotTransaction(new SlotAdapter(targetSlot), targetSnapshot, targetSnapshot);
        ImmutableList<SlotTransaction> transactions =
                new ImmutableList.Builder<SlotTransaction>().add(sourceTransaction).add(targetTransaction).build();
        ChangeInventoryEvent.Held event =
                SpongeEventFactory.createChangeInventoryEventHeld(Cause.of(NamedCause.source(player)),
                        (Inventory) player.inventoryContainer, transactions);
        SpongeImpl.postEvent(event);

        if (event.isCancelled()) {
            player.playerNetServerHandler.sendPacket(new S09PacketHeldItemChange(player.inventory.currentItem));
        } else {
            handleCustomSlot(player, event.getTransactions());
            player.inventory.currentItem = packetIn.getSlotId();
            player.markPlayerActive();
        }
        return event;
    }

    // Open/Close
    public static void handleInteractInventoryOpenCloseEvent(Cause cause, EntityPlayerMP player, Packet<?> packetIn) {
        if ((!(player.openContainer instanceof ContainerPlayer) && (StaticMixinHelper.lastOpenContainer instanceof ContainerPlayer)
                || (packetIn instanceof C16PacketClientStatus
                && ((C16PacketClientStatus) packetIn).getStatus() == C16PacketClientStatus.EnumState.OPEN_INVENTORY_ACHIEVEMENT))) {
            ItemStackSnapshot newCursor =
                    player.inventory.getItemStack() == null ? ItemStackSnapshot.NONE
                            : ((org.spongepowered.api.item.inventory.ItemStack) player.inventory.getItemStack()).createSnapshot();
            Transaction<ItemStackSnapshot> cursorTransaction = new Transaction<>(StaticMixinHelper.lastCursor, newCursor);
            InteractInventoryEvent.Open event =
                    SpongeEventFactory.createInteractInventoryEventOpen(cause, cursorTransaction,
                            (org.spongepowered.api.item.inventory.Container) player.openContainer);
            SpongeImpl.postEvent(event);
            if (event.isCancelled()) {
                player.closeScreen();
            } else {
                // Custom cursor
                if (event.getCursorTransaction().getCustom().isPresent()) {
                    handleCustomCursor(player, event.getCursorTransaction().getFinal());
                }
            }
        } else if (player.openContainer instanceof ContainerPlayer && !(StaticMixinHelper.lastOpenContainer instanceof ContainerPlayer)) {
            ItemStackSnapshot newCursor =
                    player.inventory.getItemStack() == null ? ItemStackSnapshot.NONE
                            : ((org.spongepowered.api.item.inventory.ItemStack) player.inventory.getItemStack()).createSnapshot();
            Transaction<ItemStackSnapshot> cursorTransaction = new Transaction<>(StaticMixinHelper.lastCursor, newCursor);
            InteractInventoryEvent.Close event =
                    SpongeEventFactory.createInteractInventoryEventClose(cause, cursorTransaction,
                            (org.spongepowered.api.item.inventory.Container) StaticMixinHelper.lastOpenContainer);
            SpongeImpl.postEvent(event);
            if (event.isCancelled()) {
                if (StaticMixinHelper.lastOpenContainer.getSlot(0) != null) {
                    player.openContainer = StaticMixinHelper.lastOpenContainer;
                    Slot slot = player.openContainer.getSlot(0);
                    String guiId = "unknown";
                    if (slot.inventory instanceof IInteractionObject) {
                        guiId = ((IInteractionObject) slot.inventory).getGuiID();
                    }
                    slot.inventory.openInventory(player);
                    player.playerNetServerHandler.sendPacket(new S2DPacketOpenWindow(player.openContainer.windowId, guiId, slot.inventory
                            .getDisplayName(), slot.inventory.getSizeInventory()));
                    // resync data to client
                    player.sendContainerToPlayer(player.openContainer);
                }
            } else {
                // Custom cursor
                if (event.getCursorTransaction().getCustom().isPresent()) {
                    handleCustomCursor(player, event.getCursorTransaction().getFinal());
                }
            }
        }
    }

    public static void handleCreativeClickInventoryEvent(Cause cause, EntityPlayerMP player, C10PacketCreativeInventoryAction packetIn) {
        IMixinWorld world = ((IMixinWorld) player.worldObj);
        ItemStackSnapshot newCursor =
                player.inventory.getItemStack() == null ? ItemStackSnapshot.NONE
                        : ((org.spongepowered.api.item.inventory.ItemStack) player.inventory.getItemStack()).createSnapshot();
        Transaction<ItemStackSnapshot> cursorTransaction = new Transaction<>(StaticMixinHelper.lastCursor, newCursor);
        CauseTracker causeTracker = world.getCauseTracker();
        CreativeInventoryEvent event = null;
        if (packetIn.getSlotId() == -1 && causeTracker.getCapturedSpawnedEntityItems().size() > 0) {
            Iterator<Entity> iterator = causeTracker.getCapturedSpawnedEntityItems().iterator();
            ImmutableList.Builder<EntitySnapshot> entitySnapshotBuilder = new ImmutableList.Builder<>();
            while (iterator.hasNext()) {
                Entity currentEntity = iterator.next();
                ((IMixinEntity) currentEntity).trackEntityUniqueId(NbtDataUtil.SPONGE_ENTITY_CREATOR, player.getUniqueID());
                entitySnapshotBuilder.add(currentEntity.createSnapshot());
            }

            SpawnCause spawnCause = EntitySpawnCause.builder()
                    .entity((Entity) player)
                    .type(SpawnTypes.DROPPED_ITEM)
                    .build();
            event = SpongeEventFactory.createCreativeInventoryEventDrop(Cause.of(NamedCause.source(spawnCause)), cursorTransaction, causeTracker.getCapturedSpawnedEntityItems(),
                    entitySnapshotBuilder.build(), (org.spongepowered.api.item.inventory.Container) player.openContainer, (World) player.worldObj,
                    ((IMixinContainer) player.openContainer).getCapturedTransactions());
        } else {
            if (((IMixinContainer) player.openContainer).getCapturedTransactions().size() == 0 && packetIn.getSlotId() >= 0
                    && packetIn.getSlotId() < player.openContainer.inventorySlots.size()) {
                Slot slot = player.openContainer.getSlot(packetIn.getSlotId());
                if (slot != null) {
                    SlotTransaction slotTransaction =
                            new SlotTransaction(new SlotAdapter(slot), ItemStackSnapshot.NONE, ItemStackSnapshot.NONE);
                    ((IMixinContainer) player.openContainer).getCapturedTransactions().add(slotTransaction);
                }
            }
            event = SpongeEventFactory.createCreativeInventoryEventClick(cause, cursorTransaction,
                    (org.spongepowered.api.item.inventory.Container) player.openContainer,
                    ((IMixinContainer) player.openContainer).getCapturedTransactions());
        }
        SpongeImpl.postEvent(event);
        if (event.isCancelled()) {
            if (event instanceof CreativeInventoryEvent.Drop) {
                causeTracker.getCapturedSpawnedEntityItems().clear();
            }

            // Restore cursor
            handleCustomCursor(player, ((ClickInventoryEvent) event).getCursorTransaction().getOriginal());

            // Restore target slots
            handleSlotRestore(player, event.getTransactions());
        } else {
            handleCustomSlot(player, event.getTransactions());

            // Custom cursor
            if (((ClickInventoryEvent) event).getCursorTransaction().getCustom().isPresent()) {
                handleCustomCursor(player, ((ClickInventoryEvent) event).getCursorTransaction().getFinal());
            }
        }

        ((IMixinContainer) player.openContainer).getCapturedTransactions().clear();
    }

    public static void handleClickInteractInventoryEvent(Cause cause, EntityPlayerMP player, C0EPacketClickWindow packetIn) {
        IMixinWorld world = ((IMixinWorld) player.worldObj);
        CauseTracker causeTracker = world.getCauseTracker();
        ItemStackSnapshot newCursor = player.inventory.getItemStack() == null ? ItemStackSnapshot.NONE
                        : ((org.spongepowered.api.item.inventory.ItemStack) player.inventory.getItemStack()).createSnapshot();
        Transaction<ItemStackSnapshot> cursorTransaction = new Transaction<>(StaticMixinHelper.lastCursor, newCursor);
        ClickInventoryEvent clickEvent = null;
        // Handle empty slot clicks
        if (((IMixinContainer) player.openContainer).getCapturedTransactions().size() == 0 && packetIn.getSlotId() >= 0
                && packetIn.getSlotId() < player.openContainer.inventorySlots.size()) {
            Slot slot = player.openContainer.getSlot(packetIn.getSlotId());
            if (slot != null && !slot.getHasStack()) {
                SlotTransaction slotTransaction =
                        new SlotTransaction(new SlotAdapter(slot), ItemStackSnapshot.NONE, ItemStackSnapshot.NONE);
                ((IMixinContainer) player.openContainer).getCapturedTransactions().add(slotTransaction);
            }
        }
        if (packetIn.getMode() == MODE_CLICK || packetIn.getMode() == MODE_PICKBLOCK) {
            if (packetIn.getUsedButton() == BUTTON_PRIMARY) {
                if (packetIn.getSlotId() == CLICK_OUTSIDE) {
                    Iterator<Entity> iterator = causeTracker.getCapturedSpawnedEntityItems().iterator();
                    ImmutableList.Builder<EntitySnapshot> entitySnapshotBuilder = new ImmutableList.Builder<>();
                    while (iterator.hasNext()) {
                        Entity currentEntity = iterator.next();
                        ((IMixinEntity) currentEntity).trackEntityUniqueId(NbtDataUtil.SPONGE_ENTITY_CREATOR, player.getUniqueID());
                        entitySnapshotBuilder.add(currentEntity.createSnapshot());
                    }

                    SpawnCause spawnCause = EntitySpawnCause.builder()
                            .entity((Entity) player)
                            .type(SpawnTypes.DROPPED_ITEM)
                            .build();
                    clickEvent =
                            SpongeEventFactory.createClickInventoryEventDropFull(Cause.of(NamedCause.source(spawnCause)), cursorTransaction,
                                    causeTracker.getCapturedSpawnedEntityItems(), entitySnapshotBuilder.build(),
                                    (org.spongepowered.api.item.inventory.Container) player.openContainer, (World) world,
                                    ((IMixinContainer) player.openContainer).getCapturedTransactions());
                } else {
                    clickEvent =
                            SpongeEventFactory.createClickInventoryEventPrimary(cause, cursorTransaction,
                                    (org.spongepowered.api.item.inventory.Container) player.openContainer,
                                    ((IMixinContainer) player.openContainer).getCapturedTransactions());
                }
            } else if (packetIn.getUsedButton() == BUTTON_SECONDARY) {
                if (packetIn.getSlotId() == CLICK_OUTSIDE) {
                    Iterator<Entity> iterator = causeTracker.getCapturedSpawnedEntityItems().iterator();
                    ImmutableList.Builder<EntitySnapshot> entitySnapshotBuilder = new ImmutableList.Builder<>();
                    while (iterator.hasNext()) {
                        Entity currentEntity = iterator.next();
                        ((IMixinEntity) currentEntity).trackEntityUniqueId(NbtDataUtil.SPONGE_ENTITY_CREATOR, player.getUniqueID());
                        entitySnapshotBuilder.add(currentEntity.createSnapshot());
                    }

                    SpawnCause spawnCause = EntitySpawnCause.builder()
                            .entity((Entity) player)
                            .type(SpawnTypes.DROPPED_ITEM)
                            .build();
                    clickEvent =
                            SpongeEventFactory.createClickInventoryEventDropSingle(Cause.of(NamedCause.source(spawnCause)), cursorTransaction,
                                    causeTracker.getCapturedSpawnedEntityItems(), entitySnapshotBuilder.build(),
                                    (org.spongepowered.api.item.inventory.Container) player.openContainer, (World) world,
                                    ((IMixinContainer) player.openContainer).getCapturedTransactions());
                } else {
                    clickEvent =
                            SpongeEventFactory.createClickInventoryEventSecondary(cause, cursorTransaction,
                                    (org.spongepowered.api.item.inventory.Container) player.openContainer,
                                    ((IMixinContainer) player.openContainer).getCapturedTransactions());
                }
            } else if (packetIn.getUsedButton() == BUTTON_MIDDLE) {
                clickEvent =
                        SpongeEventFactory.createClickInventoryEventMiddle(cause, cursorTransaction,
                                (org.spongepowered.api.item.inventory.Container) player.openContainer,
                                ((IMixinContainer) player.openContainer).getCapturedTransactions());
            }
        } else if (packetIn.getMode() == MODE_SHIFT_CLICK) {
            if (packetIn.getUsedButton() == BUTTON_PRIMARY) {
                clickEvent =
                        SpongeEventFactory.createClickInventoryEventShiftPrimary(cause, cursorTransaction,
                                (org.spongepowered.api.item.inventory.Container) player.openContainer,
                                ((IMixinContainer) player.openContainer).getCapturedTransactions());
            } else {
                clickEvent =
                        SpongeEventFactory.createClickInventoryEventShiftSecondary(cause, cursorTransaction,
                                (org.spongepowered.api.item.inventory.Container) player.openContainer,
                                ((IMixinContainer) player.openContainer).getCapturedTransactions());
            }
        } else if (packetIn.getMode() == MODE_HOTBAR) {
            clickEvent =
                    SpongeEventFactory.createClickInventoryEventNumberPress(cause, cursorTransaction,
                            (org.spongepowered.api.item.inventory.Container) player.openContainer,
                            ((IMixinContainer) player.openContainer).getCapturedTransactions(), packetIn.getUsedButton());
        } else if (packetIn.getMode() == MODE_DROP) {
            if (packetIn.getUsedButton() == BUTTON_PRIMARY) {
                clickEvent =
                        SpongeEventFactory.createClickInventoryEventPrimary(cause, cursorTransaction,
                                (org.spongepowered.api.item.inventory.Container) player.openContainer,
                                ((IMixinContainer) player.openContainer).getCapturedTransactions());
            } else if (packetIn.getUsedButton() == BUTTON_SECONDARY) {
                clickEvent =
                        SpongeEventFactory.createClickInventoryEventSecondary(cause, cursorTransaction,
                                (org.spongepowered.api.item.inventory.Container) player.openContainer,
                                ((IMixinContainer) player.openContainer).getCapturedTransactions());
            }
        } else if (packetIn.getMode() == MODE_DRAG) {
            if (packetIn.getSlotId() == CLICK_OUTSIDE) {
                if (packetIn.getUsedButton() == CLICK_DRAG_LEFT) {
                    clickEvent =
                            SpongeEventFactory.createClickInventoryEventDragPrimary(cause, cursorTransaction,
                                    (org.spongepowered.api.item.inventory.Container) player.openContainer,
                                    ((IMixinContainer) player.openContainer).getCapturedTransactions());
                } else if (packetIn.getUsedButton() == CLICK_DRAG_RIGHT) {
                    clickEvent =
                            SpongeEventFactory.createClickInventoryEventDragSecondary(cause, cursorTransaction,
                                    (org.spongepowered.api.item.inventory.Container) player.openContainer,
                                    ((IMixinContainer) player.openContainer).getCapturedTransactions());
                }
            }
            if (clickEvent == null) {
                return; // continue capturing drag
            }
        } else if (packetIn.getMode() == MODE_DOUBLE_CLICK) {
            clickEvent =
                    SpongeEventFactory.createClickInventoryEventDouble(cause, cursorTransaction,
                            (org.spongepowered.api.item.inventory.Container) player.openContainer,
                            ((IMixinContainer) player.openContainer).getCapturedTransactions());
        }

        // TODO - properly handle unknown flags (this will come with the CauseTracking refactor)
        if (clickEvent == null) {
            ((IMixinContainer) player.openContainer).getCapturedTransactions().clear();
            return;
        }

        SpongeImpl.postEvent(clickEvent);

        if (clickEvent.isCancelled()) {
            if (clickEvent instanceof ClickInventoryEvent.Drop) {
                causeTracker.getCapturedSpawnedEntityItems().clear();
            }

            // Restore cursor
            handleCustomCursor(player, clickEvent.getCursorTransaction().getOriginal());

            if (clickEvent instanceof ClickInventoryEvent.Double) {
                clickEvent.getTransactions().clear();
                return;
            }

            // Restore target slots
            handleSlotRestore(player, clickEvent.getTransactions());
        } else {
            handleCustomSlot(player, clickEvent.getTransactions());

            // Custom cursor
            if (clickEvent.getCursorTransaction().getCustom().isPresent()) {
                handleCustomCursor(player, clickEvent.getCursorTransaction().getFinal());
            }
        }

        ((IMixinContainer) player.openContainer).getCapturedTransactions().clear();
    }

    private static void handleSlotRestore(EntityPlayerMP player, List<SlotTransaction> slotTransactions) {
        for (SlotTransaction slotTransaction : slotTransactions) {
            SlotAdapter slot = (SlotAdapter) slotTransaction.getSlot();
            int slotNumber = slot.slotNumber;
            ItemStack originalStack =
                    slotTransaction.getOriginal() == ItemStackSnapshot.NONE ? null : (net.minecraft.item.ItemStack) slotTransaction
                            .getOriginal().createStack();

            // TODO: fix below
            /*if (originalStack == null) {
                slot.clear();
            } else {
                slot.offer((org.spongepowered.api.item.inventory.ItemStack) originalStack);
            }*/

            Slot nmsSlot = player.openContainer.getSlot(slotNumber);
            if (nmsSlot != null) {
                nmsSlot.putStack(originalStack);
            }

            player.playerNetServerHandler.sendPacket(new S2FPacketSetSlot(player.openContainer.windowId, slotNumber, originalStack));
        }
    }

    private static void handleCustomCursor(EntityPlayerMP player, ItemStackSnapshot customCursor) {
        ItemStack cursor =
                customCursor == ItemStackSnapshot.NONE ? null
                        : (net.minecraft.item.ItemStack) customCursor
                        .createStack();
        player.inventory.setItemStack(cursor);
        player.playerNetServerHandler.sendPacket(new S2FPacketSetSlot(-1, -1, cursor));
    }

    private static void handleCustomSlot(EntityPlayerMP player, List<SlotTransaction> slotTransactions) {
        for (SlotTransaction slotTransaction : slotTransactions) {
            if (slotTransaction.isValid() && slotTransaction.getCustom().isPresent()) {
                SlotAdapter slot = (SlotAdapter) slotTransaction.getSlot();
                int slotNumber = slot.slotNumber;
                ItemStack customStack =
                        slotTransaction.getFinal() == ItemStackSnapshot.NONE ? null : (net.minecraft.item.ItemStack) slotTransaction
                                .getFinal().createStack();

                // TODO: fix below
                /*if (customStack == null) {
                    slot.clear();
                } else {
                    slot.offer((org.spongepowered.api.item.inventory.ItemStack) customStack);
                }*/

                Slot nmsSlot = player.openContainer.getSlot(slotNumber);
                if (nmsSlot != null) {
                    nmsSlot.putStack(customStack);
                }

                player.playerNetServerHandler.sendPacket(new S2FPacketSetSlot(player.openContainer.windowId, slotNumber, customStack));
            }
        }
    }

>>>>>>> d766edd2
    @SuppressWarnings("unchecked")
    @Nullable
    public static CollideEntityEvent callCollideEntityEvent(net.minecraft.world.World world, @Nullable net.minecraft.entity.Entity sourceEntity,
<<<<<<< HEAD
            List<net.minecraft.entity.Entity> entities) {
        final Cause cause;
        if (sourceEntity != null) {
            cause = Cause.of(NamedCause.source(sourceEntity));
        } else {
            IMixinWorldServer spongeWorld = (IMixinWorldServer) world;
            CauseTracker causeTracker = spongeWorld.getCauseTracker();
            PhaseContext context = causeTracker.getStack().peekContext();

            final Optional<BlockSnapshot> currentTickingBlock = context.firstNamed(NamedCause.SOURCE, BlockSnapshot.class);
            final Optional<TileEntity> currentTickingTileEntity = context.firstNamed(NamedCause.SOURCE, TileEntity.class);
            final Optional<Entity> currentTickingEntity = context.firstNamed(NamedCause.SOURCE, Entity.class);
            if (currentTickingBlock.isPresent()) {
                cause = Cause.of(NamedCause.source(currentTickingBlock.get()));
            } else if (currentTickingTileEntity.isPresent()) {
                cause = Cause.of(NamedCause.source(currentTickingTileEntity.get()));
            } else if (currentTickingEntity.isPresent()) {
                cause = Cause.of(NamedCause.source(currentTickingEntity.get()));
            } else {
                cause = null;
            }

            if (cause == null) {
                return null;
            }
        }

        List<Entity> spEntities = (List<Entity>) (List<?>) entities;
        CollideEntityEvent event = SpongeEventFactory.createCollideEntityEvent(cause, spEntities, (World) world);
=======
                                                            List<net.minecraft.entity.Entity> entities) {
        IMixinWorld spongeWorld = (IMixinWorld) world;
        CauseTracker causeTracker = spongeWorld.getCauseTracker();
        ImmutableList<Entity> originalEntities = ImmutableList.copyOf((List<Entity>) (List<?>) entities);
        CollideEntityEvent event = SpongeEventFactory.createCollideEntityEvent(causeTracker.getCurrentCause(), originalEntities, (List<Entity>) (List<?>) entities,
                (World) world);
>>>>>>> d766edd2
        SpongeImpl.postEvent(event);
        return event;
    }

    @SuppressWarnings("rawtypes")
    public static NotifyNeighborBlockEvent callNotifyNeighborEvent(World world, BlockPos pos, EnumSet notifiedSides) {
<<<<<<< HEAD
        final CauseTracker causeTracker = ((IMixinWorldServer) world).getCauseTracker();
        final PhaseData peek = causeTracker.getStack().peek();
        final PhaseContext context = peek.getContext();
        final BlockSnapshot snapshot = world.createSnapshot(pos.getX(), pos.getY(), pos.getZ());
        final Map<Direction, BlockState> neighbors = new HashMap<>();

=======
        Map<Direction, BlockState> neighbors = new HashMap<>();
>>>>>>> d766edd2
        for (Object obj : notifiedSides) {
            EnumFacing notifiedSide = (EnumFacing) obj;
            BlockPos offset = pos.offset(notifiedSide);
            if (!causeTracker.getMinecraftWorld().isBlockLoaded(offset)) {
                continue;
            }
            Direction direction = DirectionFacingProvider.getInstance().getKey(notifiedSide).get();
            Location<World> location = new Location<>(world, VecHelper.toVector3i(offset));
            if (location.getBlockY() >= 0 && location.getBlockY() <= 255) {
                neighbors.put(direction, location.getBlock());
            }
        }

        ImmutableMap<Direction, BlockState> originalNeighbors = ImmutableMap.copyOf(neighbors);
<<<<<<< HEAD
        // Determine cause
        final Cause.Builder builder = Cause.source(snapshot);
        final IMixinChunk mixinChunk = (IMixinChunk) causeTracker.getMinecraftWorld().getChunkFromBlockCoords(pos);

        peek.getState().getPhase().populateCauseForNotifyNeighborEvent(peek.getState(), context, builder, causeTracker, mixinChunk, pos);

        NotifyNeighborBlockEvent event = SpongeEventFactory.createNotifyNeighborBlockEvent(builder.build(), originalNeighbors, neighbors);
=======
        final CauseTracker causeTracker = ((IMixinWorld) world).getCauseTracker();
        Cause parentCause = causeTracker.getCurrentCause();
        Cause notifyCause = null;
        if (parentCause == null || !parentCause.first(BlockSnapshot.class).isPresent() || !(((SpongeBlockSnapshot)parentCause.first(BlockSnapshot.class).get()).getBlockPos().equals(pos))) {
            BlockSnapshot sourceBlockSnapshot = world.createSnapshot(pos.getX(), pos.getY(), pos.getZ());
            List<NamedCause> namedCauses = new ArrayList<>();
            namedCauses.add(NamedCause.source(sourceBlockSnapshot));
            if (parentCause != null) {
                namedCauses.add(NamedCause.of("ParentSource", parentCause.root()));
            }
            if (causeTracker.hasNotifier()) {
                namedCauses.add(NamedCause.notifier(causeTracker.getCurrentNotifier().get()));
            } else if (StaticMixinHelper.packetPlayer != null) {
                namedCauses.add(NamedCause.owner(StaticMixinHelper.packetPlayer));
            }
            notifyCause = Cause.of(namedCauses);
        }

        NotifyNeighborBlockEvent event = SpongeEventFactory.createNotifyNeighborBlockEvent(notifyCause != null ? notifyCause : causeTracker.getCurrentCause(), originalNeighbors, neighbors);
>>>>>>> d766edd2
        StaticMixinHelper.processingInternalForgeEvent = true;
        SpongeImpl.postEvent(event);
        StaticMixinHelper.processingInternalForgeEvent = false;
        return event;
    }

    public static InteractBlockEvent.Secondary callInteractBlockEventSecondary(Cause cause, Optional<Vector3d> interactionPoint, BlockSnapshot targetBlock, Direction targetSide, EnumHand hand) {
        return callInteractBlockEventSecondary(cause, Tristate.UNDEFINED, Tristate.UNDEFINED, Tristate.UNDEFINED, Tristate.UNDEFINED, interactionPoint, targetBlock, targetSide, hand);
    }

    public static InteractBlockEvent.Secondary callInteractBlockEventSecondary(Cause cause, Tristate originalUseBlockResult, Tristate useBlockResult, Tristate originalUseItemResult, Tristate useItemResult, Optional<Vector3d> interactionPoint, BlockSnapshot targetBlock, Direction targetSide, EnumHand hand) {
        InteractBlockEvent.Secondary event;
        if (hand == EnumHand.MAIN_HAND) {
            event = SpongeEventFactory.createInteractBlockEventSecondaryMainHand(cause, originalUseBlockResult, useBlockResult, originalUseItemResult, useItemResult, interactionPoint, targetBlock, targetSide);
        } else {
            event = SpongeEventFactory.createInteractBlockEventSecondaryOffHand(cause, originalUseBlockResult, useBlockResult, originalUseItemResult, useItemResult, interactionPoint, targetBlock, targetSide);
        }
        SpongeImpl.postEvent(event);
        return event;
    }

    public static DestructEntityEvent.Death callDestructEntityEventDeath(EntityLivingBase entity, DamageSource source) {
        final MessageFormatter formatter = new MessageFormatter();
        MessageChannel originalChannel;
        MessageChannel channel;
        Text originalMessage;
        Optional<User> sourceCreator = Optional.empty();
        boolean messageCancelled = false;

        if (entity instanceof EntityPlayerMP) {
            Player player = (Player) entity;
            originalChannel = player.getMessageChannel();
            channel = player.getMessageChannel();
        } else {
            originalChannel = MessageChannel.TO_NONE;
            channel = MessageChannel.TO_NONE;
        }
        if (source instanceof EntityDamageSource) {
            EntityDamageSource damageSource = (EntityDamageSource) source;
            IMixinEntity spongeEntity = (IMixinEntity) damageSource.getSourceOfDamage();
            sourceCreator = spongeEntity.getTrackedPlayer(NbtDataUtil.SPONGE_ENTITY_CREATOR);
        }

        originalMessage = SpongeTexts.toText(entity.getCombatTracker().getDeathMessage());
        formatter.getBody().add(new DefaultBodyApplier(originalMessage));
        List<NamedCause> causes = new ArrayList<>();
        causes.add(NamedCause.of("Attacker", source));
        if (sourceCreator.isPresent()) {
            causes.add(NamedCause.owner(sourceCreator.get()));
        }

        Cause cause = Cause.of(causes);
        DestructEntityEvent.Death event = SpongeEventFactory.createDestructEntityEventDeath(cause, originalChannel, Optional.of(channel), formatter, (Living) entity, messageCancelled);
        SpongeImpl.postEvent(event);
        Text message = event.getMessage();
        if (!event.isMessageCancelled() && !message.isEmpty()) {
            event.getChannel().ifPresent(eventChannel -> eventChannel.send(entity, event.getMessage()));
        }
        return event;
    }

    @SuppressWarnings("unchecked")
    public static DropItemEvent.Destruct callDropItemEventDestruct(net.minecraft.entity.Entity entity, DamageSource source, List<EntityItem> itemDrops) {
        Optional<User> sourceCreator = Optional.empty();
        
        if (source instanceof EntityDamageSource) {
            EntityDamageSource damageSource = (EntityDamageSource) source;
            IMixinEntity spongeEntity = (IMixinEntity) damageSource.getSourceOfDamage();
            sourceCreator = spongeEntity.getTrackedPlayer(NbtDataUtil.SPONGE_ENTITY_CREATOR);
        }

        List<NamedCause> causes = new ArrayList<>();
        causes.add(NamedCause.source(EntitySpawnCause.builder()
                .entity((Entity) entity)
                .type(SpawnTypes.DROPPED_ITEM)
                .build()));
        causes.add(NamedCause.of("Attacker", source));
        causes.add(NamedCause.of("Victim", entity));
        if (sourceCreator.isPresent()) {
            causes.add(NamedCause.owner(sourceCreator.get()));
        }
        Iterator<EntityItem> iter = itemDrops.iterator();
        ImmutableList.Builder<EntitySnapshot> entitySnapshotBuilder = new ImmutableList.Builder<>();
        while (iter.hasNext()) {
            EntityItem currentEntityItem = iter.next();
            entitySnapshotBuilder.add(((org.spongepowered.api.entity.Entity) currentEntityItem).createSnapshot());
        }

        List<EntitySnapshot> entitySnapshots = entitySnapshotBuilder.build();
        DropItemEvent.Destruct event = SpongeEventFactory.createDropItemEventDestruct(Cause.of(causes), (List<org.spongepowered.api.entity.Entity>)(List<?>) itemDrops, entitySnapshots, (World) entity.worldObj);
        SpongeImpl.postEvent(event);
        return event;
    }

    @SuppressWarnings("unchecked")
    public static DropItemEvent.Dispense callDropItemEventDispenseSingle(net.minecraft.entity.Entity entity, EntityItem droppedItem) {
        List<EntityItem> droppedItems = new ArrayList<>();
        droppedItems.add(droppedItem);
        ImmutableList.Builder<EntitySnapshot> entitySnapshotBuilder = new ImmutableList.Builder<>();
        List<EntitySnapshot> entitySnapshots = entitySnapshotBuilder.add(((org.spongepowered.api.entity.Entity) droppedItem).createSnapshot()).build();

        SpawnCause spawnCause = EntitySpawnCause.builder()
                .entity((Entity) entity)
                .type(SpawnTypes.DROPPED_ITEM)
                .build();
        DropItemEvent.Dispense event = SpongeEventFactory.createDropItemEventDispense(Cause.of(NamedCause.source(spawnCause)), (List<org.spongepowered.api.entity.Entity>)(List<?>) droppedItems, entitySnapshots, (World) entity.worldObj);
        SpongeImpl.postEvent(event);
        return event;
    }

    public static boolean handleCollideBlockEvent(Block block, net.minecraft.world.World world, BlockPos pos, IBlockState state, net.minecraft.entity.Entity entity, Direction direction) {
        final WorldServer worldServer = (WorldServer) world;
        final IMixinWorldServer mixinWorldServer = (IMixinWorldServer) worldServer;
        final CauseTracker causeTracker = mixinWorldServer.getCauseTracker();
        final Cause.Builder builder = Cause.source(entity);
        builder.named(NamedCause.of(NamedCause.PHYSICAL, entity));

        if (!(entity instanceof EntityPlayer)) {
            IMixinEntity spongeEntity = (IMixinEntity) entity;
            Optional<User> user = spongeEntity.getTrackedPlayer(NbtDataUtil.SPONGE_ENTITY_CREATOR);
            if (user.isPresent()) {
                builder.named(NamedCause.owner(user.get()));
            }
        }

        // TODO: Add target side support
        CollideBlockEvent event = SpongeEventFactory.createCollideBlockEvent(builder.build(), (BlockState) state,
                new Location<>((World) world, VecHelper.toVector3d(pos)), direction);
        boolean cancelled = SpongeImpl.postEvent(event);
        if (!cancelled) {
            IMixinEntity spongeEntity = (IMixinEntity) entity;
            if (!pos.equals(spongeEntity.getLastCollidedBlockPos())) {
                final PhaseData peek = causeTracker.getStack().peek();
                final Optional<User> notifier = peek.getContext().firstNamed(NamedCause.NOTIFIER, User.class);
                if (notifier.isPresent()) {
                    IMixinChunk spongeChunk = (IMixinChunk) world.getChunkFromBlockCoords(pos);
                    spongeChunk.addTrackedBlockPosition(block, pos, notifier.get(), PlayerTracker.Type.NOTIFIER);
                }
            }
        }

        return cancelled;
    }

    public static boolean handleCollideImpactEvent(net.minecraft.entity.Entity projectile, @Nullable ProjectileSource projectileSource,
            RayTraceResult movingObjectPosition) {
        final WorldServer worldServer = (WorldServer) projectile.worldObj;
        final IMixinWorldServer mixinWorldServer = (IMixinWorldServer) worldServer;
        final CauseTracker causeTracker = mixinWorldServer.getCauseTracker();
        RayTraceResult.Type movingObjectType = movingObjectPosition.typeOfHit;
        final Cause.Builder builder = Cause.source(projectile).named("ProjectileSource", projectileSource == null
                                                                                         ? ProjectileSource.UNKNOWN
                                                                                         : projectileSource);
        final Optional<User> notifier = causeTracker.getStack().peek()
                .getContext()
                .firstNamed(NamedCause.NOTIFIER, User.class);
        notifier.ifPresent(user -> builder.named(NamedCause.OWNER, user));

        Location<World> impactPoint = new Location<>((World) projectile.worldObj, VecHelper.toVector3d(movingObjectPosition.hitVec));
        boolean cancelled = false;

        if (movingObjectType == RayTraceResult.Type.BLOCK) {
            BlockSnapshot targetBlock = ((World) projectile.worldObj).createSnapshot(VecHelper.toVector3i(movingObjectPosition.getBlockPos()));
            Direction side = Direction.NONE;
            if (movingObjectPosition.sideHit != null) {
                side = DirectionFacingProvider.getInstance().getKey(movingObjectPosition.sideHit).get();
            }

            CollideBlockEvent.Impact event = SpongeEventFactory.createCollideBlockEventImpact(builder.build(), impactPoint, targetBlock.getState(),
                    targetBlock.getLocation().get(), side);
            cancelled = SpongeImpl.postEvent(event);
            // Track impact block if event is not cancelled
            if (!cancelled && notifier.isPresent()) {
                BlockPos targetPos = VecHelper.toBlockPos(impactPoint.getBlockPosition());
                IMixinChunk spongeChunk = (IMixinChunk) projectile.worldObj.getChunkFromBlockCoords(targetPos);
                spongeChunk.addTrackedBlockPosition((Block) targetBlock.getState().getType(), targetPos, notifier.get(), PlayerTracker.Type.NOTIFIER);
            }
        } else if (movingObjectPosition.entityHit != null) { // entity
            ArrayList<Entity> entityList = new ArrayList<>();
            entityList.add((Entity) movingObjectPosition.entityHit);
            CollideEntityEvent.Impact event = SpongeEventFactory.createCollideEntityEventImpact(builder.build(), entityList, impactPoint,
                    (World) projectile.worldObj);
            return SpongeImpl.postEvent(event);
        }

        return cancelled;
    }


    public static void checkSpawnEvent(Entity entity, Cause cause) {
        checkArgument(cause.root() instanceof SpawnCause, "The cause does not have a SpawnCause! It has instead: {}", cause.root().toString());
        checkArgument(cause.containsNamed(NamedCause.SOURCE), "The cause does not have a \"Source\" named object!");
        checkArgument(cause.get(NamedCause.SOURCE, SpawnCause.class).isPresent(), "The SpawnCause is not the \"Source\" of the cause!");

    }

<<<<<<< HEAD
=======
    public static Cause getEntitySpawnCause(net.minecraft.entity.Entity nmsEntity) {
        World world = (World) nmsEntity.worldObj;
        Entity entity = (Entity) nmsEntity;
        List<NamedCause> list = new ArrayList<>();
        final CauseTracker causeTracker = ((IMixinWorld) world).getCauseTracker();
        if (nmsEntity.worldObj.isRemote || nmsEntity instanceof EntityPlayer || causeTracker.isWorldSpawnerRunning()) {
            return Cause.of(NamedCause.source(SpawnCause.builder().type(InternalSpawnTypes.CUSTOM).build()));
        }
        if (StaticMixinHelper.runningGenerator != null) {
            PopulatorType type = StaticMixinHelper.runningGenerator;
            if (InternalPopulatorTypes.ANIMAL.equals(type)) {
                list.add(NamedCause.source(SpawnCause.builder().type(InternalSpawnTypes.WORLD_SPAWNER).build()));
                list.add(NamedCause.of("AnimalSpawner", StaticMixinHelper.runningGenerator));
            } else {
                list.add(NamedCause.source(SpawnCause.builder().type(InternalSpawnTypes.STRUCTURE).build()));
                list.add(NamedCause.of("Structure", StaticMixinHelper.runningGenerator));
            }
        } else {
            final Optional<Entity> currentTickEntity = causeTracker.getCurrentTickEntity();
            final Optional<BlockSnapshot> currentTickBlock = causeTracker.getCurrentTickBlock();
            final Optional<TileEntity> currentTickTileEntity = causeTracker.getCurrentTickTileEntity();

            if (StaticMixinHelper.dispenserDispensing) {
                if (currentTickBlock.isPresent()) {
                    BlockSpawnCause blockSpawnCause = BlockSpawnCause.builder()
                            .block(currentTickBlock.get())
                            .type(InternalSpawnTypes.DISPENSE)
                            .build();
                    list.add(NamedCause.source(blockSpawnCause));
                } else if (currentTickTileEntity.isPresent()) {
                    BlockSpawnCause blockSpawnCause = BlockSpawnCause.builder()
                            .block(currentTickTileEntity.get().getLocation().createSnapshot())
                            .type(InternalSpawnTypes.DISPENSE)
                            .build();
                    list.add(NamedCause.source(blockSpawnCause));
                } else if (currentTickEntity.isPresent()) {
                    if  (currentTickEntity.get() == entity) {
                        SpawnCause cause = SpawnCause.builder()
                                .type(InternalSpawnTypes.DISPENSE)
                                .build();
                        list.add(NamedCause.source(cause));
                    } else {
                        EntitySpawnCause cause = EntitySpawnCause.builder()
                                .entity(currentTickEntity.get())
                                .type(InternalSpawnTypes.DISPENSE)
                                .build();
                        list.add(NamedCause.source(cause));
                    }
                }
            } else if (nmsEntity instanceof EntityItem) {
                if (causeTracker.isCapturingTerrainGen()) {
                    // Just default to the structures placing it.
                    list.add(NamedCause.source(SpawnCause.builder().type(InternalSpawnTypes.STRUCTURE).build()));
                    return Cause.of(list);
                }
                if (currentTickBlock.isPresent()) {
                    BlockSpawnCause blockSpawnCause = BlockSpawnCause.builder()
                            .block(currentTickBlock.get())
                            .type(InternalSpawnTypes.BLOCK_SPAWNING)
                            .build();
                    list.add(NamedCause.source(blockSpawnCause));
                } else if (currentTickTileEntity.isPresent()) {
                    BlockSpawnCause blockSpawnCause = BlockSpawnCause.builder()
                            .block(currentTickTileEntity.get().getLocation().createSnapshot())
                            .type(InternalSpawnTypes.BLOCK_SPAWNING)
                            .build();
                    list.add(NamedCause.source(blockSpawnCause));
                } else if (currentTickEntity.isPresent()) {
                    if  (currentTickEntity.get() == entity) {
                        SpawnCause cause = SpawnCause.builder()
                                .type(InternalSpawnTypes.CUSTOM)
                                .build();
                        list.add(NamedCause.source(cause));
                    } else {
                        EntitySpawnCause cause = EntitySpawnCause.builder()
                                .entity(currentTickEntity.get())
                                .type(InternalSpawnTypes.PASSIVE)
                                .build();
                        list.add(NamedCause.source(cause));
                    }
                } else if (StaticMixinHelper.packetPlayer != null) {
                    EntitySpawnCause cause = EntitySpawnCause.builder()
                            .entity((Entity) StaticMixinHelper.packetPlayer)
                            .type(InternalSpawnTypes.DISPENSE)
                            .build();
                    list.add(NamedCause.source(cause));
                }
            } else if (nmsEntity instanceof EntityXPOrb) {
                // This is almost always ALWAYS guaranteed to be experience, otherwise, someone
                // can open a ticket to correct us with proof otherwise.
                if (currentTickEntity.isPresent()) {
                    Entity currentEntity = currentTickEntity.get();
                    EntitySpawnCause spawnCause = EntitySpawnCause.builder()
                            .entity(currentEntity)
                            .type(InternalSpawnTypes.EXPERIENCE)
                            .build();
                    list.add(NamedCause.source(spawnCause));
                    if (isEntityDead(currentEntity)) {
                        if (currentEntity instanceof EntityLivingBase) {
                            CombatEntry entry = ((EntityLivingBase) currentEntity).getCombatTracker().func_94544_f();
                            if (entry != null) {
                                if (entry.damageSrc != null) {
                                    list.add(NamedCause.of("LastDamageSource", entry.damageSrc));
                                }
                            }
                        }
                    }
                } else if (currentTickBlock.isPresent()) {
                    BlockSpawnCause spawnCause = BlockSpawnCause.builder()
                            .block(currentTickBlock.get())
                            .type(InternalSpawnTypes.EXPERIENCE)
                            .build();
                    list.add(NamedCause.source(spawnCause));
                } else if (currentTickTileEntity.isPresent()) {
                    SpawnCause spawnCause = BlockSpawnCause.builder()
                            .block(currentTickTileEntity.get().getLocation().createSnapshot())
                            .type(InternalSpawnTypes.EXPERIENCE)
                            .build();
                    list.add(NamedCause.source(spawnCause));
                } else {
                    SpawnCause spawnCause = SpawnCause.builder()
                            .type(InternalSpawnTypes.EXPERIENCE)
                            .build();
                    list.add(NamedCause.source(spawnCause));
                }
            } else if (StaticMixinHelper.prePacketProcessItem != null) {
                SpawnCause cause;
                if (entity instanceof Projectile || entity instanceof EntityThrowable) {
                    cause = EntitySpawnCause.builder()
                            .entity(((Entity) StaticMixinHelper.packetPlayer))
                            .type(InternalSpawnTypes.PROJECTILE)
                            .build();
                } else if (StaticMixinHelper.prePacketProcessItem.getItem() == Items.spawn_egg) {
                    cause = EntitySpawnCause.builder()
                            .entity((Entity) StaticMixinHelper.packetPlayer)
                            .type(InternalSpawnTypes.SPAWN_EGG)
                            .build();
                } else {
                    cause = EntitySpawnCause.builder()
                            .entity((Entity) StaticMixinHelper.packetPlayer)
                            .type(InternalSpawnTypes.PLACEMENT)
                            .build();
                }
                list.add(NamedCause.source(cause));
                list.add(NamedCause.of("UsedItem", ItemStackUtil.fromNative(StaticMixinHelper.prePacketProcessItem).createSnapshot()));
                list.add(NamedCause.owner(StaticMixinHelper.packetPlayer));
            } else if (currentTickBlock.isPresent()) { // We've exhausted our possibilities, now we just associate blindly
                BlockSpawnCause cause = BlockSpawnCause.builder().block(currentTickBlock.get())
                        .type(InternalSpawnTypes.BLOCK_SPAWNING)
                        .build();
                list.add(NamedCause.source(cause));
            } else if (currentTickEntity.isPresent()) {
                Entity sourceEntity = currentTickEntity.get();
                if (sourceEntity instanceof Ageable && sourceEntity.getClass() == entity.getClass()) { // We should assume breeding
                    EntitySpawnCause spawnCause = EntitySpawnCause.builder().entity(sourceEntity).type(InternalSpawnTypes.BREEDING).build();
                    list.add(NamedCause.source(spawnCause));
                    if (sourceEntity instanceof EntityAnimal) {
                        if (((EntityAnimal) sourceEntity).getPlayerInLove() != null) {
                            list.add(NamedCause.of("Player", ((EntityAnimal) sourceEntity).getPlayerInLove()));
                        }
                    }
                } else if (nmsEntity instanceof Projectile) {
                    EntitySpawnCause cause = EntitySpawnCause.builder().entity(sourceEntity).type(InternalSpawnTypes.PROJECTILE).build();
                    list.add(NamedCause.source(cause));
                } else {
                    EntitySpawnCause cause = EntitySpawnCause.builder().entity(sourceEntity).type(InternalSpawnTypes.CUSTOM).build();
                    list.add(NamedCause.source(cause));
                }
            } else {
                list.add(NamedCause.source(SpawnCause.builder().type(InternalSpawnTypes.CUSTOM).build()));
            }
        }
        if (list.isEmpty()) {
            list.add(NamedCause.source(SpawnCause.builder().type(InternalSpawnTypes.CUSTOM).build()));
        }

        boolean foundUser = false;
        for (NamedCause namedCause : list) {
            if (namedCause.getCauseObject() instanceof User) {
                foundUser = true;
                break;
            }
        }

        if (!foundUser) {
            User currentUser = StaticMixinHelper.packetPlayer != null ? (User) StaticMixinHelper.packetPlayer : causeTracker.getCurrentNotifier().orElse(null);
            if (currentUser != null) {
                list.add(NamedCause.owner(currentUser));
            }
        }

        return Cause.of(list);
    }

    public static Cause handleExtraCustomCauses(net.minecraft.entity.Entity spawning, Cause current) {
        EntityLivingBase specialCause = null;
        String causeName = "";
        // Special case for throwables
        if (spawning instanceof EntityThrowable) {
            EntityThrowable throwable = (EntityThrowable) spawning;
            specialCause = throwable.getThrower();

            if (specialCause != null) {
                causeName = NamedCause.THROWER;
                if (specialCause instanceof Player) {
                    Player player = (Player) specialCause;
                    ((IMixinEntity) spawning).trackEntityUniqueId(NbtDataUtil.SPONGE_ENTITY_CREATOR, player.getUniqueId());
                }
            }
        }
        // Special case for TNT
        else if (spawning instanceof EntityTNTPrimed) {
            EntityTNTPrimed tntEntity = (EntityTNTPrimed) spawning;
            specialCause = tntEntity.getTntPlacedBy();
            causeName = NamedCause.IGNITER;

            if (specialCause instanceof Player) {
                Player player = (Player) specialCause;
                ((IMixinEntity) spawning).trackEntityUniqueId(NbtDataUtil.SPONGE_ENTITY_CREATOR, player.getUniqueId());
            }
        }
        // Special case for Tameables
        else if (spawning instanceof EntityTameable) {
            EntityTameable tameable = (EntityTameable) spawning;
            if (tameable.getOwner() != null) {
                specialCause = tameable.getOwner();
                causeName = NamedCause.OWNER;
            }
        }

        if (specialCause != null && !current.containsNamed(causeName)) {
            return SpongeCommonEventFactory.withExtra(current, causeName, specialCause);
        } else {
            return current;
        }

    }

    public static Cause withExtra(Cause cause, String name, Object extra) {
        return cause.with(NamedCause.of(name, extra));
    }

    public static Event throwItemDropEvent(Cause cause, List<Entity> entities, ImmutableList<EntitySnapshot> snapshots, World world) {
        return SpongeEventFactory.createDropItemEventCustom(cause, entities, snapshots, world);
    }

    public static Event throwEntitySpawnCustom(Cause cause, List<Entity> entities, ImmutableList<EntitySnapshot> snapshots, World world) {
        return SpongeEventFactory.createSpawnEntityEventCustom(cause, entities, snapshots, world);
    }

    private static boolean isEntityDead(Entity entity) {
        return isEntityDead((net.minecraft.entity.Entity) entity);
    }

    private static boolean isEntityDead(net.minecraft.entity.Entity entity) {
        if (entity instanceof EntityLivingBase) {
            EntityLivingBase base = (EntityLivingBase) entity;
            return base.getHealth() <= 0 || base.deathTime > 0 || base.dead;
        } else {
            return entity.isDead;
        }
    }

    public static Cause handleEntityCreatedByPlayerCause(Cause cause) {
        final Object root = cause.root();
        Cause newCause;
        if (!(root instanceof SpawnCause)) {
            SpawnCause spawnCause;
            if (StaticMixinHelper.packetPlayer == null) {
                spawnCause = SpawnCause.builder().type(InternalSpawnTypes.PLACEMENT).build();
            } else {
                spawnCause = EntitySpawnCause.builder()
                        .entity((Entity) StaticMixinHelper.packetPlayer)
                        .type(InternalSpawnTypes.PLACEMENT)
                        .build();
            }
            List<NamedCause> causes = new ArrayList<>();
            causes.add(NamedCause.source(spawnCause));
            newCause = moveNewCausesUp(cause, causes);
        } else {
            newCause = cause;
        }
        return newCause;
    }

    public static Cause handleDropCause(Cause cause) {
        final Object root = cause.root();
        Cause newCause;
        if (!(root instanceof SpawnCause)) {
            SpawnCause spawnCause;
            if (StaticMixinHelper.packetPlayer == null) {
                spawnCause = SpawnCause.builder().type(InternalSpawnTypes.DROPPED_ITEM).build();
            } else {
                spawnCause = EntitySpawnCause.builder()
                        .entity((Entity) StaticMixinHelper.packetPlayer)
                        .type(InternalSpawnTypes.DROPPED_ITEM)
                        .build();
            }
            List<NamedCause> causes = new ArrayList<>();
            causes.add(NamedCause.source(spawnCause));
            newCause = moveNewCausesUp(cause, causes);
        } else {
            newCause = cause;
        }
        return newCause;
    }

    private static Cause moveNewCausesUp(Cause currentCause, List<NamedCause> newCauses) {
        int index = 0;
        for (Map.Entry<String, Object> entry : currentCause.getNamedCauses().entrySet()) {
            String entryName = entry.getKey();
            if ("Source".equals(entryName)) {
                newCauses.add(NamedCause.of("AdditionalSource", entry.getValue()));
            } else if ("AdditionalSource".equals(entryName)) {
                newCauses.add(NamedCause.of("PreviousSource", entry.getValue()));
            } else if (entryName.startsWith("PreviousSource")) {
                newCauses.add(NamedCause.of(entryName + index++, entry.getValue()));
            } else {
                newCauses.add(NamedCause.of(entryName, entry.getValue()));
            }
        }
        return Cause.of(newCauses);
    }
>>>>>>> d766edd2
}<|MERGE_RESOLUTION|>--- conflicted
+++ resolved
@@ -31,28 +31,12 @@
 import com.google.common.collect.ImmutableMap;
 import net.minecraft.block.Block;
 import net.minecraft.block.state.IBlockState;
+import net.minecraft.entity.EntityLivingBase;
+import net.minecraft.entity.item.EntityItem;
 import net.minecraft.entity.player.EntityPlayer;
-<<<<<<< HEAD
-=======
 import net.minecraft.entity.player.EntityPlayerMP;
-import net.minecraft.entity.projectile.EntityThrowable;
-import net.minecraft.init.Items;
-import net.minecraft.inventory.ContainerPlayer;
-import net.minecraft.inventory.Slot;
-import net.minecraft.item.ItemStack;
-import net.minecraft.network.Packet;
-import net.minecraft.network.play.client.C09PacketHeldItemChange;
-import net.minecraft.network.play.client.C0EPacketClickWindow;
-import net.minecraft.network.play.client.C10PacketCreativeInventoryAction;
-import net.minecraft.network.play.client.C16PacketClientStatus;
-import net.minecraft.network.play.server.S09PacketHeldItemChange;
-import net.minecraft.network.play.server.S2DPacketOpenWindow;
-import net.minecraft.network.play.server.S2FPacketSetSlot;
-import net.minecraft.util.BlockPos;
-import net.minecraft.util.CombatEntry;
 import net.minecraft.util.DamageSource;
 import net.minecraft.util.EntityDamageSource;
->>>>>>> d766edd2
 import net.minecraft.util.EnumFacing;
 import net.minecraft.util.EnumHand;
 import net.minecraft.util.math.BlockPos;
@@ -64,6 +48,8 @@
 import org.spongepowered.api.block.tileentity.TileEntity;
 import org.spongepowered.api.entity.Entity;
 import org.spongepowered.api.entity.EntitySnapshot;
+import org.spongepowered.api.entity.living.Living;
+import org.spongepowered.api.entity.living.player.Player;
 import org.spongepowered.api.entity.living.player.User;
 import org.spongepowered.api.entity.projectile.source.ProjectileSource;
 import org.spongepowered.api.event.SpongeEventFactory;
@@ -72,32 +58,21 @@
 import org.spongepowered.api.event.block.NotifyNeighborBlockEvent;
 import org.spongepowered.api.event.cause.Cause;
 import org.spongepowered.api.event.cause.NamedCause;
+import org.spongepowered.api.event.cause.entity.spawn.EntitySpawnCause;
 import org.spongepowered.api.event.cause.entity.spawn.SpawnCause;
+import org.spongepowered.api.event.cause.entity.spawn.SpawnTypes;
 import org.spongepowered.api.event.entity.CollideEntityEvent;
-<<<<<<< HEAD
-=======
 import org.spongepowered.api.event.entity.DestructEntityEvent;
-import org.spongepowered.api.event.entity.DisplaceEntityEvent;
-import org.spongepowered.api.event.item.inventory.ChangeInventoryEvent;
-import org.spongepowered.api.event.item.inventory.ClickInventoryEvent;
-import org.spongepowered.api.event.item.inventory.CreativeInventoryEvent;
 import org.spongepowered.api.event.item.inventory.DropItemEvent;
-import org.spongepowered.api.event.item.inventory.InteractInventoryEvent;
-import org.spongepowered.api.event.message.MessageEvent.DefaultBodyApplier;
-import org.spongepowered.api.event.message.MessageEvent.MessageFormatter;
-import org.spongepowered.api.item.inventory.Inventory;
-import org.spongepowered.api.item.inventory.ItemStackSnapshot;
-import org.spongepowered.api.item.inventory.transaction.SlotTransaction;
+import org.spongepowered.api.event.message.MessageEvent;
 import org.spongepowered.api.text.Text;
 import org.spongepowered.api.text.channel.MessageChannel;
->>>>>>> d766edd2
 import org.spongepowered.api.util.Direction;
 import org.spongepowered.api.util.Tristate;
 import org.spongepowered.api.util.GuavaCollectors;
 import org.spongepowered.api.world.Location;
 import org.spongepowered.api.world.World;
 import org.spongepowered.common.SpongeImpl;
-import org.spongepowered.common.block.SpongeBlockSnapshot;
 import org.spongepowered.common.data.util.NbtDataUtil;
 import org.spongepowered.common.entity.PlayerTracker;
 import org.spongepowered.common.event.tracking.CauseTracker;
@@ -107,17 +82,14 @@
 import org.spongepowered.common.interfaces.entity.IMixinEntity;
 import org.spongepowered.common.interfaces.world.IMixinWorldServer;
 import org.spongepowered.common.registry.provider.DirectionFacingProvider;
-<<<<<<< HEAD
-=======
-import org.spongepowered.common.registry.type.event.InternalSpawnTypes;
 import org.spongepowered.common.text.SpongeTexts;
->>>>>>> d766edd2
 import org.spongepowered.common.util.StaticMixinHelper;
 import org.spongepowered.common.util.VecHelper;
 
 import java.util.ArrayList;
 import java.util.EnumSet;
 import java.util.HashMap;
+import java.util.Iterator;
 import java.util.List;
 import java.util.Map;
 import java.util.Optional;
@@ -126,407 +98,9 @@
 
 public class SpongeCommonEventFactory {
 
-<<<<<<< HEAD
-=======
-    // Inventory static fields
-    public final static int BUTTON_PRIMARY = 0;
-    public final static int BUTTON_SECONDARY = 1;
-    public final static int BUTTON_MIDDLE = 2;
-    public final static int CLICK_DRAG_LEFT = 2;
-    public final static int CLICK_DRAG_RIGHT = 6;
-    public final static int CLICK_OUTSIDE = -999;
-    public final static int CLICK_OUTSIDE_CREATIVE = -1;
-
-    public final static int MODE_CLICK = 0;
-    public final static int MODE_SHIFT_CLICK = 1;
-    public final static int MODE_HOTBAR = 2;
-    public final static int MODE_PICKBLOCK = 3;
-    public final static int MODE_DROP = 4;
-    public final static int MODE_DRAG = 5;
-    public final static int MODE_DOUBLE_CLICK = 6;
-
-    public final static int DRAG_MODE_SPLIT_ITEMS = 0;
-    public final static int DRAG_MODE_ONE_ITEM = 1;
-    public final static int DRAG_STATUS_STARTED = 0;
-    public final static int DRAG_STATUS_ADD_SLOT = 1;
-    public final static int DRAG_STATUS_STOPPED = 2;
-
-    // Create Sponge Events
-
-    public static ChangeInventoryEvent.Held callChangeInventoryHeldEvent(EntityPlayerMP player,
-                                                                         C09PacketHeldItemChange packetIn) {
-        Slot sourceSlot = player.inventoryContainer.getSlot(player.inventory.currentItem + player.inventory.mainInventory.length);
-        Slot targetSlot = player.inventoryContainer.getSlot(packetIn.getSlotId() + player.inventory.mainInventory.length);
-        if (sourceSlot == null || targetSlot == null) {
-            return null; // should never happen but just in case it does
-        }
-
-        ItemStackSnapshot sourceSnapshot =
-                sourceSlot.getStack() != null ? ((org.spongepowered.api.item.inventory.ItemStack) sourceSlot.getStack()).createSnapshot()
-                        : ItemStackSnapshot.NONE;
-        ItemStackSnapshot targetSnapshot = targetSlot.getStack() != null
-                ? ((org.spongepowered.api.item.inventory.ItemStack) targetSlot.getStack()).createSnapshot() : ItemStackSnapshot.NONE;
-        SlotTransaction sourceTransaction =
-                new SlotTransaction(new SlotAdapter(sourceSlot), sourceSnapshot, sourceSnapshot);
-        SlotTransaction targetTransaction =
-                new SlotTransaction(new SlotAdapter(targetSlot), targetSnapshot, targetSnapshot);
-        ImmutableList<SlotTransaction> transactions =
-                new ImmutableList.Builder<SlotTransaction>().add(sourceTransaction).add(targetTransaction).build();
-        ChangeInventoryEvent.Held event =
-                SpongeEventFactory.createChangeInventoryEventHeld(Cause.of(NamedCause.source(player)),
-                        (Inventory) player.inventoryContainer, transactions);
-        SpongeImpl.postEvent(event);
-
-        if (event.isCancelled()) {
-            player.playerNetServerHandler.sendPacket(new S09PacketHeldItemChange(player.inventory.currentItem));
-        } else {
-            handleCustomSlot(player, event.getTransactions());
-            player.inventory.currentItem = packetIn.getSlotId();
-            player.markPlayerActive();
-        }
-        return event;
-    }
-
-    // Open/Close
-    public static void handleInteractInventoryOpenCloseEvent(Cause cause, EntityPlayerMP player, Packet<?> packetIn) {
-        if ((!(player.openContainer instanceof ContainerPlayer) && (StaticMixinHelper.lastOpenContainer instanceof ContainerPlayer)
-                || (packetIn instanceof C16PacketClientStatus
-                && ((C16PacketClientStatus) packetIn).getStatus() == C16PacketClientStatus.EnumState.OPEN_INVENTORY_ACHIEVEMENT))) {
-            ItemStackSnapshot newCursor =
-                    player.inventory.getItemStack() == null ? ItemStackSnapshot.NONE
-                            : ((org.spongepowered.api.item.inventory.ItemStack) player.inventory.getItemStack()).createSnapshot();
-            Transaction<ItemStackSnapshot> cursorTransaction = new Transaction<>(StaticMixinHelper.lastCursor, newCursor);
-            InteractInventoryEvent.Open event =
-                    SpongeEventFactory.createInteractInventoryEventOpen(cause, cursorTransaction,
-                            (org.spongepowered.api.item.inventory.Container) player.openContainer);
-            SpongeImpl.postEvent(event);
-            if (event.isCancelled()) {
-                player.closeScreen();
-            } else {
-                // Custom cursor
-                if (event.getCursorTransaction().getCustom().isPresent()) {
-                    handleCustomCursor(player, event.getCursorTransaction().getFinal());
-                }
-            }
-        } else if (player.openContainer instanceof ContainerPlayer && !(StaticMixinHelper.lastOpenContainer instanceof ContainerPlayer)) {
-            ItemStackSnapshot newCursor =
-                    player.inventory.getItemStack() == null ? ItemStackSnapshot.NONE
-                            : ((org.spongepowered.api.item.inventory.ItemStack) player.inventory.getItemStack()).createSnapshot();
-            Transaction<ItemStackSnapshot> cursorTransaction = new Transaction<>(StaticMixinHelper.lastCursor, newCursor);
-            InteractInventoryEvent.Close event =
-                    SpongeEventFactory.createInteractInventoryEventClose(cause, cursorTransaction,
-                            (org.spongepowered.api.item.inventory.Container) StaticMixinHelper.lastOpenContainer);
-            SpongeImpl.postEvent(event);
-            if (event.isCancelled()) {
-                if (StaticMixinHelper.lastOpenContainer.getSlot(0) != null) {
-                    player.openContainer = StaticMixinHelper.lastOpenContainer;
-                    Slot slot = player.openContainer.getSlot(0);
-                    String guiId = "unknown";
-                    if (slot.inventory instanceof IInteractionObject) {
-                        guiId = ((IInteractionObject) slot.inventory).getGuiID();
-                    }
-                    slot.inventory.openInventory(player);
-                    player.playerNetServerHandler.sendPacket(new S2DPacketOpenWindow(player.openContainer.windowId, guiId, slot.inventory
-                            .getDisplayName(), slot.inventory.getSizeInventory()));
-                    // resync data to client
-                    player.sendContainerToPlayer(player.openContainer);
-                }
-            } else {
-                // Custom cursor
-                if (event.getCursorTransaction().getCustom().isPresent()) {
-                    handleCustomCursor(player, event.getCursorTransaction().getFinal());
-                }
-            }
-        }
-    }
-
-    public static void handleCreativeClickInventoryEvent(Cause cause, EntityPlayerMP player, C10PacketCreativeInventoryAction packetIn) {
-        IMixinWorld world = ((IMixinWorld) player.worldObj);
-        ItemStackSnapshot newCursor =
-                player.inventory.getItemStack() == null ? ItemStackSnapshot.NONE
-                        : ((org.spongepowered.api.item.inventory.ItemStack) player.inventory.getItemStack()).createSnapshot();
-        Transaction<ItemStackSnapshot> cursorTransaction = new Transaction<>(StaticMixinHelper.lastCursor, newCursor);
-        CauseTracker causeTracker = world.getCauseTracker();
-        CreativeInventoryEvent event = null;
-        if (packetIn.getSlotId() == -1 && causeTracker.getCapturedSpawnedEntityItems().size() > 0) {
-            Iterator<Entity> iterator = causeTracker.getCapturedSpawnedEntityItems().iterator();
-            ImmutableList.Builder<EntitySnapshot> entitySnapshotBuilder = new ImmutableList.Builder<>();
-            while (iterator.hasNext()) {
-                Entity currentEntity = iterator.next();
-                ((IMixinEntity) currentEntity).trackEntityUniqueId(NbtDataUtil.SPONGE_ENTITY_CREATOR, player.getUniqueID());
-                entitySnapshotBuilder.add(currentEntity.createSnapshot());
-            }
-
-            SpawnCause spawnCause = EntitySpawnCause.builder()
-                    .entity((Entity) player)
-                    .type(SpawnTypes.DROPPED_ITEM)
-                    .build();
-            event = SpongeEventFactory.createCreativeInventoryEventDrop(Cause.of(NamedCause.source(spawnCause)), cursorTransaction, causeTracker.getCapturedSpawnedEntityItems(),
-                    entitySnapshotBuilder.build(), (org.spongepowered.api.item.inventory.Container) player.openContainer, (World) player.worldObj,
-                    ((IMixinContainer) player.openContainer).getCapturedTransactions());
-        } else {
-            if (((IMixinContainer) player.openContainer).getCapturedTransactions().size() == 0 && packetIn.getSlotId() >= 0
-                    && packetIn.getSlotId() < player.openContainer.inventorySlots.size()) {
-                Slot slot = player.openContainer.getSlot(packetIn.getSlotId());
-                if (slot != null) {
-                    SlotTransaction slotTransaction =
-                            new SlotTransaction(new SlotAdapter(slot), ItemStackSnapshot.NONE, ItemStackSnapshot.NONE);
-                    ((IMixinContainer) player.openContainer).getCapturedTransactions().add(slotTransaction);
-                }
-            }
-            event = SpongeEventFactory.createCreativeInventoryEventClick(cause, cursorTransaction,
-                    (org.spongepowered.api.item.inventory.Container) player.openContainer,
-                    ((IMixinContainer) player.openContainer).getCapturedTransactions());
-        }
-        SpongeImpl.postEvent(event);
-        if (event.isCancelled()) {
-            if (event instanceof CreativeInventoryEvent.Drop) {
-                causeTracker.getCapturedSpawnedEntityItems().clear();
-            }
-
-            // Restore cursor
-            handleCustomCursor(player, ((ClickInventoryEvent) event).getCursorTransaction().getOriginal());
-
-            // Restore target slots
-            handleSlotRestore(player, event.getTransactions());
-        } else {
-            handleCustomSlot(player, event.getTransactions());
-
-            // Custom cursor
-            if (((ClickInventoryEvent) event).getCursorTransaction().getCustom().isPresent()) {
-                handleCustomCursor(player, ((ClickInventoryEvent) event).getCursorTransaction().getFinal());
-            }
-        }
-
-        ((IMixinContainer) player.openContainer).getCapturedTransactions().clear();
-    }
-
-    public static void handleClickInteractInventoryEvent(Cause cause, EntityPlayerMP player, C0EPacketClickWindow packetIn) {
-        IMixinWorld world = ((IMixinWorld) player.worldObj);
-        CauseTracker causeTracker = world.getCauseTracker();
-        ItemStackSnapshot newCursor = player.inventory.getItemStack() == null ? ItemStackSnapshot.NONE
-                        : ((org.spongepowered.api.item.inventory.ItemStack) player.inventory.getItemStack()).createSnapshot();
-        Transaction<ItemStackSnapshot> cursorTransaction = new Transaction<>(StaticMixinHelper.lastCursor, newCursor);
-        ClickInventoryEvent clickEvent = null;
-        // Handle empty slot clicks
-        if (((IMixinContainer) player.openContainer).getCapturedTransactions().size() == 0 && packetIn.getSlotId() >= 0
-                && packetIn.getSlotId() < player.openContainer.inventorySlots.size()) {
-            Slot slot = player.openContainer.getSlot(packetIn.getSlotId());
-            if (slot != null && !slot.getHasStack()) {
-                SlotTransaction slotTransaction =
-                        new SlotTransaction(new SlotAdapter(slot), ItemStackSnapshot.NONE, ItemStackSnapshot.NONE);
-                ((IMixinContainer) player.openContainer).getCapturedTransactions().add(slotTransaction);
-            }
-        }
-        if (packetIn.getMode() == MODE_CLICK || packetIn.getMode() == MODE_PICKBLOCK) {
-            if (packetIn.getUsedButton() == BUTTON_PRIMARY) {
-                if (packetIn.getSlotId() == CLICK_OUTSIDE) {
-                    Iterator<Entity> iterator = causeTracker.getCapturedSpawnedEntityItems().iterator();
-                    ImmutableList.Builder<EntitySnapshot> entitySnapshotBuilder = new ImmutableList.Builder<>();
-                    while (iterator.hasNext()) {
-                        Entity currentEntity = iterator.next();
-                        ((IMixinEntity) currentEntity).trackEntityUniqueId(NbtDataUtil.SPONGE_ENTITY_CREATOR, player.getUniqueID());
-                        entitySnapshotBuilder.add(currentEntity.createSnapshot());
-                    }
-
-                    SpawnCause spawnCause = EntitySpawnCause.builder()
-                            .entity((Entity) player)
-                            .type(SpawnTypes.DROPPED_ITEM)
-                            .build();
-                    clickEvent =
-                            SpongeEventFactory.createClickInventoryEventDropFull(Cause.of(NamedCause.source(spawnCause)), cursorTransaction,
-                                    causeTracker.getCapturedSpawnedEntityItems(), entitySnapshotBuilder.build(),
-                                    (org.spongepowered.api.item.inventory.Container) player.openContainer, (World) world,
-                                    ((IMixinContainer) player.openContainer).getCapturedTransactions());
-                } else {
-                    clickEvent =
-                            SpongeEventFactory.createClickInventoryEventPrimary(cause, cursorTransaction,
-                                    (org.spongepowered.api.item.inventory.Container) player.openContainer,
-                                    ((IMixinContainer) player.openContainer).getCapturedTransactions());
-                }
-            } else if (packetIn.getUsedButton() == BUTTON_SECONDARY) {
-                if (packetIn.getSlotId() == CLICK_OUTSIDE) {
-                    Iterator<Entity> iterator = causeTracker.getCapturedSpawnedEntityItems().iterator();
-                    ImmutableList.Builder<EntitySnapshot> entitySnapshotBuilder = new ImmutableList.Builder<>();
-                    while (iterator.hasNext()) {
-                        Entity currentEntity = iterator.next();
-                        ((IMixinEntity) currentEntity).trackEntityUniqueId(NbtDataUtil.SPONGE_ENTITY_CREATOR, player.getUniqueID());
-                        entitySnapshotBuilder.add(currentEntity.createSnapshot());
-                    }
-
-                    SpawnCause spawnCause = EntitySpawnCause.builder()
-                            .entity((Entity) player)
-                            .type(SpawnTypes.DROPPED_ITEM)
-                            .build();
-                    clickEvent =
-                            SpongeEventFactory.createClickInventoryEventDropSingle(Cause.of(NamedCause.source(spawnCause)), cursorTransaction,
-                                    causeTracker.getCapturedSpawnedEntityItems(), entitySnapshotBuilder.build(),
-                                    (org.spongepowered.api.item.inventory.Container) player.openContainer, (World) world,
-                                    ((IMixinContainer) player.openContainer).getCapturedTransactions());
-                } else {
-                    clickEvent =
-                            SpongeEventFactory.createClickInventoryEventSecondary(cause, cursorTransaction,
-                                    (org.spongepowered.api.item.inventory.Container) player.openContainer,
-                                    ((IMixinContainer) player.openContainer).getCapturedTransactions());
-                }
-            } else if (packetIn.getUsedButton() == BUTTON_MIDDLE) {
-                clickEvent =
-                        SpongeEventFactory.createClickInventoryEventMiddle(cause, cursorTransaction,
-                                (org.spongepowered.api.item.inventory.Container) player.openContainer,
-                                ((IMixinContainer) player.openContainer).getCapturedTransactions());
-            }
-        } else if (packetIn.getMode() == MODE_SHIFT_CLICK) {
-            if (packetIn.getUsedButton() == BUTTON_PRIMARY) {
-                clickEvent =
-                        SpongeEventFactory.createClickInventoryEventShiftPrimary(cause, cursorTransaction,
-                                (org.spongepowered.api.item.inventory.Container) player.openContainer,
-                                ((IMixinContainer) player.openContainer).getCapturedTransactions());
-            } else {
-                clickEvent =
-                        SpongeEventFactory.createClickInventoryEventShiftSecondary(cause, cursorTransaction,
-                                (org.spongepowered.api.item.inventory.Container) player.openContainer,
-                                ((IMixinContainer) player.openContainer).getCapturedTransactions());
-            }
-        } else if (packetIn.getMode() == MODE_HOTBAR) {
-            clickEvent =
-                    SpongeEventFactory.createClickInventoryEventNumberPress(cause, cursorTransaction,
-                            (org.spongepowered.api.item.inventory.Container) player.openContainer,
-                            ((IMixinContainer) player.openContainer).getCapturedTransactions(), packetIn.getUsedButton());
-        } else if (packetIn.getMode() == MODE_DROP) {
-            if (packetIn.getUsedButton() == BUTTON_PRIMARY) {
-                clickEvent =
-                        SpongeEventFactory.createClickInventoryEventPrimary(cause, cursorTransaction,
-                                (org.spongepowered.api.item.inventory.Container) player.openContainer,
-                                ((IMixinContainer) player.openContainer).getCapturedTransactions());
-            } else if (packetIn.getUsedButton() == BUTTON_SECONDARY) {
-                clickEvent =
-                        SpongeEventFactory.createClickInventoryEventSecondary(cause, cursorTransaction,
-                                (org.spongepowered.api.item.inventory.Container) player.openContainer,
-                                ((IMixinContainer) player.openContainer).getCapturedTransactions());
-            }
-        } else if (packetIn.getMode() == MODE_DRAG) {
-            if (packetIn.getSlotId() == CLICK_OUTSIDE) {
-                if (packetIn.getUsedButton() == CLICK_DRAG_LEFT) {
-                    clickEvent =
-                            SpongeEventFactory.createClickInventoryEventDragPrimary(cause, cursorTransaction,
-                                    (org.spongepowered.api.item.inventory.Container) player.openContainer,
-                                    ((IMixinContainer) player.openContainer).getCapturedTransactions());
-                } else if (packetIn.getUsedButton() == CLICK_DRAG_RIGHT) {
-                    clickEvent =
-                            SpongeEventFactory.createClickInventoryEventDragSecondary(cause, cursorTransaction,
-                                    (org.spongepowered.api.item.inventory.Container) player.openContainer,
-                                    ((IMixinContainer) player.openContainer).getCapturedTransactions());
-                }
-            }
-            if (clickEvent == null) {
-                return; // continue capturing drag
-            }
-        } else if (packetIn.getMode() == MODE_DOUBLE_CLICK) {
-            clickEvent =
-                    SpongeEventFactory.createClickInventoryEventDouble(cause, cursorTransaction,
-                            (org.spongepowered.api.item.inventory.Container) player.openContainer,
-                            ((IMixinContainer) player.openContainer).getCapturedTransactions());
-        }
-
-        // TODO - properly handle unknown flags (this will come with the CauseTracking refactor)
-        if (clickEvent == null) {
-            ((IMixinContainer) player.openContainer).getCapturedTransactions().clear();
-            return;
-        }
-
-        SpongeImpl.postEvent(clickEvent);
-
-        if (clickEvent.isCancelled()) {
-            if (clickEvent instanceof ClickInventoryEvent.Drop) {
-                causeTracker.getCapturedSpawnedEntityItems().clear();
-            }
-
-            // Restore cursor
-            handleCustomCursor(player, clickEvent.getCursorTransaction().getOriginal());
-
-            if (clickEvent instanceof ClickInventoryEvent.Double) {
-                clickEvent.getTransactions().clear();
-                return;
-            }
-
-            // Restore target slots
-            handleSlotRestore(player, clickEvent.getTransactions());
-        } else {
-            handleCustomSlot(player, clickEvent.getTransactions());
-
-            // Custom cursor
-            if (clickEvent.getCursorTransaction().getCustom().isPresent()) {
-                handleCustomCursor(player, clickEvent.getCursorTransaction().getFinal());
-            }
-        }
-
-        ((IMixinContainer) player.openContainer).getCapturedTransactions().clear();
-    }
-
-    private static void handleSlotRestore(EntityPlayerMP player, List<SlotTransaction> slotTransactions) {
-        for (SlotTransaction slotTransaction : slotTransactions) {
-            SlotAdapter slot = (SlotAdapter) slotTransaction.getSlot();
-            int slotNumber = slot.slotNumber;
-            ItemStack originalStack =
-                    slotTransaction.getOriginal() == ItemStackSnapshot.NONE ? null : (net.minecraft.item.ItemStack) slotTransaction
-                            .getOriginal().createStack();
-
-            // TODO: fix below
-            /*if (originalStack == null) {
-                slot.clear();
-            } else {
-                slot.offer((org.spongepowered.api.item.inventory.ItemStack) originalStack);
-            }*/
-
-            Slot nmsSlot = player.openContainer.getSlot(slotNumber);
-            if (nmsSlot != null) {
-                nmsSlot.putStack(originalStack);
-            }
-
-            player.playerNetServerHandler.sendPacket(new S2FPacketSetSlot(player.openContainer.windowId, slotNumber, originalStack));
-        }
-    }
-
-    private static void handleCustomCursor(EntityPlayerMP player, ItemStackSnapshot customCursor) {
-        ItemStack cursor =
-                customCursor == ItemStackSnapshot.NONE ? null
-                        : (net.minecraft.item.ItemStack) customCursor
-                        .createStack();
-        player.inventory.setItemStack(cursor);
-        player.playerNetServerHandler.sendPacket(new S2FPacketSetSlot(-1, -1, cursor));
-    }
-
-    private static void handleCustomSlot(EntityPlayerMP player, List<SlotTransaction> slotTransactions) {
-        for (SlotTransaction slotTransaction : slotTransactions) {
-            if (slotTransaction.isValid() && slotTransaction.getCustom().isPresent()) {
-                SlotAdapter slot = (SlotAdapter) slotTransaction.getSlot();
-                int slotNumber = slot.slotNumber;
-                ItemStack customStack =
-                        slotTransaction.getFinal() == ItemStackSnapshot.NONE ? null : (net.minecraft.item.ItemStack) slotTransaction
-                                .getFinal().createStack();
-
-                // TODO: fix below
-                /*if (customStack == null) {
-                    slot.clear();
-                } else {
-                    slot.offer((org.spongepowered.api.item.inventory.ItemStack) customStack);
-                }*/
-
-                Slot nmsSlot = player.openContainer.getSlot(slotNumber);
-                if (nmsSlot != null) {
-                    nmsSlot.putStack(customStack);
-                }
-
-                player.playerNetServerHandler.sendPacket(new S2FPacketSetSlot(player.openContainer.windowId, slotNumber, customStack));
-            }
-        }
-    }
-
->>>>>>> d766edd2
     @SuppressWarnings("unchecked")
     @Nullable
     public static CollideEntityEvent callCollideEntityEvent(net.minecraft.world.World world, @Nullable net.minecraft.entity.Entity sourceEntity,
-<<<<<<< HEAD
             List<net.minecraft.entity.Entity> entities) {
         final Cause cause;
         if (sourceEntity != null) {
@@ -556,30 +130,18 @@
 
         List<Entity> spEntities = (List<Entity>) (List<?>) entities;
         CollideEntityEvent event = SpongeEventFactory.createCollideEntityEvent(cause, spEntities, (World) world);
-=======
-                                                            List<net.minecraft.entity.Entity> entities) {
-        IMixinWorld spongeWorld = (IMixinWorld) world;
-        CauseTracker causeTracker = spongeWorld.getCauseTracker();
-        ImmutableList<Entity> originalEntities = ImmutableList.copyOf((List<Entity>) (List<?>) entities);
-        CollideEntityEvent event = SpongeEventFactory.createCollideEntityEvent(causeTracker.getCurrentCause(), originalEntities, (List<Entity>) (List<?>) entities,
-                (World) world);
->>>>>>> d766edd2
         SpongeImpl.postEvent(event);
         return event;
     }
 
     @SuppressWarnings("rawtypes")
     public static NotifyNeighborBlockEvent callNotifyNeighborEvent(World world, BlockPos pos, EnumSet notifiedSides) {
-<<<<<<< HEAD
         final CauseTracker causeTracker = ((IMixinWorldServer) world).getCauseTracker();
         final PhaseData peek = causeTracker.getStack().peek();
         final PhaseContext context = peek.getContext();
         final BlockSnapshot snapshot = world.createSnapshot(pos.getX(), pos.getY(), pos.getZ());
         final Map<Direction, BlockState> neighbors = new HashMap<>();
 
-=======
-        Map<Direction, BlockState> neighbors = new HashMap<>();
->>>>>>> d766edd2
         for (Object obj : notifiedSides) {
             EnumFacing notifiedSide = (EnumFacing) obj;
             BlockPos offset = pos.offset(notifiedSide);
@@ -594,7 +156,6 @@
         }
 
         ImmutableMap<Direction, BlockState> originalNeighbors = ImmutableMap.copyOf(neighbors);
-<<<<<<< HEAD
         // Determine cause
         final Cause.Builder builder = Cause.source(snapshot);
         final IMixinChunk mixinChunk = (IMixinChunk) causeTracker.getMinecraftWorld().getChunkFromBlockCoords(pos);
@@ -602,27 +163,6 @@
         peek.getState().getPhase().populateCauseForNotifyNeighborEvent(peek.getState(), context, builder, causeTracker, mixinChunk, pos);
 
         NotifyNeighborBlockEvent event = SpongeEventFactory.createNotifyNeighborBlockEvent(builder.build(), originalNeighbors, neighbors);
-=======
-        final CauseTracker causeTracker = ((IMixinWorld) world).getCauseTracker();
-        Cause parentCause = causeTracker.getCurrentCause();
-        Cause notifyCause = null;
-        if (parentCause == null || !parentCause.first(BlockSnapshot.class).isPresent() || !(((SpongeBlockSnapshot)parentCause.first(BlockSnapshot.class).get()).getBlockPos().equals(pos))) {
-            BlockSnapshot sourceBlockSnapshot = world.createSnapshot(pos.getX(), pos.getY(), pos.getZ());
-            List<NamedCause> namedCauses = new ArrayList<>();
-            namedCauses.add(NamedCause.source(sourceBlockSnapshot));
-            if (parentCause != null) {
-                namedCauses.add(NamedCause.of("ParentSource", parentCause.root()));
-            }
-            if (causeTracker.hasNotifier()) {
-                namedCauses.add(NamedCause.notifier(causeTracker.getCurrentNotifier().get()));
-            } else if (StaticMixinHelper.packetPlayer != null) {
-                namedCauses.add(NamedCause.owner(StaticMixinHelper.packetPlayer));
-            }
-            notifyCause = Cause.of(namedCauses);
-        }
-
-        NotifyNeighborBlockEvent event = SpongeEventFactory.createNotifyNeighborBlockEvent(notifyCause != null ? notifyCause : causeTracker.getCurrentCause(), originalNeighbors, neighbors);
->>>>>>> d766edd2
         StaticMixinHelper.processingInternalForgeEvent = true;
         SpongeImpl.postEvent(event);
         StaticMixinHelper.processingInternalForgeEvent = false;
@@ -645,7 +185,7 @@
     }
 
     public static DestructEntityEvent.Death callDestructEntityEventDeath(EntityLivingBase entity, DamageSource source) {
-        final MessageFormatter formatter = new MessageFormatter();
+        final MessageEvent.MessageFormatter formatter = new MessageEvent.MessageFormatter();
         MessageChannel originalChannel;
         MessageChannel channel;
         Text originalMessage;
@@ -663,11 +203,13 @@
         if (source instanceof EntityDamageSource) {
             EntityDamageSource damageSource = (EntityDamageSource) source;
             IMixinEntity spongeEntity = (IMixinEntity) damageSource.getSourceOfDamage();
-            sourceCreator = spongeEntity.getTrackedPlayer(NbtDataUtil.SPONGE_ENTITY_CREATOR);
+            if (spongeEntity != null) {
+                sourceCreator = spongeEntity.getTrackedPlayer(NbtDataUtil.SPONGE_ENTITY_CREATOR);
+            }
         }
 
         originalMessage = SpongeTexts.toText(entity.getCombatTracker().getDeathMessage());
-        formatter.getBody().add(new DefaultBodyApplier(originalMessage));
+        formatter.getBody().add(new MessageEvent.DefaultBodyApplier(originalMessage));
         List<NamedCause> causes = new ArrayList<>();
         causes.add(NamedCause.of("Attacker", source));
         if (sourceCreator.isPresent()) {
@@ -687,11 +229,13 @@
     @SuppressWarnings("unchecked")
     public static DropItemEvent.Destruct callDropItemEventDestruct(net.minecraft.entity.Entity entity, DamageSource source, List<EntityItem> itemDrops) {
         Optional<User> sourceCreator = Optional.empty();
-        
+
         if (source instanceof EntityDamageSource) {
             EntityDamageSource damageSource = (EntityDamageSource) source;
             IMixinEntity spongeEntity = (IMixinEntity) damageSource.getSourceOfDamage();
-            sourceCreator = spongeEntity.getTrackedPlayer(NbtDataUtil.SPONGE_ENTITY_CREATOR);
+            if (spongeEntity != null) {
+                sourceCreator = spongeEntity.getTrackedPlayer(NbtDataUtil.SPONGE_ENTITY_CREATOR);
+            }
         }
 
         List<NamedCause> causes = new ArrayList<>();
@@ -704,15 +248,7 @@
         if (sourceCreator.isPresent()) {
             causes.add(NamedCause.owner(sourceCreator.get()));
         }
-        Iterator<EntityItem> iter = itemDrops.iterator();
-        ImmutableList.Builder<EntitySnapshot> entitySnapshotBuilder = new ImmutableList.Builder<>();
-        while (iter.hasNext()) {
-            EntityItem currentEntityItem = iter.next();
-            entitySnapshotBuilder.add(((org.spongepowered.api.entity.Entity) currentEntityItem).createSnapshot());
-        }
-
-        List<EntitySnapshot> entitySnapshots = entitySnapshotBuilder.build();
-        DropItemEvent.Destruct event = SpongeEventFactory.createDropItemEventDestruct(Cause.of(causes), (List<org.spongepowered.api.entity.Entity>)(List<?>) itemDrops, entitySnapshots, (World) entity.worldObj);
+        DropItemEvent.Destruct event = SpongeEventFactory.createDropItemEventDestruct(Cause.of(causes), (List<org.spongepowered.api.entity.Entity>)(List<?>) itemDrops, (World) entity.worldObj);
         SpongeImpl.postEvent(event);
         return event;
     }
@@ -721,14 +257,12 @@
     public static DropItemEvent.Dispense callDropItemEventDispenseSingle(net.minecraft.entity.Entity entity, EntityItem droppedItem) {
         List<EntityItem> droppedItems = new ArrayList<>();
         droppedItems.add(droppedItem);
-        ImmutableList.Builder<EntitySnapshot> entitySnapshotBuilder = new ImmutableList.Builder<>();
-        List<EntitySnapshot> entitySnapshots = entitySnapshotBuilder.add(((org.spongepowered.api.entity.Entity) droppedItem).createSnapshot()).build();
 
         SpawnCause spawnCause = EntitySpawnCause.builder()
                 .entity((Entity) entity)
                 .type(SpawnTypes.DROPPED_ITEM)
                 .build();
-        DropItemEvent.Dispense event = SpongeEventFactory.createDropItemEventDispense(Cause.of(NamedCause.source(spawnCause)), (List<org.spongepowered.api.entity.Entity>)(List<?>) droppedItems, entitySnapshots, (World) entity.worldObj);
+        DropItemEvent.Dispense event = SpongeEventFactory.createDropItemEventDispense(Cause.of(NamedCause.source(spawnCause)), (List<org.spongepowered.api.entity.Entity>)(List<?>) droppedItems, (World) entity.worldObj);
         SpongeImpl.postEvent(event);
         return event;
     }
@@ -819,330 +353,4 @@
 
     }
 
-<<<<<<< HEAD
-=======
-    public static Cause getEntitySpawnCause(net.minecraft.entity.Entity nmsEntity) {
-        World world = (World) nmsEntity.worldObj;
-        Entity entity = (Entity) nmsEntity;
-        List<NamedCause> list = new ArrayList<>();
-        final CauseTracker causeTracker = ((IMixinWorld) world).getCauseTracker();
-        if (nmsEntity.worldObj.isRemote || nmsEntity instanceof EntityPlayer || causeTracker.isWorldSpawnerRunning()) {
-            return Cause.of(NamedCause.source(SpawnCause.builder().type(InternalSpawnTypes.CUSTOM).build()));
-        }
-        if (StaticMixinHelper.runningGenerator != null) {
-            PopulatorType type = StaticMixinHelper.runningGenerator;
-            if (InternalPopulatorTypes.ANIMAL.equals(type)) {
-                list.add(NamedCause.source(SpawnCause.builder().type(InternalSpawnTypes.WORLD_SPAWNER).build()));
-                list.add(NamedCause.of("AnimalSpawner", StaticMixinHelper.runningGenerator));
-            } else {
-                list.add(NamedCause.source(SpawnCause.builder().type(InternalSpawnTypes.STRUCTURE).build()));
-                list.add(NamedCause.of("Structure", StaticMixinHelper.runningGenerator));
-            }
-        } else {
-            final Optional<Entity> currentTickEntity = causeTracker.getCurrentTickEntity();
-            final Optional<BlockSnapshot> currentTickBlock = causeTracker.getCurrentTickBlock();
-            final Optional<TileEntity> currentTickTileEntity = causeTracker.getCurrentTickTileEntity();
-
-            if (StaticMixinHelper.dispenserDispensing) {
-                if (currentTickBlock.isPresent()) {
-                    BlockSpawnCause blockSpawnCause = BlockSpawnCause.builder()
-                            .block(currentTickBlock.get())
-                            .type(InternalSpawnTypes.DISPENSE)
-                            .build();
-                    list.add(NamedCause.source(blockSpawnCause));
-                } else if (currentTickTileEntity.isPresent()) {
-                    BlockSpawnCause blockSpawnCause = BlockSpawnCause.builder()
-                            .block(currentTickTileEntity.get().getLocation().createSnapshot())
-                            .type(InternalSpawnTypes.DISPENSE)
-                            .build();
-                    list.add(NamedCause.source(blockSpawnCause));
-                } else if (currentTickEntity.isPresent()) {
-                    if  (currentTickEntity.get() == entity) {
-                        SpawnCause cause = SpawnCause.builder()
-                                .type(InternalSpawnTypes.DISPENSE)
-                                .build();
-                        list.add(NamedCause.source(cause));
-                    } else {
-                        EntitySpawnCause cause = EntitySpawnCause.builder()
-                                .entity(currentTickEntity.get())
-                                .type(InternalSpawnTypes.DISPENSE)
-                                .build();
-                        list.add(NamedCause.source(cause));
-                    }
-                }
-            } else if (nmsEntity instanceof EntityItem) {
-                if (causeTracker.isCapturingTerrainGen()) {
-                    // Just default to the structures placing it.
-                    list.add(NamedCause.source(SpawnCause.builder().type(InternalSpawnTypes.STRUCTURE).build()));
-                    return Cause.of(list);
-                }
-                if (currentTickBlock.isPresent()) {
-                    BlockSpawnCause blockSpawnCause = BlockSpawnCause.builder()
-                            .block(currentTickBlock.get())
-                            .type(InternalSpawnTypes.BLOCK_SPAWNING)
-                            .build();
-                    list.add(NamedCause.source(blockSpawnCause));
-                } else if (currentTickTileEntity.isPresent()) {
-                    BlockSpawnCause blockSpawnCause = BlockSpawnCause.builder()
-                            .block(currentTickTileEntity.get().getLocation().createSnapshot())
-                            .type(InternalSpawnTypes.BLOCK_SPAWNING)
-                            .build();
-                    list.add(NamedCause.source(blockSpawnCause));
-                } else if (currentTickEntity.isPresent()) {
-                    if  (currentTickEntity.get() == entity) {
-                        SpawnCause cause = SpawnCause.builder()
-                                .type(InternalSpawnTypes.CUSTOM)
-                                .build();
-                        list.add(NamedCause.source(cause));
-                    } else {
-                        EntitySpawnCause cause = EntitySpawnCause.builder()
-                                .entity(currentTickEntity.get())
-                                .type(InternalSpawnTypes.PASSIVE)
-                                .build();
-                        list.add(NamedCause.source(cause));
-                    }
-                } else if (StaticMixinHelper.packetPlayer != null) {
-                    EntitySpawnCause cause = EntitySpawnCause.builder()
-                            .entity((Entity) StaticMixinHelper.packetPlayer)
-                            .type(InternalSpawnTypes.DISPENSE)
-                            .build();
-                    list.add(NamedCause.source(cause));
-                }
-            } else if (nmsEntity instanceof EntityXPOrb) {
-                // This is almost always ALWAYS guaranteed to be experience, otherwise, someone
-                // can open a ticket to correct us with proof otherwise.
-                if (currentTickEntity.isPresent()) {
-                    Entity currentEntity = currentTickEntity.get();
-                    EntitySpawnCause spawnCause = EntitySpawnCause.builder()
-                            .entity(currentEntity)
-                            .type(InternalSpawnTypes.EXPERIENCE)
-                            .build();
-                    list.add(NamedCause.source(spawnCause));
-                    if (isEntityDead(currentEntity)) {
-                        if (currentEntity instanceof EntityLivingBase) {
-                            CombatEntry entry = ((EntityLivingBase) currentEntity).getCombatTracker().func_94544_f();
-                            if (entry != null) {
-                                if (entry.damageSrc != null) {
-                                    list.add(NamedCause.of("LastDamageSource", entry.damageSrc));
-                                }
-                            }
-                        }
-                    }
-                } else if (currentTickBlock.isPresent()) {
-                    BlockSpawnCause spawnCause = BlockSpawnCause.builder()
-                            .block(currentTickBlock.get())
-                            .type(InternalSpawnTypes.EXPERIENCE)
-                            .build();
-                    list.add(NamedCause.source(spawnCause));
-                } else if (currentTickTileEntity.isPresent()) {
-                    SpawnCause spawnCause = BlockSpawnCause.builder()
-                            .block(currentTickTileEntity.get().getLocation().createSnapshot())
-                            .type(InternalSpawnTypes.EXPERIENCE)
-                            .build();
-                    list.add(NamedCause.source(spawnCause));
-                } else {
-                    SpawnCause spawnCause = SpawnCause.builder()
-                            .type(InternalSpawnTypes.EXPERIENCE)
-                            .build();
-                    list.add(NamedCause.source(spawnCause));
-                }
-            } else if (StaticMixinHelper.prePacketProcessItem != null) {
-                SpawnCause cause;
-                if (entity instanceof Projectile || entity instanceof EntityThrowable) {
-                    cause = EntitySpawnCause.builder()
-                            .entity(((Entity) StaticMixinHelper.packetPlayer))
-                            .type(InternalSpawnTypes.PROJECTILE)
-                            .build();
-                } else if (StaticMixinHelper.prePacketProcessItem.getItem() == Items.spawn_egg) {
-                    cause = EntitySpawnCause.builder()
-                            .entity((Entity) StaticMixinHelper.packetPlayer)
-                            .type(InternalSpawnTypes.SPAWN_EGG)
-                            .build();
-                } else {
-                    cause = EntitySpawnCause.builder()
-                            .entity((Entity) StaticMixinHelper.packetPlayer)
-                            .type(InternalSpawnTypes.PLACEMENT)
-                            .build();
-                }
-                list.add(NamedCause.source(cause));
-                list.add(NamedCause.of("UsedItem", ItemStackUtil.fromNative(StaticMixinHelper.prePacketProcessItem).createSnapshot()));
-                list.add(NamedCause.owner(StaticMixinHelper.packetPlayer));
-            } else if (currentTickBlock.isPresent()) { // We've exhausted our possibilities, now we just associate blindly
-                BlockSpawnCause cause = BlockSpawnCause.builder().block(currentTickBlock.get())
-                        .type(InternalSpawnTypes.BLOCK_SPAWNING)
-                        .build();
-                list.add(NamedCause.source(cause));
-            } else if (currentTickEntity.isPresent()) {
-                Entity sourceEntity = currentTickEntity.get();
-                if (sourceEntity instanceof Ageable && sourceEntity.getClass() == entity.getClass()) { // We should assume breeding
-                    EntitySpawnCause spawnCause = EntitySpawnCause.builder().entity(sourceEntity).type(InternalSpawnTypes.BREEDING).build();
-                    list.add(NamedCause.source(spawnCause));
-                    if (sourceEntity instanceof EntityAnimal) {
-                        if (((EntityAnimal) sourceEntity).getPlayerInLove() != null) {
-                            list.add(NamedCause.of("Player", ((EntityAnimal) sourceEntity).getPlayerInLove()));
-                        }
-                    }
-                } else if (nmsEntity instanceof Projectile) {
-                    EntitySpawnCause cause = EntitySpawnCause.builder().entity(sourceEntity).type(InternalSpawnTypes.PROJECTILE).build();
-                    list.add(NamedCause.source(cause));
-                } else {
-                    EntitySpawnCause cause = EntitySpawnCause.builder().entity(sourceEntity).type(InternalSpawnTypes.CUSTOM).build();
-                    list.add(NamedCause.source(cause));
-                }
-            } else {
-                list.add(NamedCause.source(SpawnCause.builder().type(InternalSpawnTypes.CUSTOM).build()));
-            }
-        }
-        if (list.isEmpty()) {
-            list.add(NamedCause.source(SpawnCause.builder().type(InternalSpawnTypes.CUSTOM).build()));
-        }
-
-        boolean foundUser = false;
-        for (NamedCause namedCause : list) {
-            if (namedCause.getCauseObject() instanceof User) {
-                foundUser = true;
-                break;
-            }
-        }
-
-        if (!foundUser) {
-            User currentUser = StaticMixinHelper.packetPlayer != null ? (User) StaticMixinHelper.packetPlayer : causeTracker.getCurrentNotifier().orElse(null);
-            if (currentUser != null) {
-                list.add(NamedCause.owner(currentUser));
-            }
-        }
-
-        return Cause.of(list);
-    }
-
-    public static Cause handleExtraCustomCauses(net.minecraft.entity.Entity spawning, Cause current) {
-        EntityLivingBase specialCause = null;
-        String causeName = "";
-        // Special case for throwables
-        if (spawning instanceof EntityThrowable) {
-            EntityThrowable throwable = (EntityThrowable) spawning;
-            specialCause = throwable.getThrower();
-
-            if (specialCause != null) {
-                causeName = NamedCause.THROWER;
-                if (specialCause instanceof Player) {
-                    Player player = (Player) specialCause;
-                    ((IMixinEntity) spawning).trackEntityUniqueId(NbtDataUtil.SPONGE_ENTITY_CREATOR, player.getUniqueId());
-                }
-            }
-        }
-        // Special case for TNT
-        else if (spawning instanceof EntityTNTPrimed) {
-            EntityTNTPrimed tntEntity = (EntityTNTPrimed) spawning;
-            specialCause = tntEntity.getTntPlacedBy();
-            causeName = NamedCause.IGNITER;
-
-            if (specialCause instanceof Player) {
-                Player player = (Player) specialCause;
-                ((IMixinEntity) spawning).trackEntityUniqueId(NbtDataUtil.SPONGE_ENTITY_CREATOR, player.getUniqueId());
-            }
-        }
-        // Special case for Tameables
-        else if (spawning instanceof EntityTameable) {
-            EntityTameable tameable = (EntityTameable) spawning;
-            if (tameable.getOwner() != null) {
-                specialCause = tameable.getOwner();
-                causeName = NamedCause.OWNER;
-            }
-        }
-
-        if (specialCause != null && !current.containsNamed(causeName)) {
-            return SpongeCommonEventFactory.withExtra(current, causeName, specialCause);
-        } else {
-            return current;
-        }
-
-    }
-
-    public static Cause withExtra(Cause cause, String name, Object extra) {
-        return cause.with(NamedCause.of(name, extra));
-    }
-
-    public static Event throwItemDropEvent(Cause cause, List<Entity> entities, ImmutableList<EntitySnapshot> snapshots, World world) {
-        return SpongeEventFactory.createDropItemEventCustom(cause, entities, snapshots, world);
-    }
-
-    public static Event throwEntitySpawnCustom(Cause cause, List<Entity> entities, ImmutableList<EntitySnapshot> snapshots, World world) {
-        return SpongeEventFactory.createSpawnEntityEventCustom(cause, entities, snapshots, world);
-    }
-
-    private static boolean isEntityDead(Entity entity) {
-        return isEntityDead((net.minecraft.entity.Entity) entity);
-    }
-
-    private static boolean isEntityDead(net.minecraft.entity.Entity entity) {
-        if (entity instanceof EntityLivingBase) {
-            EntityLivingBase base = (EntityLivingBase) entity;
-            return base.getHealth() <= 0 || base.deathTime > 0 || base.dead;
-        } else {
-            return entity.isDead;
-        }
-    }
-
-    public static Cause handleEntityCreatedByPlayerCause(Cause cause) {
-        final Object root = cause.root();
-        Cause newCause;
-        if (!(root instanceof SpawnCause)) {
-            SpawnCause spawnCause;
-            if (StaticMixinHelper.packetPlayer == null) {
-                spawnCause = SpawnCause.builder().type(InternalSpawnTypes.PLACEMENT).build();
-            } else {
-                spawnCause = EntitySpawnCause.builder()
-                        .entity((Entity) StaticMixinHelper.packetPlayer)
-                        .type(InternalSpawnTypes.PLACEMENT)
-                        .build();
-            }
-            List<NamedCause> causes = new ArrayList<>();
-            causes.add(NamedCause.source(spawnCause));
-            newCause = moveNewCausesUp(cause, causes);
-        } else {
-            newCause = cause;
-        }
-        return newCause;
-    }
-
-    public static Cause handleDropCause(Cause cause) {
-        final Object root = cause.root();
-        Cause newCause;
-        if (!(root instanceof SpawnCause)) {
-            SpawnCause spawnCause;
-            if (StaticMixinHelper.packetPlayer == null) {
-                spawnCause = SpawnCause.builder().type(InternalSpawnTypes.DROPPED_ITEM).build();
-            } else {
-                spawnCause = EntitySpawnCause.builder()
-                        .entity((Entity) StaticMixinHelper.packetPlayer)
-                        .type(InternalSpawnTypes.DROPPED_ITEM)
-                        .build();
-            }
-            List<NamedCause> causes = new ArrayList<>();
-            causes.add(NamedCause.source(spawnCause));
-            newCause = moveNewCausesUp(cause, causes);
-        } else {
-            newCause = cause;
-        }
-        return newCause;
-    }
-
-    private static Cause moveNewCausesUp(Cause currentCause, List<NamedCause> newCauses) {
-        int index = 0;
-        for (Map.Entry<String, Object> entry : currentCause.getNamedCauses().entrySet()) {
-            String entryName = entry.getKey();
-            if ("Source".equals(entryName)) {
-                newCauses.add(NamedCause.of("AdditionalSource", entry.getValue()));
-            } else if ("AdditionalSource".equals(entryName)) {
-                newCauses.add(NamedCause.of("PreviousSource", entry.getValue()));
-            } else if (entryName.startsWith("PreviousSource")) {
-                newCauses.add(NamedCause.of(entryName + index++, entry.getValue()));
-            } else {
-                newCauses.add(NamedCause.of(entryName, entry.getValue()));
-            }
-        }
-        return Cause.of(newCauses);
-    }
->>>>>>> d766edd2
 }