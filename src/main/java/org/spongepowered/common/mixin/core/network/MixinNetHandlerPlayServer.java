/*
 * This file is part of Sponge, licensed under the MIT License (MIT).
 *
 * Copyright (c) SpongePowered <https://www.spongepowered.org>
 * Copyright (c) contributors
 *
 * Permission is hereby granted, free of charge, to any person obtaining a copy
 * of this software and associated documentation files (the "Software"), to deal
 * in the Software without restriction, including without limitation the rights
 * to use, copy, modify, merge, publish, distribute, sublicense, and/or sell
 * copies of the Software, and to permit persons to whom the Software is
 * furnished to do so, subject to the following conditions:
 *
 * The above copyright notice and this permission notice shall be included in
 * all copies or substantial portions of the Software.
 *
 * THE SOFTWARE IS PROVIDED "AS IS", WITHOUT WARRANTY OF ANY KIND, EXPRESS OR
 * IMPLIED, INCLUDING BUT NOT LIMITED TO THE WARRANTIES OF MERCHANTABILITY,
 * FITNESS FOR A PARTICULAR PURPOSE AND NONINFRINGEMENT. IN NO EVENT SHALL THE
 * AUTHORS OR COPYRIGHT HOLDERS BE LIABLE FOR ANY CLAIM, DAMAGES OR OTHER
 * LIABILITY, WHETHER IN AN ACTION OF CONTRACT, TORT OR OTHERWISE, ARISING FROM,
 * OUT OF OR IN CONNECTION WITH THE SOFTWARE OR THE USE OR OTHER DEALINGS IN
 * THE SOFTWARE.
 */
package org.spongepowered.common.mixin.core.network;

import static org.spongepowered.common.util.SpongeCommonTranslationHelper.t;

import com.flowpowered.math.vector.Vector3d;
import net.minecraft.block.state.IBlockState;
import net.minecraft.entity.Entity;
import net.minecraft.entity.item.EntityItem;
import net.minecraft.entity.item.EntityMinecartCommandBlock;
import net.minecraft.entity.item.EntityXPOrb;
import net.minecraft.entity.player.EntityPlayerMP;
import net.minecraft.entity.projectile.EntityArrow;
import net.minecraft.item.Item;
import net.minecraft.item.ItemStack;
import net.minecraft.network.NetHandlerPlayServer;
import net.minecraft.network.NetworkManager;
import net.minecraft.network.Packet;
import net.minecraft.network.PacketBuffer;
import net.minecraft.network.PacketThreadUtil;
import net.minecraft.network.play.client.CPacketAnimation;
import net.minecraft.network.play.client.CPacketCustomPayload;
import net.minecraft.network.play.client.CPacketPlayerDigging;
import net.minecraft.network.play.client.CPacketUpdateSign;
import net.minecraft.network.play.client.CPacketUseEntity;
import net.minecraft.network.play.server.SPacketBlockChange;
import net.minecraft.network.play.server.SPacketPlayerListItem;
import net.minecraft.server.MinecraftServer;
import net.minecraft.server.management.PlayerInteractionManager;
import net.minecraft.server.management.PlayerList;
import net.minecraft.tileentity.CommandBlockBaseLogic;
import net.minecraft.tileentity.TileEntity;
import net.minecraft.tileentity.TileEntityCommandBlock;
import net.minecraft.tileentity.TileEntitySign;
import net.minecraft.util.EnumActionResult;
import net.minecraft.util.EnumFacing;
import net.minecraft.util.EnumHand;
import net.minecraft.util.IntHashMap;
import net.minecraft.util.math.BlockPos;
import net.minecraft.util.text.ITextComponent;
import net.minecraft.util.text.TextComponentString;
import net.minecraft.util.text.TextComponentTranslation;
import net.minecraft.world.WorldServer;
import net.minecraft.world.WorldServerMulti;
import org.apache.logging.log4j.Logger;
import org.spongepowered.api.block.tileentity.Sign;
import org.spongepowered.api.data.manipulator.mutable.tileentity.SignData;
import org.spongepowered.api.data.value.mutable.ListValue;
import org.spongepowered.api.entity.living.player.Player;
import org.spongepowered.api.event.SpongeEventFactory;
import org.spongepowered.api.event.block.InteractBlockEvent;
import org.spongepowered.api.event.block.tileentity.ChangeSignEvent;
import org.spongepowered.api.event.cause.Cause;
import org.spongepowered.api.event.cause.NamedCause;
import org.spongepowered.api.event.entity.InteractEntityEvent;
import org.spongepowered.api.event.message.MessageEvent;
import org.spongepowered.api.event.network.ClientConnectionEvent;
import org.spongepowered.api.network.PlayerConnection;
import org.spongepowered.api.resourcepack.ResourcePack;
import org.spongepowered.api.text.Text;
import org.spongepowered.api.text.channel.MessageChannel;
import org.spongepowered.api.text.format.TextColors;
import org.spongepowered.api.world.Location;
import org.spongepowered.api.world.World;
import org.spongepowered.asm.mixin.Final;
import org.spongepowered.asm.mixin.Mixin;
import org.spongepowered.asm.mixin.Overwrite;
import org.spongepowered.asm.mixin.Shadow;
import org.spongepowered.asm.mixin.injection.At;
import org.spongepowered.asm.mixin.injection.Inject;
import org.spongepowered.asm.mixin.injection.Redirect;
import org.spongepowered.asm.mixin.injection.callback.CallbackInfo;
import org.spongepowered.asm.mixin.injection.callback.LocalCapture;
import org.spongepowered.common.SpongeImpl;
import org.spongepowered.common.SpongeImplHooks;
import org.spongepowered.common.entity.EntityUtil;
import org.spongepowered.common.entity.player.tab.SpongeTabList;
import org.spongepowered.common.event.tracking.CauseTracker;
import org.spongepowered.common.event.tracking.PhaseContext;
import org.spongepowered.common.event.tracking.phase.TrackingPhases;
import org.spongepowered.common.event.tracking.phase.WorldPhase;
import org.spongepowered.common.interfaces.IMixinNetworkManager;
import org.spongepowered.common.interfaces.IMixinPacketResourcePackSend;
import org.spongepowered.common.interfaces.network.IMixinNetHandlerPlayServer;
import org.spongepowered.common.interfaces.world.IMixinWorldServer;
import org.spongepowered.common.network.PacketUtil;
import org.spongepowered.common.registry.provider.DirectionFacingProvider;
import org.spongepowered.common.text.SpongeTexts;
import org.spongepowered.common.util.StaticMixinHelper;
import org.spongepowered.common.util.VecHelper;
import org.spongepowered.common.world.WorldManager;

import java.net.InetSocketAddress;
import java.util.HashMap;
import java.util.Map;
import java.util.Optional;
import java.util.Set;

import javax.annotation.Nullable;

@Mixin(NetHandlerPlayServer.class)
public abstract class MixinNetHandlerPlayServer implements PlayerConnection, IMixinNetHandlerPlayServer {

    private static final String CONTAINER_SLOT_CLICK = "Lnet/minecraft/inventory/Container;slotClick(IIILnet/minecraft/entity/player/EntityPlayer;)Lnet/minecraft/item/ItemStack;";
    private static final String PLAYER_UPDATE_CRAFTING_INVENTORY = "Lnet/minecraft/entity/player/EntityPlayerMP;updateCraftingInventory(Lnet/minecraft/inventory/Container;Ljava/util/List;)V";
    private static final String PLAYER_IS_CHANGING_QUANTITY_FIELD = "Lnet/minecraft/entity/player/EntityPlayerMP;isChangingQuantityOnly:Z";
    private static final String UPDATE_SIGN = "Lnet/minecraft/network/play/client/CPacketUpdateSign;getLines()[Ljava/lang/String;";
    private static final String HANDLE_CUSTOM_PAYLOAD = "net/minecraft/network/PacketThreadUtil.checkThreadAndEnqueue(Lnet/minecraft/network/Packet;Lnet/minecraft/network/INetHandler;Lnet/minecraft/util/IThreadListener;)V";
    private static final String PLAYER_ATTACK_TARGET_ENTITY = "Lnet/minecraft/entity/player/EntityPlayerMP;attackTargetEntityWithCurrentItem(Lnet/minecraft/entity/Entity;)V";
    private NetHandlerPlayServer netHandlerPlayServer = (NetHandlerPlayServer)(Object) this;

    @Shadow @Final private static Logger LOGGER;
    @Shadow @Final public NetworkManager netManager;
    @Shadow @Final private MinecraftServer serverController;
    @Shadow @Final private IntHashMap<Short> pendingTransactions;
    @Shadow public EntityPlayerMP playerEntity;

    @Shadow public abstract void sendPacket(final Packet<?> packetIn);
    @Shadow public abstract void kickPlayerFromServer(String reason);

    private boolean justTeleported = false;
    @Nullable private Location<World> lastMoveLocation = null;

    private final Map<String, ResourcePack> sentResourcePacks = new HashMap<>();

    private Long lastPacket;
    // Store the last block right-clicked
    @Nullable private Item lastItem;


    @Override
    public Map<String, ResourcePack> getSentResourcePacks() {
        return this.sentResourcePacks;
    }

    @Override
    public Player getPlayer() {
        return (Player) this.playerEntity;
    }

    @Override
    public InetSocketAddress getAddress() {
        return ((IMixinNetworkManager) this.netManager).getAddress();
    }

    @Override
    public InetSocketAddress getVirtualHost() {
        return ((IMixinNetworkManager) this.netManager).getVirtualHost();
    }

    @Override
    public int getLatency() {
        return this.playerEntity.ping;
    }

    @Redirect(method = "update", at = @At(value = "INVOKE", target = "Lnet/minecraft/entity/player/EntityPlayerMP;onUpdateEntity()V"))
    private void onPlayerTick(EntityPlayerMP playerEntity) {
        if (playerEntity.worldObj.isRemote) {
            playerEntity.onUpdateEntity();
            return;
        }
        final IMixinWorldServer mixinWorldServer = (IMixinWorldServer) playerEntity.worldObj;
        final CauseTracker causeTracker = mixinWorldServer.getCauseTracker();
        causeTracker.switchToPhase(TrackingPhases.WORLD, WorldPhase.Tick.PLAYER, PhaseContext.start()
                .add(NamedCause.source(playerEntity))
                .addCaptures()
                .addEntityDropCaptures()
                .addBlockCaptures()
                .complete());
        for (WorldServer worldServer : WorldManager.getWorlds()) {
            if (worldServer == mixinWorldServer) { // we don't care about entering the phase for this world server of which we already entered
                continue;
            }
            final IMixinWorldServer otherMixinWorldServer = (IMixinWorldServer) worldServer;
            otherMixinWorldServer.getCauseTracker().switchToPhase(TrackingPhases.WORLD, WorldPhase.Tick.PLAYER, PhaseContext.start()
                    .add(NamedCause.source(playerEntity))
                    .addCaptures()
                    .addEntityDropCaptures()
                    .addBlockCaptures()
                    .complete());
        }
        playerEntity.onUpdateEntity();
        causeTracker.completePhase();
        for (WorldServer worldServer : WorldManager.getWorlds()) {
            if (worldServer == mixinWorldServer) { // we don't care about entering the phase for this world server of which we already entered
                continue;
            }
            final IMixinWorldServer otherMixinWorldServer = (IMixinWorldServer) worldServer;
            otherMixinWorldServer.getCauseTracker().completePhase();
        }
    }

    /**
     * @param manager The player network connection
     * @param packet The original packet to be sent
     * @author kashike
     */
    @Redirect(method = "sendPacket(Lnet/minecraft/network/Packet;)V", at = @At(value = "INVOKE", target = "Lnet/minecraft/network/NetworkManager;sendPacket(Lnet/minecraft/network/Packet;)V"))
    public void onSendPacket(NetworkManager manager, Packet<?> packet) {
        manager.sendPacket(this.rewritePacket(packet));
    }

    /**
     * This method wraps packets being sent to perform any additional actions,
     * such as rewriting data in the packet.
     *
     * @param packetIn The original packet to be sent
     * @return The rewritten packet if we performed any changes, or the original
     *     packet if we did not perform any changes
     * @author kashike
     */
    private Packet<?> rewritePacket(final Packet<?> packetIn) {
        // Update the tab list data
        if (packetIn instanceof SPacketPlayerListItem) {
            ((SpongeTabList) ((Player) this.playerEntity).getTabList()).updateEntriesOnSend((SPacketPlayerListItem) packetIn);
        }
        // Store the resource pack for use when processing resource pack statuses
        else if (packetIn instanceof IMixinPacketResourcePackSend) {
            IMixinPacketResourcePackSend packet = (IMixinPacketResourcePackSend) packetIn;
            this.sentResourcePacks.put(packet.setFakeHash(), packet.getResourcePack());
        }

        return packetIn;
    }

    /**
     * @author Zidane
     *
     * Invoke before {@code System.arraycopy(packetIn.getLines(), 0, tileentitysign.signText, 0, 4);} (line 1156 in source) to call SignChangeEvent.
     * @param packetIn Injected packet param
     * @param ci Info to provide mixin on how to handle the callback
     * @param worldserver Injected world param
     * @param blockpos Injected blockpos param
     * @param tileentity Injected tilentity param
     * @param tileentitysign Injected tileentitysign param
     */
    @Inject(method = "processUpdateSign", at = @At(value = "INVOKE", target = UPDATE_SIGN), cancellable = true, locals = LocalCapture.CAPTURE_FAILHARD)
    public void callSignChangeEvent(CPacketUpdateSign packetIn, CallbackInfo ci, WorldServer worldserver, BlockPos blockpos, IBlockState iblockstate, TileEntity tileentity, TileEntitySign tileentitysign) {
        ci.cancel();
        if (!PacketUtil.processSignPacket(packetIn, ci, tileentitysign, this.playerEntity)) {
            return;
        }
        final Optional<SignData> existingSignData = ((Sign) tileentitysign).get(SignData.class);
        if (!existingSignData.isPresent()) {
            // TODO Unsure if this is the best to do here...
            throw new RuntimeException("Critical error! Sign data not present on sign!");
        }
        final SignData changedSignData = existingSignData.get().copy();
        final ListValue<Text> lines = changedSignData.lines();
        for (int i = 0; i < packetIn.getLines().length; i++) {
            lines.set(i, SpongeTexts.toText(new TextComponentString(packetIn.getLines()[i])));
        }
        changedSignData.set(lines);
        // I pass changedSignData in here twice to emulate the fact that even-though the current sign data doesn't have the lines from the packet
        // applied, this is what it "is" right now. If the data shown in the world is desired, it can be fetched from Sign.getData
        final ChangeSignEvent event =
                SpongeEventFactory.createChangeSignEvent(Cause.of(NamedCause.source(this.playerEntity)),
                    changedSignData.asImmutable(), changedSignData, (Sign) tileentitysign);
        if (!SpongeImpl.postEvent(event)) {
            ((Sign) tileentitysign).offer(event.getText());
        } else {
            // If cancelled, I set the data back that was fetched from the sign. This means that if its a new sign, the sign will be empty else
            // it will be the text of the sign that was showing in the world
            ((Sign) tileentitysign).offer(existingSignData.get());
        }
        tileentitysign.markDirty();
        worldserver.getPlayerChunkMap().markBlockForUpdate(blockpos);
    }

    /**
     * @author zml
     *
     * Purpose: replace the logic used for command blocks to make functional
     *
     * @param ci callback
     * @param packetIn method param
     */
    @Inject(method = "processCustomPayload", at = @At(value = "INVOKE", shift = At.Shift.AFTER,
            target = "net/minecraft/network/PacketThreadUtil.checkThreadAndEnqueue(Lnet/minecraft/network/Packet;"
                    + "Lnet/minecraft/network/INetHandler;Lnet/minecraft/util/IThreadListener;)V"), cancellable = true)
    public void processCommandBlock(CPacketCustomPayload packetIn, CallbackInfo ci) {
        if ("MC|AdvCdm".equals(packetIn.getChannelName())) {
            PacketBuffer packetbuffer;
            try {
                if (!this.serverController.isCommandBlockEnabled()) {
                    this.playerEntity.addChatMessage(new TextComponentTranslation("advMode.notEnabled", new Object[0]));
                    // Sponge: Check permissions for command block usage TODO: Maybe throw an event instead?
                    // } else if (this.playerEntity.canCommandSenderUseCommand(2, "") && this.playerEntity.capabilities.isCreativeMode) {
                } else {
                    packetbuffer = packetIn.getBufferData();

                    try {
                        byte b0 = packetbuffer.readByte();
                        CommandBlockBaseLogic commandblocklogic = null;

                        String permissionCheck = null; // Sponge
                        if (b0 == 0) {
                            TileEntity tileentity = this.playerEntity.worldObj
                                    .getTileEntity(new BlockPos(packetbuffer.readInt(), packetbuffer.readInt(), packetbuffer.readInt()));

                            if (tileentity instanceof TileEntityCommandBlock) {
                                commandblocklogic = ((TileEntityCommandBlock) tileentity).getCommandBlockLogic();
                                permissionCheck = "minecraft.commandblock.edit.block." + commandblocklogic.getName(); // Sponge
                            }
                        } else if (b0 == 1) {
                            Entity entity = this.playerEntity.worldObj.getEntityByID(packetbuffer.readInt());

                            if (entity instanceof EntityMinecartCommandBlock) {
                                commandblocklogic = ((EntityMinecartCommandBlock) entity).getCommandBlockLogic();
                                permissionCheck = "minecraft.commandblock.edit.minecart." + commandblocklogic.getName(); // Sponge
                            }
                            // Sponge begin
                        } else {
                            throw new IllegalArgumentException("Unknown command block type!");
                        }
                        Player spongePlayer = ((Player) this.playerEntity);
                        if (permissionCheck == null || !spongePlayer.hasPermission(permissionCheck)) {
                            spongePlayer.sendMessage(t("You do not have permission to edit this command block!").toBuilder()
                                    .color(TextColors.RED).build());
                            return;
                            // Sponge end
                        }

                        String s1 = packetbuffer.readStringFromBuffer(packetbuffer.readableBytes());
                        boolean flag = packetbuffer.readBoolean();

                        if (commandblocklogic != null) {
                            commandblocklogic.setCommand(s1);
                            commandblocklogic.setTrackOutput(flag);

                            if (!flag) {
                                commandblocklogic.setLastOutput(null);
                            }

                            commandblocklogic.updateCommand();
                            this.playerEntity.addChatMessage(new TextComponentTranslation("advMode.setCommand.success", new Object[] {s1}));
                        }
                    } catch (Exception exception1) {
                        LOGGER.error("Couldn\'t set command block", exception1);
                    } finally {
                        packetbuffer.release();
                    }
                /*} else { // Sponge: Give more accurate no permission message
                    this.playerEntity.addChatMessage(new ChatComponentTranslation("advMode.notAllowed", new Object[0]));*/
                }
            } finally {
                ci.cancel();
            }
        }
    }

    @Redirect(method = "processChatMessage", at = @At(value = "INVOKE", target = "Lorg/apache/commons/lang3/StringUtils;normalizeSpace(Ljava/lang/String;)Ljava/lang/String;", remap = false))
    public String onNormalizeSpace(String input) {
        return input;
    }

    @Inject(method = "setPlayerLocation(DDDFFLjava/util/Set;)V", at = @At(value = "RETURN"))
    public void setPlayerLocation(double x, double y, double z, float yaw, float pitch, Set<?> relativeSet, CallbackInfo ci) {
        this.justTeleported = true;
    }

    // TODO - 1.9 player movement packet changes
    /*
    @Inject(method = "processPlayer", at = @At(value = "FIELD", target = "net.minecraft.network.NetHandlerPlayServer.hasMoved:Z", ordinal = 2), cancellable = true)
    public void processPlayerMoved(CPacketPlayer packetIn, CallbackInfo ci){
        if (packetIn.moving || packetIn.rotating && !this.playerEntity.isDead) {
            Player player = (Player) this.playerEntity;
            Vector3d fromrot = player.getRotation();

            // If Sponge used the player's current location, the delta might never be triggered which could be exploited
            Location<World> from = player.getLocation();
            if (this.lastMoveLocation != null) {
                from = this.lastMoveLocation;
            }

            Vector3d torot = new Vector3d(packetIn.pitch, packetIn.yaw, 0);
            Location<World> to = new Location<>(player.getWorld(), packetIn.x, packetIn.y, packetIn.z);

            // Minecraft sends a 0, 0, 0 position when rotation only update occurs, this needs to be recognized and corrected
            boolean rotationOnly = !packetIn.moving && packetIn.rotating;
            if (rotationOnly) {
                // Correct the to location so it's not misrepresented to plugins, only when player rotates without moving
                // In this case it's only a rotation update, which isn't related to the to location
                from = player.getLocation();
                to = from;
            }

            // Minecraft does the same with rotation when it's only a positional update
            boolean positionOnly = packetIn.moving && !packetIn.rotating;
            if (positionOnly) {
                // Correct the new rotation to match the old rotation
                torot = fromrot;
            }

            ((IMixinEntityPlayerMP) this.playerEntity).setVelocityOverride(to.getPosition().sub(from.getPosition()));

            double deltaSquared = to.getPosition().distanceSquared(from.getPosition());
            double deltaAngleSquared = fromrot.distanceSquared(torot);

            // These magic numbers are sad but help prevent excessive lag from this event.
            // eventually it would be nice to not have them
            if (deltaSquared > ((1f / 16) * (1f / 16)) || deltaAngleSquared > (.15f * .15f)) {
                Transform<World> fromTransform = player.getTransform().setLocation(from).setRotation(fromrot);
                Transform<World> toTransform = player.getTransform().setLocation(to).setRotation(torot);
                DisplaceEntityEvent.Move.TargetPlayer event =
                        SpongeEventFactory.createDisplaceEntityEventMoveTargetPlayer(Cause.of(NamedCause.source(player)), fromTransform, toTransform, player);
                SpongeImpl.postEvent(event);
                if (event.isCancelled()) {
                    player.setTransform(fromTransform);
                    this.lastMoveLocation = from;
                    ((IMixinEntityPlayerMP) this.playerEntity).setVelocityOverride(null);
                    ci.cancel();
                } else if (!event.getToTransform().equals(toTransform)) {
                    player.setTransform(event.getToTransform());
                    this.lastMoveLocation = event.getToTransform().getLocation();
                    ((IMixinEntityPlayerMP) this.playerEntity).setVelocityOverride(null);
                    ci.cancel();
                } else if (!from.equals(player.getLocation()) && this.justTeleported) {
                    this.lastMoveLocation = player.getLocation();
                    // Prevent teleports during the move event from causing odd behaviors
                    this.justTeleported = false;
                    ((IMixinEntityPlayerMP) this.playerEntity).setVelocityOverride(null);
                    ci.cancel();
                } else {
                    this.lastMoveLocation = event.getToTransform().getLocation();
                }
            }
        }
    }*/

    @Redirect(method = "onDisconnect", at = @At(value = "INVOKE",
            target = "Lnet/minecraft/server/management/PlayerList;sendChatMsg(Lnet/minecraft/util/text/ITextComponent;)V"))
    public void onDisconnectHandler(PlayerList this$0, ITextComponent component) {
        final Player player = ((Player) this.playerEntity);
        final Text message = SpongeTexts.toText(component);
        final MessageChannel originalChannel = player.getMessageChannel();
        final ClientConnectionEvent.Disconnect event = SpongeEventFactory.createClientConnectionEventDisconnect(
                Cause.of(NamedCause.source(player)), originalChannel, Optional.of(originalChannel), new MessageEvent.MessageFormatter(message),
                player, false
        );
        SpongeImpl.postEvent(event);
        if (!event.isMessageCancelled()) {
            event.getChannel().ifPresent(channel -> channel.send(player, event.getMessage()));
        }
    }


    @Inject(method = "processPlayerDigging", at = @At("HEAD"), cancellable = true)
    public void injectDig(CPacketPlayerDigging packetIn, CallbackInfo ci) {
        if (!SpongeImpl.getServer().isCallingFromMinecraftThread()) {
            StaticMixinHelper.lastPrimaryPacketTick = SpongeImpl.getServer().getTickCounter();
        }
    }

<<<<<<< HEAD
    @Redirect(method = "processPlayerDigging", at = @At(value = "INVOKE", target = "Lnet/minecraft/server/management/PlayerInteractionManager;onBlockClicked(Lnet/minecraft/util/math/BlockPos;Lnet/minecraft/util/EnumFacing;)V"))
    public void handleLeftBlockClick(PlayerInteractionManager interactionManager, BlockPos pos, EnumFacing side) {
        Location<World> location = new Location<>((World) this.playerEntity.worldObj, VecHelper.toVector3d(pos));
        InteractBlockEvent.Primary event = SpongeEventFactory.createInteractBlockEventPrimaryMainHand(Cause.of(NamedCause.source(this.playerEntity)),
=======
    @Redirect(method = "processPlayerDigging", at = @At(value = "INVOKE", target = "Lnet/minecraft/entity/player/EntityPlayerMP;dropOneItem(Z)Lnet/minecraft/entity/item/EntityItem;"))
    public EntityItem onPlayerDropItem(EntityPlayerMP player, boolean dropAll) {
        EntityItem item = null;
        ItemStack stack = this.playerEntity.inventory.getCurrentItem();
        if (stack != null) {
            int size = stack.stackSize;
            item = this.playerEntity.dropOneItem(dropAll);
            // force client itemstack update if drop event was cancelled
            if (item == null) {
                Slot slot = this.playerEntity.openContainer.getSlotFromInventory(this.playerEntity.inventory, this.playerEntity.inventory.currentItem);
                int windowId = this.playerEntity.openContainer.windowId;
                stack.stackSize = size;
                this.sendPacket(new S2FPacketSetSlot(windowId, slot.slotNumber, stack));
            }
        }

        return item;
    }

    @Redirect(method = "processPlayerDigging", at = @At(value = "INVOKE", target = "Lnet/minecraft/server/management/ItemInWorldManager;onBlockClicked(Lnet/minecraft/util/BlockPos;Lnet/minecraft/util/EnumFacing;)V"))
    public void handleLeftBlockClick(ItemInWorldManager itemInWorldManager, BlockPos pos, EnumFacing side) {
        Location<World> location = new Location<>((World) this.playerEntity.worldObj, VecHelper.toVector(pos));
        InteractBlockEvent.Primary event = SpongeEventFactory.createInteractBlockEventPrimary(Cause.of(NamedCause.source(this.playerEntity)),
>>>>>>> d766edd2
                Optional.empty(), location.createSnapshot(), DirectionFacingProvider.getInstance().getKey(side).get());
        if (SpongeImpl.postEvent(event)) {
            this.playerEntity.connection.sendPacket(new SPacketBlockChange(this.playerEntity.worldObj, pos));
            return;
        }

        interactionManager.onBlockClicked(pos, side);
    }

    // These are now told to capture within PacketPhase and properly told to uncapture in PacketFunction
//    @Inject(method = "processClickWindow", at = @At(value = "INVOKE", target = "Lnet/minecraft/inventory/Container;slotClick(IILnet/minecraft/inventory/ClickType;Lnet/minecraft/entity/player/EntityPlayer;)Lnet/minecraft/item/ItemStack;", ordinal = 0))
//    public void onBeforeSlotClick(CPacketClickWindow packetIn, CallbackInfo ci) {
//        ((IMixinContainer) this.playerEntity.openContainer).setCaptureInventory(true);
//    }
//
//    @Inject(method = "processClickWindow", at = @At(value = "INVOKE", target = "Lnet/minecraft/entity/player/EntityPlayerMP;updateCraftingInventory(Lnet/minecraft/inventory/Container;Ljava/util/List;)V", shift = At.Shift.AFTER))
//    public void onAfterSecondUpdateCraftingInventory(CPacketClickWindow packetIn, CallbackInfo ci) {
//        ((IMixinContainer) this.playerEntity.openContainer).setCaptureInventory(false);
//    }
//
//    @Inject(method = "processClickWindow", at = @At(value = "FIELD", target = "Lnet/minecraft/entity/player/EntityPlayerMP;isChangingQuantityOnly:Z", shift = At.Shift.AFTER, ordinal = 1))
//    public void onThirdUpdateCraftingInventory(CPacketClickWindow packetIn, CallbackInfo ci) {
//        ((IMixinContainer) this.playerEntity.openContainer).setCaptureInventory(false);
//    }

//    @Inject(method = "processCreativeInventoryAction", at = @At(value = "HEAD"))
//    public void onProcessCreativeInventoryActionHead(CPacketCreativeInventoryAction packetIn, CallbackInfo ci) {
//        ((IMixinContainer) this.playerEntity.inventoryContainer).setCaptureInventory(true);
//    }
//
//    @Inject(method = "processCreativeInventoryAction", at = @At(value = "RETURN"))
//    public void onProcessCreativeInventoryActionReturn(CPacketCreativeInventoryAction packetIn, CallbackInfo ci) {
//        ((IMixinContainer) this.playerEntity.inventoryContainer).setCaptureInventory(false);
//    }

//    @Inject(method = "processHeldItemChange", at = @At(value = "INVOKE", target = "Lnet/minecraft/network/play/client/CPacketHeldItemChange;getSlotId()I", ordinal = 2), cancellable = true)
//    public void onGetSlotId(CPacketHeldItemChange packetIn, CallbackInfo ci) {
//        SpongeCommonEventFactory.callChangeInventoryHeldEvent(this.playerEntity, packetIn);
//        ci.cancel();
//    }

    /**
     * @author blood - April 5th, 2016
     *
     * @reason Due to all the changes we now do for this packet, it is much easier
     * to read it all with an overwrite. Information detailing on why each change
     * was made can be found in comments below.
     *
     * @param packetIn The entity use packet
     */
    @Overwrite
    public void processUseEntity(CPacketUseEntity packetIn) {
        // All packets received by server are handled first on the Netty Thread
        if (!SpongeImpl.getServer().isCallingFromMinecraftThread()) {
            if (packetIn.getAction() == CPacketUseEntity.Action.INTERACT) {
                // This is a horrible hack needed because the client sends 2 packets on 'right mouse click'
                // aimed at any entity that is not an armor stand. We shouldn't need the INTERACT packet as the
                // INTERACT_AT packet contains the same data but also includes a hitVec.
                return;
            } else { // queue packet for main thread
                PacketThreadUtil.checkThreadAndEnqueue(packetIn, (NetHandlerPlayServer) (Object) this, this.playerEntity.getServerWorld());
                return;
            }
        }

        WorldServer worldserver = this.serverController.worldServerForDimension(this.playerEntity.dimension);
        Entity entity = packetIn.getEntityFromWorld(worldserver);
        this.playerEntity.markPlayerActive();

        if (entity != null) {
            boolean flag = this.playerEntity.canEntityBeSeen(entity);
            double d0 = 36.0D; // 6 blocks

            if (!flag) {
                d0 = 9.0D; // 1.5 blocks
            }

            if (this.playerEntity.getDistanceSqToEntity(entity) < d0) {
                // Since we ignore any packet that has hitVec set to null, we can safely ignore this check
                // if (packetIn.getAction() == C02PacketUseEntity.Action.INTERACT) {
                //    this.playerEntity.interactWith(entity);
                // } else
                if (packetIn.getAction() == CPacketUseEntity.Action.INTERACT_AT) {
                    InteractEntityEvent.Secondary event;
                    if (packetIn.getHand() == EnumHand.MAIN_HAND) {
                        event = SpongeEventFactory.createInteractEntityEventSecondaryMainHand(
                                Cause.of(NamedCause.source(this.playerEntity)), Optional.of(VecHelper.toVector3d(packetIn.getHitVec())), EntityUtil.fromNative(entity));
                    } else {
                        event = SpongeEventFactory.createInteractEntityEventSecondaryOffHand(
                                Cause.of(NamedCause.source(this.playerEntity)), Optional.of(VecHelper.toVector3d(packetIn.getHitVec())), EntityUtil.fromNative(entity));
                    }

                    SpongeImpl.postEvent(event);
                    if (!event.isCancelled()) {

                        EnumHand hand = packetIn.getHand();
                        ItemStack itemstack = this.playerEntity.getHeldItem(hand);

                        // If INTERACT_AT returns a false result, we assume this packet was meant for interactWith
                        if (entity.applyPlayerInteraction(this.playerEntity, packetIn.getHitVec(), itemstack, hand) != EnumActionResult.SUCCESS) {
                            this.playerEntity.interact(entity, itemstack, hand);
                        }
                    }
                } else if (packetIn.getAction() == CPacketUseEntity.Action.ATTACK) {
                    if (entity instanceof EntityItem || entity instanceof EntityXPOrb || entity instanceof EntityArrow || entity == this.playerEntity) {
                        this.kickPlayerFromServer("Attempting to attack an invalid entity");
                        this.serverController.logWarning("Player " + this.playerEntity.getName() + " tried to attack an invalid entity");
                        return;
                    }

                    if (entity instanceof Player && !((World) this.playerEntity.worldObj).getProperties().isPVPEnabled()) {
                        return; // PVP is disabled, ignore
                    }

                    InteractEntityEvent.Primary event;
                    final Optional<Vector3d> interactionPoint = packetIn.getHitVec() == null
                                                                ? Optional.empty()
                                                                : Optional.of(VecHelper.toVector3d(packetIn.getHitVec()));
                    if (packetIn.getHand() == EnumHand.MAIN_HAND) {
                        event = SpongeEventFactory.createInteractEntityEventPrimaryMainHand(
                                Cause.of(NamedCause.source(this.playerEntity)),
                                interactionPoint, EntityUtil.fromNative(entity));
                    } else {
                        event = SpongeEventFactory.createInteractEntityEventPrimaryOffHand(
                                Cause.of(NamedCause.source(this.playerEntity)),
                                interactionPoint, EntityUtil.fromNative(entity));
                    }
                    SpongeImpl.postEvent(event);
                    if (!event.isCancelled()) {
                        this.playerEntity.attackTargetEntityWithCurrentItem(entity);
                    }
                }
            }
        }
    }

    // Format disconnection message properly, causes weird messages with our console colors
    // Also see https://bugs.mojang.com/browse/MC-59535
    @Redirect(method = "onDisconnect", at = @At(value = "INVOKE",
            target = "Ljava/lang/StringBuilder;append(Ljava/lang/Object;)Ljava/lang/StringBuilder;", ordinal = 0, remap = false))
    private StringBuilder onDisconnectReasonToString(StringBuilder builder, Object reason) {
        return builder.append(SpongeTexts.toLegacy((ITextComponent) reason));
    }

    @Inject(method = "handleAnimation", at = @At(value = "HEAD"))
    public void onProcessAnimationHead(CPacketAnimation packetIn, CallbackInfo ci) {
        if (!SpongeImpl.getServer().isCallingFromMinecraftThread()) {
            StaticMixinHelper.lastAnimationPacketTick = SpongeImpl.getServer().getTickCounter();
            StaticMixinHelper.lastAnimationPlayer = this.playerEntity;
        }
    }
}<|MERGE_RESOLUTION|>--- conflicted
+++ resolved
@@ -34,6 +34,7 @@
 import net.minecraft.entity.item.EntityXPOrb;
 import net.minecraft.entity.player.EntityPlayerMP;
 import net.minecraft.entity.projectile.EntityArrow;
+import net.minecraft.inventory.Slot;
 import net.minecraft.item.Item;
 import net.minecraft.item.ItemStack;
 import net.minecraft.network.NetHandlerPlayServer;
@@ -48,6 +49,7 @@
 import net.minecraft.network.play.client.CPacketUseEntity;
 import net.minecraft.network.play.server.SPacketBlockChange;
 import net.minecraft.network.play.server.SPacketPlayerListItem;
+import net.minecraft.network.play.server.SPacketSetSlot;
 import net.minecraft.server.MinecraftServer;
 import net.minecraft.server.management.PlayerInteractionManager;
 import net.minecraft.server.management.PlayerList;
@@ -95,7 +97,6 @@
 import org.spongepowered.asm.mixin.injection.callback.CallbackInfo;
 import org.spongepowered.asm.mixin.injection.callback.LocalCapture;
 import org.spongepowered.common.SpongeImpl;
-import org.spongepowered.common.SpongeImplHooks;
 import org.spongepowered.common.entity.EntityUtil;
 import org.spongepowered.common.entity.player.tab.SpongeTabList;
 import org.spongepowered.common.event.tracking.CauseTracker;
@@ -124,13 +125,7 @@
 @Mixin(NetHandlerPlayServer.class)
 public abstract class MixinNetHandlerPlayServer implements PlayerConnection, IMixinNetHandlerPlayServer {
 
-    private static final String CONTAINER_SLOT_CLICK = "Lnet/minecraft/inventory/Container;slotClick(IIILnet/minecraft/entity/player/EntityPlayer;)Lnet/minecraft/item/ItemStack;";
-    private static final String PLAYER_UPDATE_CRAFTING_INVENTORY = "Lnet/minecraft/entity/player/EntityPlayerMP;updateCraftingInventory(Lnet/minecraft/inventory/Container;Ljava/util/List;)V";
-    private static final String PLAYER_IS_CHANGING_QUANTITY_FIELD = "Lnet/minecraft/entity/player/EntityPlayerMP;isChangingQuantityOnly:Z";
     private static final String UPDATE_SIGN = "Lnet/minecraft/network/play/client/CPacketUpdateSign;getLines()[Ljava/lang/String;";
-    private static final String HANDLE_CUSTOM_PAYLOAD = "net/minecraft/network/PacketThreadUtil.checkThreadAndEnqueue(Lnet/minecraft/network/Packet;Lnet/minecraft/network/INetHandler;Lnet/minecraft/util/IThreadListener;)V";
-    private static final String PLAYER_ATTACK_TARGET_ENTITY = "Lnet/minecraft/entity/player/EntityPlayerMP;attackTargetEntityWithCurrentItem(Lnet/minecraft/entity/Entity;)V";
-    private NetHandlerPlayServer netHandlerPlayServer = (NetHandlerPlayServer)(Object) this;
 
     @Shadow @Final private static Logger LOGGER;
     @Shadow @Final public NetworkManager netManager;
@@ -475,36 +470,30 @@
         }
     }
 
-<<<<<<< HEAD
-    @Redirect(method = "processPlayerDigging", at = @At(value = "INVOKE", target = "Lnet/minecraft/server/management/PlayerInteractionManager;onBlockClicked(Lnet/minecraft/util/math/BlockPos;Lnet/minecraft/util/EnumFacing;)V"))
-    public void handleLeftBlockClick(PlayerInteractionManager interactionManager, BlockPos pos, EnumFacing side) {
-        Location<World> location = new Location<>((World) this.playerEntity.worldObj, VecHelper.toVector3d(pos));
-        InteractBlockEvent.Primary event = SpongeEventFactory.createInteractBlockEventPrimaryMainHand(Cause.of(NamedCause.source(this.playerEntity)),
-=======
-    @Redirect(method = "processPlayerDigging", at = @At(value = "INVOKE", target = "Lnet/minecraft/entity/player/EntityPlayerMP;dropOneItem(Z)Lnet/minecraft/entity/item/EntityItem;"))
+    @Nullable
+    @Redirect(method = "processPlayerDigging", at = @At(value = "INVOKE", target = "Lnet/minecraft/entity/player/EntityPlayerMP;dropItem(Z)Lnet/minecraft/entity/item/EntityItem;"))
     public EntityItem onPlayerDropItem(EntityPlayerMP player, boolean dropAll) {
         EntityItem item = null;
         ItemStack stack = this.playerEntity.inventory.getCurrentItem();
         if (stack != null) {
             int size = stack.stackSize;
-            item = this.playerEntity.dropOneItem(dropAll);
+            item = this.playerEntity.dropItem(dropAll);
             // force client itemstack update if drop event was cancelled
             if (item == null) {
                 Slot slot = this.playerEntity.openContainer.getSlotFromInventory(this.playerEntity.inventory, this.playerEntity.inventory.currentItem);
                 int windowId = this.playerEntity.openContainer.windowId;
                 stack.stackSize = size;
-                this.sendPacket(new S2FPacketSetSlot(windowId, slot.slotNumber, stack));
+                this.sendPacket(new SPacketSetSlot(windowId, slot.slotNumber, stack));
             }
         }
 
         return item;
     }
 
-    @Redirect(method = "processPlayerDigging", at = @At(value = "INVOKE", target = "Lnet/minecraft/server/management/ItemInWorldManager;onBlockClicked(Lnet/minecraft/util/BlockPos;Lnet/minecraft/util/EnumFacing;)V"))
-    public void handleLeftBlockClick(ItemInWorldManager itemInWorldManager, BlockPos pos, EnumFacing side) {
-        Location<World> location = new Location<>((World) this.playerEntity.worldObj, VecHelper.toVector(pos));
-        InteractBlockEvent.Primary event = SpongeEventFactory.createInteractBlockEventPrimary(Cause.of(NamedCause.source(this.playerEntity)),
->>>>>>> d766edd2
+    @Redirect(method = "processPlayerDigging", at = @At(value = "INVOKE", target = "Lnet/minecraft/server/management/PlayerInteractionManager;onBlockClicked(Lnet/minecraft/util/math/BlockPos;Lnet/minecraft/util/EnumFacing;)V"))
+    public void handleLeftBlockClick(PlayerInteractionManager interactionManager, BlockPos pos, EnumFacing side) {
+        Location<World> location = new Location<>((World) this.playerEntity.worldObj, VecHelper.toVector3d(pos));
+        InteractBlockEvent.Primary event = SpongeEventFactory.createInteractBlockEventPrimaryMainHand(Cause.of(NamedCause.source(this.playerEntity)),
                 Optional.empty(), location.createSnapshot(), DirectionFacingProvider.getInstance().getKey(side).get());
         if (SpongeImpl.postEvent(event)) {
             this.playerEntity.connection.sendPacket(new SPacketBlockChange(this.playerEntity.worldObj, pos));
