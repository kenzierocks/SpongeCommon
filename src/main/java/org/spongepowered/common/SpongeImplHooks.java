--- conflicted
+++ resolved
@@ -401,13 +401,12 @@
         return null;
     }
 
-<<<<<<< HEAD
+    public static void onTileEntityInvalidate(TileEntity te) {
+        te.invalidate();
+    }
+
     public static void capturePerEntityItemDrop(PhaseContext<?> phaseContext, Entity owner,
         EntityItem entityitem) {
         phaseContext.getCapturedEntityItemDropSupplier().get().put(owner.getUniqueID(), entityitem);
-=======
-    public static void onTileEntityInvalidate(TileEntity te) {
-        te.invalidate();
->>>>>>> ad4859ee
     }
 }