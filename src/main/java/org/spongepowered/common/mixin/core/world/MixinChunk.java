/*
 * This file is part of Sponge, licensed under the MIT License (MIT).
 *
 * Copyright (c) SpongePowered <https://www.spongepowered.org>
 * Copyright (c) contributors
 *
 * Permission is hereby granted, free of charge, to any person obtaining a copy
 * of this software and associated documentation files (the "Software"), to deal
 * in the Software without restriction, including without limitation the rights
 * to use, copy, modify, merge, publish, distribute, sublicense, and/or sell
 * copies of the Software, and to permit persons to whom the Software is
 * furnished to do so, subject to the following conditions:
 *
 * The above copyright notice and this permission notice shall be included in
 * all copies or substantial portions of the Software.
 *
 * THE SOFTWARE IS PROVIDED "AS IS", WITHOUT WARRANTY OF ANY KIND, EXPRESS OR
 * IMPLIED, INCLUDING BUT NOT LIMITED TO THE WARRANTIES OF MERCHANTABILITY,
 * FITNESS FOR A PARTICULAR PURPOSE AND NONINFRINGEMENT. IN NO EVENT SHALL THE
 * AUTHORS OR COPYRIGHT HOLDERS BE LIABLE FOR ANY CLAIM, DAMAGES OR OTHER
 * LIABILITY, WHETHER IN AN ACTION OF CONTRACT, TORT OR OTHERWISE, ARISING FROM,
 * OUT OF OR IN CONNECTION WITH THE SOFTWARE OR THE USE OR OTHER DEALINGS IN
 * THE SOFTWARE.
 */
package org.spongepowered.common.mixin.core.world;

import static com.google.common.base.Preconditions.checkArgument;
import static com.google.common.base.Preconditions.checkNotNull;

import com.flowpowered.math.GenericMath;
import com.flowpowered.math.vector.Vector2d;
import com.flowpowered.math.vector.Vector3d;
import com.flowpowered.math.vector.Vector3i;
import com.google.common.base.MoreObjects;
import com.google.common.base.Predicate;
import com.google.common.collect.Sets;
import net.minecraft.block.Block;
import net.minecraft.block.material.Material;
import net.minecraft.block.state.IBlockState;
import net.minecraft.entity.Entity;
import net.minecraft.init.Blocks;
import net.minecraft.server.management.PlayerChunkMapEntry;
import net.minecraft.tileentity.TileEntity;
import net.minecraft.util.ClassInheritanceMultiMap;
import net.minecraft.util.math.AxisAlignedBB;
import net.minecraft.util.math.BlockPos;
import net.minecraft.util.math.ChunkPos;
import net.minecraft.util.math.MathHelper;
import net.minecraft.world.EnumDifficulty;
import net.minecraft.world.EnumSkyBlock;
import net.minecraft.world.World;
import net.minecraft.world.WorldServer;
import net.minecraft.world.biome.Biome;
import net.minecraft.world.biome.BiomeProvider;
import net.minecraft.world.chunk.Chunk.EnumCreateEntityType;
import net.minecraft.world.chunk.ChunkPrimer;
import net.minecraft.world.gen.IChunkGenerator;
import net.minecraft.world.chunk.IChunkProvider;
import net.minecraft.world.chunk.storage.ExtendedBlockStorage;
import org.spongepowered.api.block.BlockSnapshot;
import org.spongepowered.api.block.BlockState;
import org.spongepowered.api.block.BlockType;
import org.spongepowered.api.block.ScheduledBlockUpdate;
import org.spongepowered.api.data.DataContainer;
import org.spongepowered.api.entity.EntitySnapshot;
import org.spongepowered.api.entity.EntityType;
import org.spongepowered.api.entity.living.player.User;
<<<<<<< HEAD
import org.spongepowered.api.event.SpongeEventFactory;
import org.spongepowered.api.event.cause.Cause;
import org.spongepowered.api.event.cause.NamedCause;
=======
>>>>>>> 4b0801cc
import org.spongepowered.api.event.entity.CollideEntityEvent;
import org.spongepowered.api.item.inventory.ItemStack;
import org.spongepowered.api.profile.GameProfile;
import org.spongepowered.api.util.AABB;
import org.spongepowered.api.util.Direction;
import org.spongepowered.api.util.PositionOutOfBoundsException;
import org.spongepowered.api.util.Tuple;
import org.spongepowered.api.util.annotation.NonnullByDefault;
import org.spongepowered.api.world.BlockChangeFlag;
import org.spongepowered.api.world.Chunk;
import org.spongepowered.api.world.biome.BiomeType;
import org.spongepowered.api.world.extent.Extent;
import org.spongepowered.api.world.extent.worker.MutableBiomeVolumeWorker;
import org.spongepowered.api.world.extent.worker.MutableBlockVolumeWorker;
import org.spongepowered.asm.mixin.Final;
import org.spongepowered.asm.mixin.Mixin;
import org.spongepowered.asm.mixin.Overwrite;
import org.spongepowered.asm.mixin.Shadow;
import org.spongepowered.asm.mixin.injection.At;
import org.spongepowered.asm.mixin.injection.Inject;
import org.spongepowered.asm.mixin.injection.Redirect;
import org.spongepowered.asm.mixin.injection.Slice;
import org.spongepowered.asm.mixin.injection.callback.CallbackInfo;
import org.spongepowered.common.SpongeImpl;
import org.spongepowered.common.SpongeImplHooks;
import org.spongepowered.common.block.BlockUtil;
import org.spongepowered.common.entity.PlayerTracker;
import org.spongepowered.common.event.InternalNamedCauses;
import org.spongepowered.common.event.SpongeCommonEventFactory;
import org.spongepowered.common.event.tracking.CauseTracker;
import org.spongepowered.common.event.tracking.PhaseContext;
import org.spongepowered.common.event.tracking.PhaseData;
import org.spongepowered.common.event.tracking.phase.generation.GenerationPhase;
import org.spongepowered.common.interfaces.IMixinCachable;
import org.spongepowered.common.interfaces.IMixinChunk;
import org.spongepowered.common.interfaces.block.tile.IMixinTileEntity;
import org.spongepowered.common.interfaces.entity.IMixinEntity;
import org.spongepowered.common.interfaces.server.management.IMixinPlayerChunkMapEntry;
import org.spongepowered.common.interfaces.world.IMixinWorld;
import org.spongepowered.common.interfaces.world.gen.IMixinChunkProviderServer;
import org.spongepowered.common.util.SpongeHooks;
import org.spongepowered.common.util.VecHelper;
import org.spongepowered.common.world.extent.ExtentViewDownsize;
import org.spongepowered.common.world.extent.worker.SpongeMutableBiomeVolumeWorker;
import org.spongepowered.common.world.extent.worker.SpongeMutableBlockVolumeWorker;
import org.spongepowered.common.world.gen.WorldGenConstants;
import org.spongepowered.common.world.storage.SpongeChunkLayout;

import java.util.ArrayList;
import java.util.Arrays;
import java.util.Collection;
import java.util.Collections;
import java.util.HashSet;
import java.util.List;
import java.util.Map;
import java.util.Map.Entry;
import java.util.Optional;
import java.util.Set;
import java.util.UUID;
import java.util.stream.Collectors;

import javax.annotation.Nullable;

@NonnullByDefault
@Mixin(net.minecraft.world.chunk.Chunk.class)
public abstract class MixinChunk implements Chunk, IMixinChunk, IMixinCachable {

    private org.spongepowered.api.world.World sponge_world;
    private UUID uuid;
    private long scheduledForUnload = -1; // delay chunk unloads
    private boolean persistedChunk = false;
    private boolean isSpawning = false;
    private net.minecraft.world.chunk.Chunk[] neighbors = new net.minecraft.world.chunk.Chunk[4];
    private long cacheKey;
    private Cause chunkCause;
    private static final Direction[] CARDINAL_DIRECTIONS = new Direction[] {Direction.NORTH, Direction.SOUTH, Direction.EAST, Direction.WEST};

    private static final Vector3i BIOME_SIZE = new Vector3i(SpongeChunkLayout.CHUNK_SIZE.getX(), 1, SpongeChunkLayout.CHUNK_SIZE.getZ());
    private Vector3i chunkPos;
    private Vector3i blockMin;
    private Vector3i blockMax;
    private Vector3i biomeMin;
    private Vector3i biomeMax;

    @Shadow @Final private World world;
    @Shadow @Final public int x;
    @Shadow @Final public int z;
    @Shadow @Final private ExtendedBlockStorage[] storageArrays;
    @Shadow @Final private int[] precipitationHeightMap;
    @Shadow @Final private int[] heightMap;
    @Shadow @Final private ClassInheritanceMultiMap<Entity>[] entityLists;
    @Shadow @Final private Map<BlockPos, TileEntity> tileEntities;
    @Shadow private long inhabitedTime;
    @Shadow private boolean loaded;
    @Shadow private boolean isTerrainPopulated;
    @Shadow private boolean dirty;
    @Shadow public boolean unloadQueued;

    // @formatter:off
    @Shadow @Nullable public abstract TileEntity getTileEntity(BlockPos pos, EnumCreateEntityType p_177424_2_);
    @Shadow public abstract void generateSkylightMap();
    @Shadow public abstract int getLightFor(EnumSkyBlock p_177413_1_, BlockPos pos);
    @Shadow public abstract IBlockState getBlockState(BlockPos pos);
    @Shadow public abstract IBlockState getBlockState(int x, int y, int z);
    @Shadow public abstract Biome getBiome(BlockPos pos, BiomeProvider chunkManager);
    @Shadow public abstract byte[] getBiomeArray();
    @Shadow public abstract void setBiomeArray(byte[] biomeArray);
    @Shadow public abstract void checkLight();
    @Shadow public abstract <T extends Entity> void getEntitiesOfTypeWithinAABB(Class <? extends T > entityClass, AxisAlignedBB aabb,
    List<T> listToFill, Predicate <? super T > p_177430_4_);
    @Shadow private void propagateSkylightOcclusion(int x, int z) { };
    @Shadow private void relightBlock(int x, int y, int z) { };
    @Shadow public abstract BlockPos getPrecipitationHeight(BlockPos pos);
    // @formatter:on

    @Inject(method = "<init>(Lnet/minecraft/world/World;II)V", at = @At("RETURN"), remap = false)
    public void onConstructed(World world, int x, int z, CallbackInfo ci) {
        this.chunkPos = new Vector3i(x, 0, z);
        this.blockMin = SpongeChunkLayout.instance.toWorld(this.chunkPos).get();
        this.blockMax = this.blockMin.add(SpongeChunkLayout.CHUNK_SIZE).sub(1, 1, 1);
        this.biomeMin = new Vector3i(this.blockMin.getX(), 0, this.blockMin.getZ());
        this.biomeMax = new Vector3i(this.blockMax.getX(), 0, this.blockMax.getZ());
        this.sponge_world = (org.spongepowered.api.world.World) world;
        if (this.sponge_world.getUniqueId() != null) { // Client worlds have no UUID
            this.uuid = new UUID(this.sponge_world.getUniqueId().getMostSignificantBits() ^ (x * 2 + 1),
                    this.sponge_world.getUniqueId().getLeastSignificantBits() ^ (z * 2 + 1));
        }
        this.cacheKey = ChunkPos.asLong(this.x, this.z);
        this.chunkCause = Cause.source(this.world).build();
    }

    @Override
    public long getCacheKey() {
        return this.cacheKey;
    }

    @Override
    public boolean isChunkLoaded() {
        return this.loaded;
    }

    @Override
    public boolean isQueuedForUnload() {
        return this.unloadQueued;
    }

    @Override
    public boolean isPersistedChunk() {
        return this.persistedChunk;
    }

    @Override
    public void setPersistedChunk(boolean flag) {
        this.persistedChunk = flag;
        // update persisted status for entities and TE's
        for (TileEntity tileEntity : this.tileEntities.values()) {
            ((IMixinTileEntity) tileEntity).setActiveChunk(this);
        }
        for (ClassInheritanceMultiMap<Entity> entityList : this.entityLists) {
            for (Entity entity : entityList) {
                ((IMixinEntity) entity).setActiveChunk(this);
            }
        }
    }

    @Override
    public boolean isSpawning() {
        return this.isSpawning;
    }

    @Override
    public void setIsSpawning(boolean spawning) {
        this.isSpawning = spawning;
    }

    @Inject(method = "addEntity", at = @At("RETURN"))
    private void onChunkAddEntity(Entity entityIn, CallbackInfo ci) {
        if (!entityIn.isDead) {
            ((IMixinEntity) entityIn).setActiveChunk(this);
        }
    }

    @Inject(method = "addTileEntity(Lnet/minecraft/util/math/BlockPos;Lnet/minecraft/tileentity/TileEntity;)V", at = @At(value = "INVOKE", target = "Lnet/minecraft/tileentity/TileEntity;validate()V"))
    private void onChunkAddTileEntity(BlockPos pos, TileEntity tileEntityIn, CallbackInfo ci) {
        ((IMixinTileEntity) tileEntityIn).setActiveChunk(this);
    }

    @Inject(method = "removeEntityAtIndex", at = @At("RETURN"))
    private void onChunkRemoveEntityAtIndex(Entity entityIn, int index, CallbackInfo ci) {
        ((IMixinEntity) entityIn).setActiveChunk(null);
    }

    @Redirect(method = "removeTileEntity", at = @At(value = "INVOKE", target = "Lnet/minecraft/tileentity/TileEntity;invalidate()V"))
    private void onChunkRemoveTileEntity(TileEntity tileEntityIn) {
        ((IMixinTileEntity) tileEntityIn).setActiveChunk(null);
        tileEntityIn.invalidate();
    }

    /**
     * @author blood - August 13th, 2017
     * @reason Due to many changes, overwrite makes this method easier
     * to read and maintain.
     *
     */
    @Overwrite
    public void onLoad()
    {
        this.loaded = true;
        this.world.addTileEntities(this.tileEntities.values());
    
        for (ClassInheritanceMultiMap<Entity> classinheritancemultimap : this.entityLists)
        {
            this.world.loadEntities(classinheritancemultimap);
        }

        // Sponge start
        for (Direction direction : CARDINAL_DIRECTIONS) {
            Vector3i neighborPosition = this.getPosition().add(direction.asBlockOffset());
            IMixinChunkProviderServer spongeChunkProvider = (IMixinChunkProviderServer) this.world.getChunkProvider();
            net.minecraft.world.chunk.Chunk neighbor = spongeChunkProvider.getLoadedChunkWithoutMarkingActive
                    (neighborPosition.getX(), neighborPosition.getZ());
            if (neighbor != null) {
                int neighborIndex = directionToIndex(direction);
                int oppositeNeighborIndex = directionToIndex(direction.getOpposite());
                this.setNeighborChunk(neighborIndex, neighbor);
                ((IMixinChunk) neighbor).setNeighborChunk(oppositeNeighborIndex, (net.minecraft.world.chunk.Chunk) (Object) this);
            }
        }

        SpongeImpl.postEvent(SpongeEventFactory.createLoadChunkEvent(this.chunkCause, (Chunk) this));
        if (!this.world.isRemote) {
            SpongeHooks.logChunkLoad(this.world, this.chunkPos);
        }
        // Sponge end
    }

    /**
     * @author blood - August 13th, 2017
     * @reason Due to many changes, overwrite makes this method easier
     * to read and maintain.
     *
     */
    @Overwrite
    public void onUnload()
    {
        this.loaded = false;

        // Sponge start
        ((IMixinWorld) this.world).markTileEntitiesInChunkForRemoval((net.minecraft.world.chunk.Chunk)(Object) this);
        if (false) // Forge: remove all TEs in a chunk at once instead of marking each one for removal
        for (TileEntity tileentity : this.tileEntities.values())
        {
            this.world.markTileEntityForRemoval(tileentity);
        }

        for (ClassInheritanceMultiMap<Entity> classinheritancemultimap : this.entityLists)
        {
            this.world.unloadEntities(classinheritancemultimap);
        }

        for (Direction direction : CARDINAL_DIRECTIONS) {
            Vector3i neighborPosition = this.getPosition().add(direction.asBlockOffset());
            IMixinChunkProviderServer spongeChunkProvider = (IMixinChunkProviderServer) this.world.getChunkProvider();
            net.minecraft.world.chunk.Chunk neighbor = spongeChunkProvider.getLoadedChunkWithoutMarkingActive
                    (neighborPosition.getX(), neighborPosition.getZ());
            if (neighbor != null) {
                int neighborIndex = directionToIndex(direction);
                int oppositeNeighborIndex = directionToIndex(direction.getOpposite());
                this.setNeighborChunk(neighborIndex, null);
                ((IMixinChunk) neighbor).setNeighborChunk(oppositeNeighborIndex, null);
            }
        }

        SpongeImpl.postEvent(SpongeEventFactory.createUnloadChunkEvent(this.chunkCause, (Chunk) this));
        if (!this.world.isRemote) {
            SpongeHooks.logChunkUnload(this.world, this.chunkPos);
        }
        // Sponge end
    }

    @Override
    public UUID getUniqueId() {
        return this.uuid;
    }

    @Override
    public Vector3i getPosition() {
        return this.chunkPos;
    }

    @Override
    public boolean isLoaded() {
        return this.loaded;
    }

    @Override
    public boolean loadChunk(boolean generate) {
        WorldServer worldserver = (WorldServer) this.world;
        net.minecraft.world.chunk.Chunk chunk = null;
        if (worldserver.getChunkProvider().chunkExists(this.x, this.z) || generate) {
            chunk = worldserver.getChunkProvider().loadChunk(this.x, this.z);
        }

        return chunk != null;
    }

    @Override
    public int getInhabittedTime() {
        return (int) this.inhabitedTime;
    }

    @Override
    public double getRegionalDifficultyFactor() {
        final boolean flag = this.world.getDifficulty() == EnumDifficulty.HARD;
        float moon = this.world.getCurrentMoonPhaseFactor();
        float f2 = MathHelper.clamp((this.world.getWorldTime() - 72000.0F) / 1440000.0F, 0.0F, 1.0F) * 0.25F;
        float f3 = 0.0F;
        f3 += MathHelper.clamp(this.inhabitedTime / 3600000.0F, 0.0F, 1.0F) * (flag ? 1.0F : 0.75F);
        f3 += MathHelper.clamp(moon * 0.25F, 0.0F, f2);
        return f3;
    }

    @Override
    public double getRegionalDifficultyPercentage() {
        final double region = getRegionalDifficultyFactor();
        if (region < 2) {
            return 0;
        } else if (region > 4) {
            return 1.0;
        } else {
            return (region - 2.0) / 2.0;
        }
    }

    @Override
    public org.spongepowered.api.world.World getWorld() {
        return this.sponge_world;
    }

    @Override
    public BiomeType getBiome(int x, int y, int z) {
        checkBiomeBounds(x, y, z);
        return (BiomeType) getBiome(new BlockPos(x, y, z), this.world.getBiomeProvider());
    }

    @Override
    public void setBiome(int x, int y, int z, BiomeType biome) {
        checkBiomeBounds(x, y, z);
        // Taken from Chunk#getBiome
        byte[] biomeArray = getBiomeArray();
        int i = x & 15;
        int j = z & 15;
        biomeArray[j << 4 | i] = (byte) (Biome.getIdForBiome((Biome) biome) & 255);
        setBiomeArray(biomeArray);

        if (this.world instanceof WorldServer) {
            final PlayerChunkMapEntry entry = ((WorldServer) this.world).getPlayerChunkMap().getEntry(this.x, this.z);
            if (entry != null) {
                ((IMixinPlayerChunkMapEntry) entry).markBiomesForUpdate();
            }
        }
    }

    @Override
    public BlockState getBlock(int x, int y, int z) {
        checkBlockBounds(x, y, z);
        return (BlockState) getBlockState(new BlockPos(x, y, z));
    }

    @Override
    public boolean setBlock(int x, int y, int z, BlockState block) {
        checkBlockBounds(x, y, z);
        return BlockUtil.setBlockState((net.minecraft.world.chunk.Chunk) (Object) this, x, y, z, block, false);
    }

    @Override
    public boolean setBlock(int x, int y, int z, BlockState block, BlockChangeFlag flag) {
        return BlockUtil.setBlockState((net.minecraft.world.chunk.Chunk) (Object) this, (this.x << 4) + (x & 15), y, (this.z << 4) + (z & 15),
                block, flag.updateNeighbors());
    }

    @Override
    public BlockType getBlockType(int x, int y, int z) {
        checkBlockBounds(x, y, z);
        return (BlockType) getBlockState(x, y, z).getBlock();
    }

    @Override
    public BlockSnapshot createSnapshot(int x, int y, int z) {
        return this.sponge_world.createSnapshot((this.x << 4) + (x & 15), y, (this.z << 4) + (z & 15));
    }

    @Override
    public boolean restoreSnapshot(BlockSnapshot snapshot, boolean force, BlockChangeFlag flag) {
        return this.sponge_world.restoreSnapshot(snapshot, force, flag);
    }

    @Override
    public boolean restoreSnapshot(int x, int y, int z, BlockSnapshot snapshot, boolean force, BlockChangeFlag flag) {
        return this.sponge_world.restoreSnapshot((this.x << 4) + (x & 15), y, (this.z << 4) + (z & 15), snapshot, force, flag);
    }

    public double getHighestYAt(double x, double z) {
        return this.sponge_world.getHighestYAt(this.x << 4 + ((int)x & 15), this.z << 4 + ((int)z & 15));
    }

    @Override
    public int getPrecipitationLevelAt(int x, int z) {
        return this.getPrecipitationHeight(new BlockPos(x, 0, z)).getY();
    }

    @Override
    public Vector3i getBiomeMin() {
        return this.biomeMin;
    }

    @Override
    public Vector3i getBiomeMax() {
        return this.biomeMax;
    }

    @Override
    public Vector3i getBiomeSize() {
        return BIOME_SIZE;
    }

    @Override
    public Vector3i getBlockMin() {
        return this.blockMin;
    }

    @Override
    public Vector3i getBlockMax() {
        return this.blockMax;
    }

    @Override
    public Vector3i getBlockSize() {
        return SpongeChunkLayout.CHUNK_SIZE;
    }

    @Override
    public boolean containsBiome(int x, int y, int z) {
        return VecHelper.inBounds(x, y, z, this.biomeMin, this.biomeMax);
    }

    @Override
    public boolean containsBlock(int x, int y, int z) {
        return VecHelper.inBounds(x, y, z, this.blockMin, this.blockMax);
    }

    private void checkBiomeBounds(int x, int y, int z) {
        if (!containsBiome(x, y, z)) {
            throw new PositionOutOfBoundsException(new Vector3i(x, y, z), this.biomeMin, this.biomeMax);
        }
    }

    private void checkBlockBounds(int x, int y, int z) {
        if (!containsBlock(x, y, z)) {
            throw new PositionOutOfBoundsException(new Vector3i(x, y, z), this.blockMin, this.blockMax);
        }
    }

    @Override
    public Extent getExtentView(Vector3i newMin, Vector3i newMax) {
        checkBlockBounds(newMin.getX(), newMin.getY(), newMin.getZ());
        checkBlockBounds(newMax.getX(), newMax.getY(), newMax.getZ());
        return new ExtentViewDownsize(this, newMin, newMax);
    }

    @Override
    public MutableBiomeVolumeWorker<Chunk> getBiomeWorker() {
        return new SpongeMutableBiomeVolumeWorker<>(this);
    }

    @Override
    public MutableBlockVolumeWorker<Chunk> getBlockWorker() {
        return new SpongeMutableBlockVolumeWorker<>(this);
    }

    @Inject(method = "getEntitiesWithinAABBForEntity", at = @At(value = "RETURN"))
    public void onGetEntitiesWithinAABBForEntity(Entity entityIn, AxisAlignedBB aabb, List<Entity> listToFill, Predicate<Entity> p_177414_4_,
            CallbackInfo ci) {
        if (this.world.isRemote || CauseTracker.getInstance().getCurrentPhaseData().state.ignoresEntityCollisions()) {
            return;
        }

        if (listToFill.size() == 0) {
            return;
        }

        CollideEntityEvent event = SpongeCommonEventFactory.callCollideEntityEvent(this.world, entityIn, listToFill);
        final PhaseData peek = CauseTracker.getInstance().getCurrentPhaseData();

        if (event == null || event.isCancelled()) {
            if (event == null && !peek.state.getPhase().isTicking(peek.state)) {
                return;
            }
            listToFill.clear();
        }
    }

    @SuppressWarnings({"unchecked", "rawtypes"})
    @Inject(method = "getEntitiesOfTypeWithinAABB", at = @At(value = "RETURN"))
    public void onGetEntitiesOfTypeWithinAAAB(Class<? extends Entity> entityClass, AxisAlignedBB aabb, List listToFill, Predicate<Entity> p_177430_4_,
            CallbackInfo ci) {
        if (this.world.isRemote || CauseTracker.getInstance().getCurrentPhaseData().state.ignoresEntityCollisions()) {
            return;
        }

        if (listToFill.size() == 0) {
            return;
        }

        CollideEntityEvent event = SpongeCommonEventFactory.callCollideEntityEvent(this.world, null, listToFill);
        final PhaseData peek = CauseTracker.getInstance().getCurrentPhaseData();

        if (event == null || event.isCancelled()) {
            if (event == null && !peek.state.getPhase().isTicking(peek.state)) {
                return;
            }
            listToFill.clear();
        }
    }


    /**
     * @author blood
     * @reason cause tracking
     *
     * @param pos The position to set
     * @param state The state to set
     * @return The changed state
     */
    @Nullable
    @Overwrite
    public IBlockState setBlockState(BlockPos pos, IBlockState state) {
        IBlockState iblockstate1 = this.getBlockState(pos);

        // Sponge - reroute to new method that accepts snapshot to prevent a second snapshot from being created.
        return setBlockState(pos, state, iblockstate1, null, BlockChangeFlag.ALL);
    }

    @Nullable
    @Override
    public IBlockState setBlockState(BlockPos pos, IBlockState newState, IBlockState currentState, @Nullable BlockSnapshot originalBlockSnapshot) {
        return this.setBlockState(pos, newState, currentState, originalBlockSnapshot, BlockChangeFlag.ALL);
    }

    /**
     * @author blood - November 2015
     * @author gabizou - updated April 10th, 2016 - Add cause tracking refactor changes
     *
     *
     * @param pos The position changing
     * @param newState The new state
     * @param currentState The current state - passed in from either chunk or world
     * @param newBlockSnapshot The new snapshot. This can be null when calling {@link MixinChunk#setBlockState(BlockPos, IBlockState)} directly,
     *      as there's no block snapshot to change.
     * @return The changed block state if not null
     */
    @Override
    @Nullable
    public IBlockState setBlockState(BlockPos pos, IBlockState newState, IBlockState currentState, @Nullable BlockSnapshot newBlockSnapshot, BlockChangeFlag flag) {
        int xPos = pos.getX() & 15;
        int yPos = pos.getY();
        int zPos = pos.getZ() & 15;
        int combinedPos = zPos << 4 | xPos;

        if (yPos >= this.precipitationHeightMap[combinedPos] - 1) {
            this.precipitationHeightMap[combinedPos] = -999;
        }

        int currentHeight = this.heightMap[combinedPos];

        // Sponge Start - remove blockstate check as we handle it in world.setBlockState
        // IBlockState iblockstate = this.getBlockState(pos);
        //
        // if (iblockstate == state) {
        //    return null;
        // } else {
        Block newBlock = newState.getBlock();
        Block currentBlock = currentState.getBlock();
        // Sponge End

        ExtendedBlockStorage extendedblockstorage = this.storageArrays[yPos >> 4];
        // Sponge - make this final so we don't change it later
        final boolean requiresNewLightCalculations;

        // Sponge - Forge moves this from
        int newBlockLightOpacity = SpongeImplHooks.getBlockLightOpacity(newState, this.world, pos);

        if (extendedblockstorage == net.minecraft.world.chunk.Chunk.NULL_BLOCK_STORAGE) {
            if (newBlock == Blocks.AIR) {
                return null;
            }

            extendedblockstorage = this.storageArrays[yPos >> 4] = new ExtendedBlockStorage(yPos >> 4 << 4, this.world.provider.hasSkyLight());
            requiresNewLightCalculations = yPos >= currentHeight;
            // Sponge Start - properly initialize variable
        } else {
            requiresNewLightCalculations = false;
        }
        // Sponge end

        extendedblockstorage.set(xPos, yPos & 15, zPos, newState);

        // Sponge Start
        // if (block1 != block) // Sponge - Forge removes this change.
        {
            if (!this.world.isRemote) {
                // Sponge - Forge adds this change for block changes to only fire events when necessary
                if (currentState.getBlock() != newState.getBlock()) {
                    currentBlock.breakBlock(this.world, pos, currentState);
                }
                // Sponge - Add several tile entity hook checks. Mainly for forge added hooks, but these
                // still work by themselves in vanilla.
                TileEntity te = this.getTileEntity(pos, EnumCreateEntityType.CHECK);
                if (te != null && SpongeImplHooks.shouldRefresh(te, this.world, pos, currentState, newState)) {
                    this.world.removeTileEntity(pos);
                }
            // } else if (currentBlock instanceof ITileEntityProvider) { // Sponge - remove since forge has a special hook we need to add here
            } else if (SpongeImplHooks.hasBlockTileEntity(currentBlock, currentState)) {
                TileEntity tileEntity = this.getTileEntity(pos, EnumCreateEntityType.CHECK);
                // Sponge - Add hook for refreshing, because again, forge hooks.
                if (tileEntity != null && SpongeImplHooks.shouldRefresh(tileEntity, this.world, pos, currentState, newState)) {
                    // Sponge End
                    this.world.removeTileEntity(pos);
                }
            }
        }

        if (extendedblockstorage.get(xPos, yPos & 15, zPos).getBlock() != newBlock) {
            return null;
        }
        // Sponge Start - Slight modifications
        // } else { // Sponge - remove unnecessary else
        if (requiresNewLightCalculations) {
            this.generateSkylightMap();
        } else {

            // int newBlockLightOpacity = state.getLightOpacity(); - Sponge Forge moves this all the way up before tile entities are removed.
            // int postNewBlockLightOpacity = newState.getLightOpacity(this.worldObj, pos); - Sponge use the SpongeImplHooks for forge compatibility
            int postNewBlockLightOpacity = SpongeImplHooks.getBlockLightOpacity(newState, this.world, pos);
            // Sponge End

            if (newBlockLightOpacity > 0) {
                if (yPos >= currentHeight) {
                    this.relightBlock(xPos, yPos + 1, zPos);
                }
            } else if (yPos == currentHeight - 1) {
                this.relightBlock(xPos, yPos, zPos);
            }

            if (newBlockLightOpacity != postNewBlockLightOpacity && (newBlockLightOpacity < postNewBlockLightOpacity || this.getLightFor(EnumSkyBlock.SKY, pos) > 0 || this.getLightFor(EnumSkyBlock.BLOCK, pos) > 0)) {
                this.propagateSkylightOcclusion(xPos, zPos);
            }
        }

        if (!this.world.isRemote && currentBlock != newBlock) {
            // Sponge start - Ignore block activations during block placement captures unless it's
            // a BlockContainer. Prevents blocks such as TNT from activating when
            // cancelled.
            final CauseTracker causeTracker = CauseTracker.getInstance();
            final PhaseData peek = causeTracker.getCurrentPhaseData();
            final boolean requiresCapturing = peek.state.getPhase().requiresBlockCapturing(peek.state);
            if (!requiresCapturing || SpongeImplHooks.hasBlockTileEntity(newBlock, newState)) {
                // The new block state is null if called directly from Chunk#setBlockState(BlockPos, IBlockState)
                // If it is null, then directly call the onBlockAdded logic.
                if (newBlockSnapshot == null && flag.performBlockPhysics()) {
                    newBlock.onBlockAdded(this.world, pos, newState);
                }
            }
            // Sponge end
        }

        // Sponge Start - Use SpongeImplHooks for forge compatibility
        // if (block instanceof ITileEntityProvider) { // Sponge
        if (SpongeImplHooks.hasBlockTileEntity(newBlock, newState)) {
            // Sponge End
            TileEntity tileentity = this.getTileEntity(pos, EnumCreateEntityType.CHECK);

            if (tileentity == null) {
                // Sponge Start - use SpongeImplHooks for forge compatibility
                // tileentity = ((ITileEntityProvider)block).createNewTileEntity(this.worldObj, block.getMetaFromState(state)); // Sponge
                tileentity = SpongeImplHooks.createTileEntity(newBlock, this.world, newState);
                // Sponge End
                this.world.setTileEntity(pos, tileentity);
            }

            if (tileentity != null) {
                tileentity.updateContainingBlockInfo();
            }
        }

        this.dirty = true;
        return currentState;
    }

    // These methods are enabled in MixinChunk_Tracker as a Mixin plugin

    @Override
    public void addTrackedBlockPosition(Block block, BlockPos pos, User user, PlayerTracker.Type trackerType) {

    }

    @Override
    public Map<Integer, PlayerTracker> getTrackedIntPlayerPositions() {
        return Collections.emptyMap();
    }

    @Override
    public Map<Short, PlayerTracker> getTrackedShortPlayerPositions() {
        return Collections.emptyMap();
    }

    @Override
    public Optional<User> getBlockOwner(BlockPos pos) {
        return Optional.empty();
    }

    @Override
    public Optional<UUID> getBlockOwnerUUID(BlockPos pos) {
        return Optional.empty();
    }

    @Override
    public Optional<User> getBlockNotifier(BlockPos pos) {
        return Optional.empty();
    }

    @Override
    public Optional<UUID> getBlockNotifierUUID(BlockPos pos) {
        return Optional.empty();
    }

    @Override
    public void setBlockNotifier(BlockPos pos, @Nullable UUID uuid) {

    }

    @Override
    public void setBlockCreator(BlockPos pos, @Nullable UUID uuid) {

    }

    @Override
    public void setTrackedIntPlayerPositions(Map<Integer, PlayerTracker> trackedPositions) {
    }

    @Override
    public void setTrackedShortPlayerPositions(Map<Short, PlayerTracker> trackedPositions) {
    }

    // Continuing the rest of the implementation

    @Override
    public org.spongepowered.api.entity.Entity createEntity(EntityType type, Vector3d position)
            throws IllegalArgumentException, IllegalStateException {
        return this.sponge_world.createEntity(type, this.chunkPos.mul(16).toDouble().add(position.min(15, this.blockMax.getY(), 15)));
    }

    @Override
    public Optional<org.spongepowered.api.entity.Entity> createEntity(DataContainer entityContainer) {
        return this.sponge_world.createEntity(entityContainer);
    }

    @Override
    public Optional<org.spongepowered.api.entity.Entity> createEntity(DataContainer entityContainer, Vector3d position) {
        return this.sponge_world.createEntity(entityContainer, this.chunkPos.mul(16).toDouble().add(position.min(15, this.blockMax.getY(), 15)));
    }

    @Override
    public boolean spawnEntity(org.spongepowered.api.entity.Entity entity) {
        return this.sponge_world.spawnEntity(entity);
    }

    @SuppressWarnings({"unchecked", "rawtypes"})
    @Override
    public Collection<org.spongepowered.api.entity.Entity> getEntities() {
        Set<org.spongepowered.api.entity.Entity> entities = Sets.newHashSet();
        for (ClassInheritanceMultiMap entityList : this.entityLists) {
            entities.addAll(entityList);
        }
        return entities;
    }

    @Override
    public Collection<org.spongepowered.api.entity.Entity> getEntities(java.util.function.Predicate<org.spongepowered.api.entity.Entity> filter) {
        Set<org.spongepowered.api.entity.Entity> entities = Sets.newHashSet();
        for (ClassInheritanceMultiMap<Entity> entityClassMap : this.entityLists) {
            for (Object entity : entityClassMap) {
                if (filter.test((org.spongepowered.api.entity.Entity) entity)) {
                    entities.add((org.spongepowered.api.entity.Entity) entity);
                }
            }
        }
        return entities;
    }

    @SuppressWarnings({"rawtypes", "unchecked"})
    @Override
    public Collection<org.spongepowered.api.block.tileentity.TileEntity> getTileEntities() {
        return Sets.newHashSet((Collection) this.tileEntities.values());
    }

    @Override
    public Collection<org.spongepowered.api.block.tileentity.TileEntity>
    getTileEntities(java.util.function.Predicate<org.spongepowered.api.block.tileentity.TileEntity> filter) {
        Set<org.spongepowered.api.block.tileentity.TileEntity> tiles = Sets.newHashSet();
        for (Entry<BlockPos, TileEntity> entry : this.tileEntities.entrySet()) {
            if (filter.test((org.spongepowered.api.block.tileentity.TileEntity) entry.getValue())) {
                tiles.add((org.spongepowered.api.block.tileentity.TileEntity) entry.getValue());
            }
        }
        return tiles;
    }

    @Override
    public Optional<org.spongepowered.api.block.tileentity.TileEntity> getTileEntity(int x, int y, int z) {
        return Optional.ofNullable((org.spongepowered.api.block.tileentity.TileEntity) this.getTileEntity(
                new BlockPos((this.x << 4) + (x & 15), y, (this.z << 4) + (z & 15)), EnumCreateEntityType.CHECK));
    }

    @Override
    public Optional<org.spongepowered.api.entity.Entity> restoreSnapshot(EntitySnapshot snapshot, Vector3d position) {
        return this.sponge_world.restoreSnapshot(snapshot, position);
    }

    @Override
    public Collection<ScheduledBlockUpdate> getScheduledUpdates(int x, int y, int z) {
        return this.sponge_world.getScheduledUpdates((this.x << 4) + (x & 15), y, (this.z << 4) + (z & 15));
    }

    @Override
    public ScheduledBlockUpdate addScheduledUpdate(int x, int y, int z, int priority, int ticks) {
        return this.sponge_world.addScheduledUpdate((this.x << 4) + (x & 15), y, (this.z << 4) + (z & 15), priority, ticks);
    }

    @Override
    public void removeScheduledUpdate(int x, int y, int z, ScheduledBlockUpdate update) {
        this.sponge_world.removeScheduledUpdate((this.x << 4) + (x & 15), y, (this.z << 4) + (z & 15), update);
    }

    @Override
    public boolean hitBlock(int x, int y, int z, Direction side, GameProfile profile) {
        return this.sponge_world.hitBlock((this.x << 4) + (x & 15), y, (this.z << 4) + (z & 15), side, profile);
    }

    @Override
    public boolean interactBlock(int x, int y, int z, Direction side, GameProfile profile) {
        return this.sponge_world.interactBlock((this.x << 4) + (x & 15), y, (this.z << 4) + (z & 15), side, profile);
    }

    @Override
    public boolean placeBlock(int x, int y, int z, BlockState block, Direction side, GameProfile profile) {
        return this.sponge_world.placeBlock((this.x << 4) + (x & 15), y, (this.z << 4) + (z & 15), block, side, profile);
    }

    @Override
    public boolean interactBlockWith(int x, int y, int z, ItemStack itemStack, Direction side, GameProfile profile) {
        return this.sponge_world.interactBlockWith((this.x << 4) + (x & 15), y, (this.z << 4) + (z & 15), itemStack, side, profile);
    }

    @Override
    public boolean digBlock(int x, int y, int z, GameProfile profile) {
        return this.sponge_world.digBlock((this.x << 4) + (x & 15), y, (this.z << 4) + (z & 15), profile);
    }

    @Override
    public boolean digBlockWith(int x, int y, int z, ItemStack itemStack, GameProfile profile) {
        return this.sponge_world.digBlockWith((this.x << 4) + (x & 15), y, (this.z << 4) + (z & 15), itemStack, profile);
    }

    @Override
    public int getBlockDigTimeWith(int x, int y, int z, ItemStack itemStack, GameProfile profile) {
        return this.sponge_world.getBlockDigTimeWith((this.x << 4) + (x & 15), y, (this.z << 4) + (z & 15), itemStack, profile);
    }

    @Redirect(method = "populate(Lnet/minecraft/world/chunk/IChunkProvider;Lnet/minecraft/world/gen/IChunkGenerator;)V", at = @At(value = "INVOKE", target = "Lnet/minecraft/world/chunk/IChunkProvider;getLoadedChunk(II)Lnet/minecraft/world/chunk/Chunk;"))
    public net.minecraft.world.chunk.Chunk onPopulateLoadChunk(IChunkProvider chunkProvider, int x, int z) {
        // Don't mark chunks as active
        return ((IMixinChunkProviderServer) chunkProvider).getLoadedChunkWithoutMarkingActive(x, z);
    }

    @Inject(method = "populate(Lnet/minecraft/world/gen/IChunkGenerator;)V", at = @At(value = "INVOKE", target = "Lnet/minecraft/world/gen/IChunkGenerator;populate(II)V"))
    private void onPopulate(IChunkGenerator generator, CallbackInfo callbackInfo) {
        if (CauseTracker.ENABLED && !this.world.isRemote) {
            final CauseTracker causeTracker = CauseTracker.getInstance();
            causeTracker.switchToPhase(GenerationPhase.State.TERRAIN_GENERATION, PhaseContext.start()
                    .addExtra(InternalNamedCauses.WorldGeneration.WORLD, this.world)
                    .addCaptures()
                    .complete());
        }
    }


    @Inject(method = "populate(Lnet/minecraft/world/gen/IChunkGenerator;)V",
        at = @At(value = "INVOKE", target = "Lnet/minecraft/world/chunk/Chunk;markDirty()V"),
        slice = @Slice(from = @At(value = "INVOKE", target = "Lnet/minecraft/world/gen/IChunkGenerator;populate(II)V"))
    )
    private void onPopulateFinish(IChunkGenerator generator, CallbackInfo info) {
        if (CauseTracker.ENABLED && !this.world.isRemote) {
            CauseTracker.getInstance().completePhase(GenerationPhase.State.TERRAIN_GENERATION);
        }
    }

    @Override
    public Optional<AABB> getBlockSelectionBox(int x, int y, int z) {
        checkBlockBounds(x, y, z);
        return this.sponge_world.getBlockSelectionBox((this.x << 4) + (x & 15), y, (this.z << 4) + (z & 15));
    }

    @Override
    public Set<org.spongepowered.api.entity.Entity> getIntersectingEntities(AABB box,
            java.util.function.Predicate<org.spongepowered.api.entity.Entity> filter) {
        checkNotNull(box, "box");
        checkNotNull(filter, "filter");
        final List<Entity> entities = new ArrayList<>();
        getEntitiesOfTypeWithinAABB(net.minecraft.entity.Entity.class, VecHelper.toMC(box), entities,
            entity -> filter.test((org.spongepowered.api.entity.Entity) entity));
        return entities.stream().map(entity -> (org.spongepowered.api.entity.Entity) entity).collect(Collectors.toSet());
    }

    @Override
    public Set<AABB> getIntersectingBlockCollisionBoxes(AABB box) {
        final Vector3i max = this.blockMax.add(Vector3i.ONE);
        return this.sponge_world.getIntersectingBlockCollisionBoxes(box).stream()
                .filter(aabb -> VecHelper.inBounds(aabb.getCenter(), this.blockMin, max))
                .collect(Collectors.toSet());
    }

    @Override
    public Set<AABB> getIntersectingCollisionBoxes(org.spongepowered.api.entity.Entity owner, AABB box) {
        final Vector3i max = this.blockMax.add(Vector3i.ONE);
        return this.sponge_world.getIntersectingCollisionBoxes(owner, box).stream()
                .filter(aabb -> VecHelper.inBounds(aabb.getCenter(), this.blockMin, max))
                .collect(Collectors.toSet());
    }

    @Override
    public Set<EntityHit> getIntersectingEntities(Vector3d start, Vector3d end, java.util.function.Predicate<EntityHit> filter) {
        checkNotNull(start, "start");
        checkNotNull(end, "end");
        checkNotNull(filter, "filter");
        final Vector3d diff = end.sub(start);
        return getIntersectingEntities(start, end, diff.normalize(), diff.length(), filter);
    }

    @Override
    public Set<EntityHit> getIntersectingEntities(Vector3d start, Vector3d direction, double distance,
            java.util.function.Predicate<EntityHit> filter) {
        checkNotNull(start, "start");
        checkNotNull(direction, "direction");
        checkNotNull(filter, "filter");
        direction = direction.normalize();
        return getIntersectingEntities(start, start.add(direction.mul(distance)), direction, distance, filter);
    }

    private Set<EntityHit> getIntersectingEntities(Vector3d start, Vector3d end, Vector3d direction, double distance,
            java.util.function.Predicate<EntityHit> filter) {
        final Vector2d entryAndExitY = getEntryAndExitY(start, end, direction, distance);
        if (entryAndExitY == null) {
            // Doesn't intersect the chunk, ignore it
            return Collections.emptySet();
        }
        final Set<EntityHit> intersections = new HashSet<>();
        getIntersectingEntities(start, direction, distance, filter, entryAndExitY.getX(), entryAndExitY.getY(), intersections);
        return intersections;
    }

    @Nullable
    private Vector2d getEntryAndExitY(Vector3d start, Vector3d end, Vector3d direction, double distance) {
        // Modified from AABB.intersects(ray)
        // Increase the bounds to the whole chunk plus a margin of two blocks
        final Vector3i min = getBlockMin().sub(2, 2, 2);
        final Vector3i max = getBlockMax().add(3, 3, 3);
        // Find the intersections on the -x and +x planes, oriented by direction
        final double txMin;
        final double txMax;
        if (Math.copySign(1, direction.getX()) > 0) {
            txMin = (min.getX() - start.getX()) / direction.getX();
            txMax = (max.getX() - start.getX()) / direction.getX();
        } else {
            txMin = (max.getX() - start.getX()) / direction.getX();
            txMax = (min.getX() - start.getX()) / direction.getX();
        }
        // Find the intersections on the -z and +z planes, oriented by direction
        final double tzMin;
        final double tzMax;
        if (Math.copySign(1, direction.getZ()) > 0) {
            tzMin = (min.getZ() - start.getZ()) / direction.getZ();
            tzMax = (max.getZ() - start.getZ()) / direction.getZ();
        } else {
            tzMin = (max.getZ() - start.getZ()) / direction.getZ();
            tzMax = (min.getZ() - start.getZ()) / direction.getZ();
        }
        // The ray should intersect the -x plane before the +z plane and intersect
        // the -z plane before the +x plane, else it is outside the column
        if (txMin > tzMax || txMax < tzMin) {
            return null;
        }
        // The ray intersects only the furthest min plane on the column and only the closest
        // max plane on the column
        final double tMin = tzMin > txMin ? tzMin : txMin;
        final double tMax = tzMax < txMax ? tzMax : txMax;
        // If both intersection points are behind the start, there are no intersections
        if (tMax < 0) {
            return null;
        }
        // If the closest intersection is before the start, use the start y instead
        final double yEntry = tMin < 0 ? start.getY() : direction.getY() * tMin + start.getY();
        // If the furthest intersection is after the end, use the end y instead
        final double yExit = tMax > distance ? end.getY() : direction.getY() * tMax + start.getY();
        //noinspection SuspiciousNameCombination
        return new Vector2d(yEntry, yExit);
    }

    @Override
    public void getIntersectingEntities(Vector3d start, Vector3d direction, double distance,
            java.util.function.Predicate<EntityHit> filter, double entryY, double exitY, Set<EntityHit> intersections) {
        // Order the entry and exit y coordinates by magnitude
        final double yMin = Math.min(entryY, exitY);
        final double yMax = Math.max(entryY, exitY);
        // Added offset matches the one in Chunk.getEntitiesWithinAABBForEntity
        final int lowestSubChunk = GenericMath.clamp(GenericMath.floor((yMin - 2) / 16D), 0, this.entityLists.length - 1);
        final int highestSubChunk = GenericMath.clamp(GenericMath.floor((yMax + 2) / 16D), 0, this.entityLists.length - 1);
        // For each sub-chunk, perform intersections in its entity list
        for (int i = lowestSubChunk; i <= highestSubChunk; i++) {
            getIntersectingEntities(this.entityLists[i], start, direction, distance, filter, intersections);
        }
    }

    private void getIntersectingEntities(Collection<Entity> entities, Vector3d start, Vector3d direction, double distance,
            java.util.function.Predicate<EntityHit> filter, Set<EntityHit> intersections) {
        // Check each entity in the list
        for (Entity entity : entities) {
            final org.spongepowered.api.entity.Entity spongeEntity = (org.spongepowered.api.entity.Entity) entity;
            final Optional<AABB> box = spongeEntity.getBoundingBox();
            // Can't intersect if the entity doesn't have a bounding box
            if (!box.isPresent()) {
                continue;
            }
            // Ignore entities that didn't intersect
            final Optional<Tuple<Vector3d, Vector3d>> optionalIntersection = box.get().intersects(start, direction);
            if (!optionalIntersection.isPresent()) {
                continue;
            }
            // Check that the entity isn't too far away
            final Tuple<Vector3d, Vector3d> intersection = optionalIntersection.get();
            final double distanceSquared = intersection.getFirst().sub(start).lengthSquared();
            if (distanceSquared > distance * distance) {
                continue;
            }
            // Now test the filter on the entity and intersection
            final EntityHit hit = new EntityHit(spongeEntity, intersection.getFirst(), intersection.getSecond(), Math.sqrt(distanceSquared));
            if (!filter.test(hit)) {
                continue;
            }
            // If everything passes we have an intersection!
            intersections.add(hit);
            // If the entity has part, recurse on these
            final Entity[] parts = entity.getParts();
            if (parts != null && parts.length > 0) {
                getIntersectingEntities(Arrays.asList(parts), start, direction, distance, filter, intersections);
            }
        }
    }

    // Fast neighbor methods for internal use
    @Override
    public void setNeighborChunk(int index, @Nullable net.minecraft.world.chunk.Chunk chunk) {
        this.neighbors[index] = chunk;
    }

    @Nullable
    @Override
    public net.minecraft.world.chunk.Chunk getNeighborChunk(int index) {
        return this.neighbors[index];
    }

    @Override
    public List<net.minecraft.world.chunk.Chunk> getNeighbors() {
        List<net.minecraft.world.chunk.Chunk> neighborList = new ArrayList<>();
        for (net.minecraft.world.chunk.Chunk neighbor : this.neighbors) {
            if (neighbor != null) {
                neighborList.add(neighbor);
            }
        }
        return neighborList;
    }

    @Override
    public boolean areNeighborsLoaded() {
        for (int i = 0; i < 4; i++) {
            if (this.neighbors[i] == null) {
                return false;
            }
        }

        return true;
    }

    @Override
    public void setNeighbor(Direction direction, @Nullable Chunk neighbor) {
        this.neighbors[directionToIndex(direction)] = (net.minecraft.world.chunk.Chunk) neighbor;
    }

    @Override
    public Optional<Chunk> getNeighbor(Direction direction, boolean shouldLoad) {
        checkNotNull(direction, "direction");
        checkArgument(!direction.isSecondaryOrdinal(), "Secondary cardinal directions can't be used here");

        if (direction.isUpright() || direction == Direction.NONE) {
            return Optional.of(this);
        }

        int index = directionToIndex(direction);
        Direction secondary = getSecondaryDirection(direction);
        Chunk neighbor = null;
        neighbor = (Chunk) this.neighbors[index];

        if (neighbor == null && shouldLoad) {
            Vector3i neighborPosition = this.getPosition().add(getCardinalDirection(direction).asBlockOffset());
            Optional<Chunk> cardinal = this.getWorld().loadChunk(neighborPosition, true);
            if (cardinal.isPresent()) {
                neighbor = cardinal.get();
            }
        }

        if (neighbor != null && secondary != Direction.NONE) {
            return neighbor.getNeighbor(secondary, shouldLoad);
        }

        return Optional.ofNullable(neighbor);
    }

    private static int directionToIndex(Direction direction) {
        switch (direction) {
            case NORTH:
            case NORTHEAST:
            case NORTHWEST:
                return 0;
            case SOUTH:
            case SOUTHEAST:
            case SOUTHWEST:
                return 1;
            case EAST:
                return 2;
            case WEST:
                return 3;
            default:
                throw new IllegalArgumentException("Unexpected direction");
        }
    }

    private static Direction getCardinalDirection(Direction direction) {
        switch (direction) {
            case NORTH:
            case NORTHEAST:
            case NORTHWEST:
                return Direction.NORTH;
            case SOUTH:
            case SOUTHEAST:
            case SOUTHWEST:
                return Direction.SOUTH;
            case EAST:
                return Direction.EAST;
            case WEST:
                return Direction.WEST;
            default:
                throw new IllegalArgumentException("Unexpected direction");
        }
    }

    private static Direction getSecondaryDirection(Direction direction) {
        switch (direction) {
            case NORTHEAST:
            case SOUTHEAST:
                return Direction.EAST;
            case NORTHWEST:
            case SOUTHWEST:
                return Direction.WEST;
            default:
                return Direction.NONE;
        }
    }

    @Override
    public long getScheduledForUnload() {
        return this.scheduledForUnload;
    }

    @Override
    public void setScheduledForUnload(long scheduled) {
        this.scheduledForUnload = scheduled;
    }

    @Inject(method = "generateSkylightMap", at = @At("HEAD"), cancellable = true)
    public void onGenerateSkylightMap(CallbackInfo ci) {
        if (!WorldGenConstants.lightingEnabled) {
            ci.cancel();
        }
    }

    @Override
    public void fill(ChunkPrimer primer) {
        boolean flag = this.world.provider.hasSkyLight();
        for (int x = 0; x < 16; ++x) {
            for (int z = 0; z < 16; ++z) {
                for (int y = 0; y < 256; ++y) {
                    IBlockState block = primer.getBlockState(x, y, z);
                    if (block.getMaterial() != Material.AIR) {
                        int section = y >> 4;
                        if (this.storageArrays[section] == net.minecraft.world.chunk.Chunk.NULL_BLOCK_STORAGE) {
                            this.storageArrays[section] = new ExtendedBlockStorage(section << 4, flag);
                        }
                        this.storageArrays[section].set(x, y & 15, z, block);
                    }
                }
            }
        }
    }

    @Override
    public String toString() {
        return MoreObjects.toStringHelper(this)
                .add("World", this.world)
                .add("Position", this.x + this.z)
                .toString();
    }
}<|MERGE_RESOLUTION|>--- conflicted
+++ resolved
@@ -54,9 +54,10 @@
 import net.minecraft.world.biome.BiomeProvider;
 import net.minecraft.world.chunk.Chunk.EnumCreateEntityType;
 import net.minecraft.world.chunk.ChunkPrimer;
-import net.minecraft.world.gen.IChunkGenerator;
 import net.minecraft.world.chunk.IChunkProvider;
 import net.minecraft.world.chunk.storage.ExtendedBlockStorage;
+import net.minecraft.world.gen.IChunkGenerator;
+import org.spongepowered.api.Sponge;
 import org.spongepowered.api.block.BlockSnapshot;
 import org.spongepowered.api.block.BlockState;
 import org.spongepowered.api.block.BlockType;
@@ -65,12 +66,7 @@
 import org.spongepowered.api.entity.EntitySnapshot;
 import org.spongepowered.api.entity.EntityType;
 import org.spongepowered.api.entity.living.player.User;
-<<<<<<< HEAD
 import org.spongepowered.api.event.SpongeEventFactory;
-import org.spongepowered.api.event.cause.Cause;
-import org.spongepowered.api.event.cause.NamedCause;
-=======
->>>>>>> 4b0801cc
 import org.spongepowered.api.event.entity.CollideEntityEvent;
 import org.spongepowered.api.item.inventory.ItemStack;
 import org.spongepowered.api.profile.GameProfile;
@@ -145,7 +141,6 @@
     private boolean isSpawning = false;
     private net.minecraft.world.chunk.Chunk[] neighbors = new net.minecraft.world.chunk.Chunk[4];
     private long cacheKey;
-    private Cause chunkCause;
     private static final Direction[] CARDINAL_DIRECTIONS = new Direction[] {Direction.NORTH, Direction.SOUTH, Direction.EAST, Direction.WEST};
 
     private static final Vector3i BIOME_SIZE = new Vector3i(SpongeChunkLayout.CHUNK_SIZE.getX(), 1, SpongeChunkLayout.CHUNK_SIZE.getZ());
@@ -199,7 +194,6 @@
                     this.sponge_world.getUniqueId().getLeastSignificantBits() ^ (z * 2 + 1));
         }
         this.cacheKey = ChunkPos.asLong(this.x, this.z);
-        this.chunkCause = Cause.source(this.world).build();
     }
 
     @Override
@@ -280,7 +274,7 @@
     {
         this.loaded = true;
         this.world.addTileEntities(this.tileEntities.values());
-    
+
         for (ClassInheritanceMultiMap<Entity> classinheritancemultimap : this.entityLists)
         {
             this.world.loadEntities(classinheritancemultimap);
@@ -300,7 +294,7 @@
             }
         }
 
-        SpongeImpl.postEvent(SpongeEventFactory.createLoadChunkEvent(this.chunkCause, (Chunk) this));
+        SpongeImpl.postEvent(SpongeEventFactory.createLoadChunkEvent(Sponge.getCauseStackManager().getCurrentCause(), (Chunk) this));
         if (!this.world.isRemote) {
             SpongeHooks.logChunkLoad(this.world, this.chunkPos);
         }
@@ -344,8 +338,8 @@
             }
         }
 
-        SpongeImpl.postEvent(SpongeEventFactory.createUnloadChunkEvent(this.chunkCause, (Chunk) this));
         if (!this.world.isRemote) {
+            SpongeImpl.postEvent(SpongeEventFactory.createUnloadChunkEvent(Sponge.getCauseStackManager().getCurrentCause(), (Chunk) this));
             SpongeHooks.logChunkUnload(this.world, this.chunkPos);
         }
         // Sponge end
