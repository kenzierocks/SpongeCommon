--- conflicted
+++ resolved
@@ -42,31 +42,19 @@
 import net.minecraft.world.WorldType;
 import net.minecraft.world.storage.WorldInfo;
 import org.spongepowered.api.data.DataContainer;
-import org.spongepowered.api.data.DataHolder;
 import org.spongepowered.api.data.DataQuery;
-import org.spongepowered.api.data.DataTransactionResult;
 import org.spongepowered.api.data.DataView;
 import org.spongepowered.api.data.MemoryDataContainer;
-import org.spongepowered.api.data.key.Key;
-import org.spongepowered.api.data.manipulator.DataManipulator;
-import org.spongepowered.api.data.merge.MergeFunction;
-import org.spongepowered.api.data.persistence.InvalidDataException;
-import org.spongepowered.api.data.value.BaseValue;
-import org.spongepowered.api.data.value.immutable.ImmutableValue;
 import org.spongepowered.api.entity.living.player.gamemode.GameMode;
 import org.spongepowered.api.util.annotation.NonnullByDefault;
 import org.spongepowered.api.world.DimensionType;
 import org.spongepowered.api.world.DimensionTypes;
 import org.spongepowered.api.world.GeneratorType;
-<<<<<<< HEAD
+import org.spongepowered.api.world.PortalAgentType;
+import org.spongepowered.api.world.PortalAgentTypes;
 import org.spongepowered.api.world.SerializationBehavior;
 import org.spongepowered.api.world.SerializationBehaviors;
 import org.spongepowered.api.world.WorldArchetype;
-=======
-import org.spongepowered.api.world.PortalAgentType;
-import org.spongepowered.api.world.PortalAgentTypes;
-import org.spongepowered.api.world.WorldCreationSettings;
->>>>>>> 6b16f46f
 import org.spongepowered.api.world.difficulty.Difficulty;
 import org.spongepowered.api.world.gen.WorldGeneratorModifier;
 import org.spongepowered.api.world.storage.WorldProperties;
@@ -88,15 +76,10 @@
 import org.spongepowered.common.interfaces.world.IMixinWorldInfo;
 import org.spongepowered.common.interfaces.world.IMixinWorldSettings;
 import org.spongepowered.common.registry.type.entity.GameModeRegistryModule;
-<<<<<<< HEAD
 import org.spongepowered.common.registry.type.world.DimensionTypeRegistryModule;
+import org.spongepowered.common.registry.type.world.PortalAgentRegistryModule;
 import org.spongepowered.common.registry.type.world.WorldGeneratorModifierRegistryModule;
 import org.spongepowered.common.util.FunctionalUtil;
-=======
-import org.spongepowered.common.registry.type.world.DimensionRegistryModule;
-import org.spongepowered.common.registry.type.world.GeneratorModifierRegistryModule;
-import org.spongepowered.common.registry.type.world.PortalAgentRegistryModule;
->>>>>>> 6b16f46f
 import org.spongepowered.common.util.SpongeHooks;
 import org.spongepowered.common.util.StaticMixinHelper;
 import org.spongepowered.common.util.persistence.JsonTranslator;
@@ -107,35 +90,13 @@
 import java.util.List;
 import java.util.Map;
 import java.util.Optional;
-import java.util.Set;
 import java.util.UUID;
-import java.util.function.Function;
-
-import javax.annotation.Nullable;
 
 @NonnullByDefault
 @Mixin(WorldInfo.class)
 @Implements(@Interface(iface = WorldProperties.class, prefix = "worldproperties$"))
 public abstract class MixinWorldInfo implements WorldProperties, IMixinWorldInfo {
 
-<<<<<<< HEAD
-=======
-    private UUID uuid;
-    private DimensionType dimensionType;
-    private PortalAgentType portalAgentType;
-    private boolean isMod;
-    private NBTTagCompound spongeRootLevelNbt;
-    private NBTTagCompound spongeNbt;
-    private NBTTagList playerUniqueIdNbt;
-    private BiMap<Integer, UUID> playerUniqueIdMap = HashBiMap.create();
-    private List<UUID> pendingUniqueIds = new ArrayList<>();
-    private int trackedUniqueIdCount = 0;
-    private SpongeConfig<SpongeConfig.WorldConfig> worldConfig;
-    @SuppressWarnings("unused")
-    private ServerScoreboard scoreboard;
-    private boolean isValid = true;
-
->>>>>>> 6b16f46f
     @Shadow private long randomSeed;
     @Shadow private WorldType terrainType;
     @Shadow private String generatorOptions;
@@ -187,6 +148,7 @@
     private int trackedUniqueIdCount = 0;
     private SpongeConfig<SpongeConfig.WorldConfig> worldConfig;
     private ServerScoreboard scoreboard;
+    private PortalAgentType portalAgentType;
 
     //     protected WorldInfo()
     @Inject(method = "<init>", at = @At("RETURN") )
@@ -236,14 +198,12 @@
     public void onConstruction(WorldInfo worldInformation, CallbackInfo ci) {
         // TODO Since we're making a WorldInfo from a WorldInfo, perhaps we should clone the Sponge data here? Currently this is done in WorldManager.
         onConstruction(ci);
-<<<<<<< HEAD
-=======
-
+
+        // TODO Zidane needs to fix this
         MixinWorldInfo info = (MixinWorldInfo) (Object) worldInformation;
+        this.portalAgentType = info.portalAgentType;
         this.dimensionType = info.dimensionType;
-        this.portalAgentType = info.portalAgentType;
-        this.isMod = info.isMod;
->>>>>>> 6b16f46f
+
     }
 
     @Override
@@ -759,13 +719,8 @@
         this.dimensionType = DimensionTypeRegistryModule.getInstance().getById(dimensionTypeId)
                 .orElseThrow(FunctionalUtil.invalidArgument("Could not find a DimensionType by id: " + dimensionTypeId));
         this.isMod = nbt.getBoolean(NbtDataUtil.IS_MOD);
-<<<<<<< HEAD
         this.generateBonusChest = nbt.getBoolean(NbtDataUtil.GENERATE_BONUS_CHEST);
-=======
-        DimensionRegistryModule.getInstance().getAll().stream().filter(type -> type.getId().equalsIgnoreCase(nbt.getString(NbtDataUtil.DIMENSION_TYPE)))
-                .forEach(type -> this.dimensionType = type);
         this.portalAgentType = PortalAgentRegistryModule.getInstance().validatePortalAgent(nbt.getString(NbtDataUtil.PORTAL_AGENT_TYPE), this.levelName);
->>>>>>> 6b16f46f
         this.trackedUniqueIdCount = 0;
         if (nbt.hasKey(NbtDataUtil.SPONGE_PLAYER_UUID_TABLE, NbtDataUtil.TAG_LIST)) {
             final NBTTagList playerIdList = nbt.getTagList(NbtDataUtil.SPONGE_PLAYER_UUID_TABLE, NbtDataUtil.TAG_COMPOUND);
@@ -779,34 +734,18 @@
     }
 
     private void writeSpongeNbt() {
-<<<<<<< HEAD
         this.spongeNbt.setInteger(NbtDataUtil.DATA_VERSION, DataUtil.DATA_VERSION);
         this.spongeNbt.setUniqueId(NbtDataUtil.UUID, this.uuid);
         this.spongeNbt.setInteger(NbtDataUtil.DIMENSION_ID, this.dimensionId);
         this.spongeNbt.setString(NbtDataUtil.DIMENSION_TYPE, this.dimensionType.getId());
         this.spongeNbt.setBoolean(NbtDataUtil.IS_MOD, this.isMod);
         this.spongeNbt.setBoolean(NbtDataUtil.GENERATE_BONUS_CHEST, this.generateBonusChest);
+        if (this.portalAgentType == null) {
+            this.portalAgentType = PortalAgentTypes.DEFAULT;
+        }
+        this.spongeNbt.setString(NbtDataUtil.PORTAL_AGENT_TYPE, this.portalAgentType.getPortalAgentClass().getName());
         final Iterator<UUID> iterator = this.pendingUniqueIds.iterator();
         final NBTTagList playerIdList = this.spongeNbt.getTagList(NbtDataUtil.SPONGE_PLAYER_UUID_TABLE, NbtDataUtil.TAG_COMPOUND);
-=======
-        this.spongeNbt.setInteger(NbtDataUtil.DIMENSION_ID, this.dimension);
-        if (this.dimensionType != null) {
-            this.spongeNbt.setString(NbtDataUtil.DIMENSION_TYPE, this.dimensionType.getId());
-        }
-        if (this.portalAgentType == null) {
-            this.portalAgentType = PortalAgentTypes.DEFAULT;
-        }
-        this.spongeNbt.setString(NbtDataUtil.PORTAL_AGENT_TYPE, this.portalAgentType.getPortalAgentClass().getName());
-        if (this.uuid != null) {
-            this.spongeNbt.setLong(NbtDataUtil.WORLD_UUID_MOST, this.uuid.getMostSignificantBits());
-            this.spongeNbt.setLong(NbtDataUtil.WORLD_UUID_LEAST, this.uuid.getLeastSignificantBits());
-        }
-        if (this.isMod) {
-            this.spongeNbt.setBoolean(NbtDataUtil.IS_MOD, true);
-        }
-
-        Iterator<UUID> iterator = this.pendingUniqueIds.iterator();
->>>>>>> 6b16f46f
         while (iterator.hasNext()) {
             final NBTTagCompound compound = new NBTTagCompound();
             compound.setUniqueId(NbtDataUtil.UUID, iterator.next());
