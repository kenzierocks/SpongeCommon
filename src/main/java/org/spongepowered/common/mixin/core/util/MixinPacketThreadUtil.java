/*
 * This file is part of Sponge, licensed under the MIT License (MIT).
 *
 * Copyright (c) SpongePowered <https://www.spongepowered.org>
 * Copyright (c) contributors
 *
 * Permission is hereby granted, free of charge, to any person obtaining a copy
 * of this software and associated documentation files (the "Software"), to deal
 * in the Software without restriction, including without limitation the rights
 * to use, copy, modify, merge, publish, distribute, sublicense, and/or sell
 * copies of the Software, and to permit persons to whom the Software is
 * furnished to do so, subject to the following conditions:
 *
 * The above copyright notice and this permission notice shall be included in
 * all copies or substantial portions of the Software.
 *
 * THE SOFTWARE IS PROVIDED "AS IS", WITHOUT WARRANTY OF ANY KIND, EXPRESS OR
 * IMPLIED, INCLUDING BUT NOT LIMITED TO THE WARRANTIES OF MERCHANTABILITY,
 * FITNESS FOR A PARTICULAR PURPOSE AND NONINFRINGEMENT. IN NO EVENT SHALL THE
 * AUTHORS OR COPYRIGHT HOLDERS BE LIABLE FOR ANY CLAIM, DAMAGES OR OTHER
 * LIABILITY, WHETHER IN AN ACTION OF CONTRACT, TORT OR OTHERWISE, ARISING FROM,
 * OUT OF OR IN CONNECTION WITH THE SOFTWARE OR THE USE OR OTHER DEALINGS IN
 * THE SOFTWARE.
 */
package org.spongepowered.common.mixin.core.util;

import net.minecraft.network.INetHandler;
import net.minecraft.network.Packet;
import org.spongepowered.asm.mixin.Mixin;
import org.spongepowered.asm.mixin.injection.At;
import org.spongepowered.asm.mixin.injection.Redirect;
import org.spongepowered.common.network.PacketUtil;

@Mixin(targets = "net/minecraft/network/PacketThreadUtil$1")
public class MixinPacketThreadUtil {

<<<<<<< HEAD
    @Redirect(method = "run", at = @At(value = "INVOKE", target = "Lnet/minecraft/network/Packet;processPacket(Lnet/minecraft/network/INetHandler;)V") )
=======
    @Redirect(method = "run()V", at = @At(value = "INVOKE", target = "Lnet/minecraft/network/Packet;processPacket(Lnet/minecraft/network/INetHandler;)V") )
>>>>>>> 78eeb278
    public void onProcessPacket(Packet<?> packetIn, INetHandler netHandler) {
        PacketUtil.onProcessPacket(packetIn, netHandler);
    }

}<|MERGE_RESOLUTION|>--- conflicted
+++ resolved
@@ -34,11 +34,7 @@
 @Mixin(targets = "net/minecraft/network/PacketThreadUtil$1")
 public class MixinPacketThreadUtil {
 
-<<<<<<< HEAD
-    @Redirect(method = "run", at = @At(value = "INVOKE", target = "Lnet/minecraft/network/Packet;processPacket(Lnet/minecraft/network/INetHandler;)V") )
-=======
     @Redirect(method = "run()V", at = @At(value = "INVOKE", target = "Lnet/minecraft/network/Packet;processPacket(Lnet/minecraft/network/INetHandler;)V") )
->>>>>>> 78eeb278
     public void onProcessPacket(Packet<?> packetIn, INetHandler netHandler) {
         PacketUtil.onProcessPacket(packetIn, netHandler);
     }
