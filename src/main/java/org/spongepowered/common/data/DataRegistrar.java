/*
 * This file is part of Sponge, licensed under the MIT License (MIT).
 *
 * Copyright (c) SpongePowered <https://www.spongepowered.org>
 * Copyright (c) contributors
 *
 * Permission is hereby granted, free of charge, to any person obtaining a copy
 * of this software and associated documentation files (the "Software"), to deal
 * in the Software without restriction, including without limitation the rights
 * to use, copy, modify, merge, publish, distribute, sublicense, and/or sell
 * copies of the Software, and to permit persons to whom the Software is
 * furnished to do so, subject to the following conditions:
 *
 * The above copyright notice and this permission notice shall be included in
 * all copies or substantial portions of the Software.
 *
 * THE SOFTWARE IS PROVIDED "AS IS", WITHOUT WARRANTY OF ANY KIND, EXPRESS OR
 * IMPLIED, INCLUDING BUT NOT LIMITED TO THE WARRANTIES OF MERCHANTABILITY,
 * FITNESS FOR A PARTICULAR PURPOSE AND NONINFRINGEMENT. IN NO EVENT SHALL THE
 * AUTHORS OR COPYRIGHT HOLDERS BE LIABLE FOR ANY CLAIM, DAMAGES OR OTHER
 * LIABILITY, WHETHER IN AN ACTION OF CONTRACT, TORT OR OTHERWISE, ARISING FROM,
 * OUT OF OR IN CONNECTION WITH THE SOFTWARE OR THE USE OR OTHER DEALINGS IN
 * THE SOFTWARE.
 */
package org.spongepowered.common.data;

import org.spongepowered.api.Game;
import org.spongepowered.api.block.BlockSnapshot;
import org.spongepowered.api.block.BlockState;
import org.spongepowered.api.block.tileentity.*;
import org.spongepowered.api.block.tileentity.carrier.*;
import org.spongepowered.api.data.key.Keys;
import org.spongepowered.api.data.manipulator.immutable.*;
import org.spongepowered.api.data.manipulator.immutable.block.*;
import org.spongepowered.api.data.manipulator.immutable.entity.*;
import org.spongepowered.api.data.manipulator.immutable.item.*;
import org.spongepowered.api.data.manipulator.immutable.tileentity.*;
import org.spongepowered.api.data.manipulator.mutable.*;
import org.spongepowered.api.data.manipulator.mutable.block.*;
import org.spongepowered.api.data.manipulator.mutable.entity.*;
import org.spongepowered.api.data.manipulator.mutable.item.*;
import org.spongepowered.api.data.manipulator.mutable.tileentity.*;
import org.spongepowered.api.data.meta.ItemEnchantment;
import org.spongepowered.api.data.meta.PatternLayer;
import org.spongepowered.api.data.property.PropertyRegistry;
import org.spongepowered.api.data.property.block.*;
import org.spongepowered.api.data.property.entity.*;
import org.spongepowered.api.data.property.item.*;
import org.spongepowered.api.effect.particle.ParticleEffect;
import org.spongepowered.api.entity.EntitySnapshot;
import org.spongepowered.api.extra.fluid.data.manipulator.immutable.ImmutableFluidItemData;
import org.spongepowered.api.extra.fluid.data.manipulator.mutable.FluidItemData;
import org.spongepowered.api.item.FireworkEffect;
import org.spongepowered.api.item.inventory.ItemStack;
import org.spongepowered.api.item.inventory.ItemStackSnapshot;
import org.spongepowered.api.text.BookView;
import org.spongepowered.api.text.Text;
import org.spongepowered.api.text.serializer.BookViewDataBuilder;
import org.spongepowered.api.text.serializer.TextConfigSerializer;
import org.spongepowered.api.util.weighted.VariableAmount;
import org.spongepowered.api.world.LocatableBlock;
import org.spongepowered.api.world.Location;
import org.spongepowered.api.world.World;
import org.spongepowered.common.block.SpongeBlockSnapshotBuilder;
import org.spongepowered.common.block.SpongeBlockStateBuilder;
import org.spongepowered.common.data.builder.block.state.SpongeBlockStateMetaContentUpdater;
import org.spongepowered.common.data.builder.block.tileentity.*;
import org.spongepowered.common.data.builder.item.SpongeFireworkEffectDataBuilder;
import org.spongepowered.common.data.builder.data.meta.*;
import org.spongepowered.common.data.builder.item.*;
import org.spongepowered.common.data.builder.manipulator.InvisibilityDataAddVanishUpdater;
import org.spongepowered.common.data.builder.manipulator.immutable.block.ImmutableSpongeTreeDataBuilder;
import org.spongepowered.common.data.builder.manipulator.immutable.item.ImmutableItemEnchantmentDataBuilder;
import org.spongepowered.common.data.builder.util.weighted.BaseAndAdditionBuilder;
import org.spongepowered.common.data.builder.util.weighted.BaseAndVarianceBuilder;
import org.spongepowered.common.data.builder.util.weighted.FixedBuilder;
import org.spongepowered.common.data.builder.util.weighted.OptionalVarianceBuilder;
import org.spongepowered.common.data.builder.world.LocationBuilder;
import org.spongepowered.common.data.manipulator.immutable.*;
import org.spongepowered.common.data.manipulator.immutable.block.*;
import org.spongepowered.common.data.manipulator.immutable.entity.*;
import org.spongepowered.common.data.manipulator.immutable.extra.ImmutableSpongeFluidItemData;
import org.spongepowered.common.data.manipulator.immutable.item.*;
import org.spongepowered.common.data.manipulator.immutable.tileentity.*;
import org.spongepowered.common.data.manipulator.mutable.*;
import org.spongepowered.common.data.manipulator.mutable.block.*;
import org.spongepowered.common.data.manipulator.mutable.entity.*;
import org.spongepowered.common.data.manipulator.mutable.extra.SpongeFluidItemData;
import org.spongepowered.common.data.manipulator.mutable.item.*;
import org.spongepowered.common.data.manipulator.mutable.tileentity.*;
import org.spongepowered.common.data.processor.data.*;
import org.spongepowered.common.data.processor.data.block.*;
import org.spongepowered.common.data.processor.data.entity.*;
import org.spongepowered.common.data.processor.data.extra.FluidItemDataProcessor;
import org.spongepowered.common.data.processor.data.item.*;
import org.spongepowered.common.data.processor.data.tileentity.*;
import org.spongepowered.common.data.processor.multi.*;
import org.spongepowered.common.data.processor.multi.block.*;
import org.spongepowered.common.data.processor.multi.entity.*;
import org.spongepowered.common.data.processor.multi.item.*;
import org.spongepowered.common.data.processor.multi.tileentity.*;
import org.spongepowered.common.data.processor.value.block.*;
import org.spongepowered.common.data.processor.value.entity.*;
import org.spongepowered.common.data.processor.value.item.*;
import org.spongepowered.common.data.processor.value.tileentity.*;
import org.spongepowered.common.data.processor.value.*;
import org.spongepowered.common.data.property.SpongePropertyRegistry;
import org.spongepowered.common.data.property.store.block.*;
import org.spongepowered.common.data.property.store.entity.*;
import org.spongepowered.common.data.property.store.item.*;
import org.spongepowered.common.effect.particle.SpongeParticleEffectBuilder;
import org.spongepowered.common.entity.SpongeEntitySnapshotBuilder;
import org.spongepowered.common.world.SpongeLocatableBlockBuilder;
import org.spongepowered.common.world.storage.SpongePlayerData;

@SuppressWarnings("deprecation")
public class DataRegistrar {

    @SuppressWarnings("unchecked")
    public static void setupSerialization(Game game) {
        SpongeDataManager dataManager = SpongeDataManager.getInstance();

        // TileEntities
        dataManager.registerBuilder(Banner.class, new SpongeBannerBuilder());
        dataManager.registerBuilder(PatternLayer.class, new SpongePatternLayerBuilder());
        dataManager.registerBuilder(BrewingStand.class, new SpongeBrewingStandBuilder());
        dataManager.registerBuilder(Chest.class, new SpongeChestBuilder());
        dataManager.registerBuilder(CommandBlock.class, new SpongeCommandBlockBuilder());
        dataManager.registerBuilder(Comparator.class, new SpongeComparatorBuilder());
        dataManager.registerBuilder(DaylightDetector.class, new SpongeDaylightBuilder());
        dataManager.registerBuilder(Dispenser.class, new SpongeDispenserBuilder());
        dataManager.registerBuilder(Dropper.class, new SpongeDropperBuilder());
        dataManager.registerBuilder(EnchantmentTable.class, new SpongeEnchantmentTableBuilder());
        dataManager.registerBuilder(EnderChest.class, new SpongeEnderChestBuilder());
        dataManager.registerBuilder(EndPortal.class, new SpongeEndPortalBuilder());
        dataManager.registerBuilder(Furnace.class, new SpongeFurnaceBuilder());
        dataManager.registerBuilder(Hopper.class, new SpongeHopperBuilder());
        dataManager.registerBuilder(MobSpawner.class, new SpongeMobSpawnerBuilder());
        dataManager.registerBuilder(Note.class, new SpongeNoteBuilder());
        dataManager.registerBuilder(Sign.class, new SpongeSignBuilder());
        dataManager.registerBuilder(Skull.class, new SpongeSkullBuilder());
        dataManager.registerBuilder(Beacon.class, new SpongeBeaconBuilder());
        dataManager.registerBuilder(LocatableBlock.class, new SpongeLocatableBlockBuilder());

        // Block stuff
        dataManager.registerBuilder(BlockSnapshot.class, new SpongeBlockSnapshotBuilder());
        dataManager.registerBuilder(BlockState.class, new SpongeBlockStateBuilder());
        dataManager.registerBuilderAndImpl(ImmutableTreeData.class, ImmutableSpongeTreeData.class, new ImmutableSpongeTreeDataBuilder());

        // Entity stuff
        dataManager.registerBuilder(EntitySnapshot.class, new SpongeEntitySnapshotBuilder());

        // ItemStack stuff
        dataManager.registerBuilder(ItemStack.class, new SpongeItemStackDataBuilder());
        dataManager.registerBuilder(ItemStackSnapshot.class, new SpongeItemStackSnapshotBuilder());
        dataManager.registerBuilder(ItemEnchantment.class, new SpongeItemEnchantmentBuilder());
        dataManager.registerBuilderAndImpl(ImmutableEnchantmentData.class, ImmutableSpongeEnchantmentData.class,
                new ImmutableItemEnchantmentDataBuilder());
        dataManager.registerBuilder(FireworkEffect.class, new SpongeFireworkEffectDataBuilder());

        // Text stuff
        dataManager.registerBuilder(Text.class, new TextConfigSerializer());
        dataManager.registerBuilder(BookView.class, new BookViewDataBuilder());

        // Effects stuff
        dataManager.registerBuilder(ParticleEffect.class, new SpongeParticleEffectBuilder());

        // Util stuff
        dataManager.registerBuilder(VariableAmount.BaseAndAddition.class, new BaseAndAdditionBuilder());
        dataManager.registerBuilder(VariableAmount.BaseAndVariance.class, new BaseAndVarianceBuilder());
        dataManager.registerBuilder(VariableAmount.Fixed.class, new FixedBuilder());
        dataManager.registerBuilder(VariableAmount.OptionalAmount.class, new OptionalVarianceBuilder());

        dataManager.registerBuilder((Class<Location<World>>) (Class<?>) Location.class, new LocationBuilder());
        dataManager.registerBuilder(SpongePlayerData.class, new SpongePlayerData.Builder());

        // Content Updaters
        dataManager.registerContentUpdater(BlockState.class, new SpongeBlockStateMetaContentUpdater());
        final InvisibilityDataAddVanishUpdater invisibilityUpdater = new InvisibilityDataAddVanishUpdater();
        dataManager.registerContentUpdater(InvisibilityData.class, invisibilityUpdater);
        dataManager.registerContentUpdater(ImmutableInvisibilityData.class, invisibilityUpdater);
        dataManager.registerContentUpdater(SpongeInvisibilityData.class, invisibilityUpdater);
        dataManager.registerContentUpdater(ImmutableSpongeInvisibilityData.class, invisibilityUpdater);

        // Data Manipulators

        dataManager.registerDataProcessorAndImpl(DisplayNameData.class, SpongeDisplayNameData.class,
                ImmutableDisplayNameData.class, ImmutableSpongeDisplayNameData.class, new DisplayNameDataProcessor());

        dataManager.registerDataProcessorAndImpl(DyeableData.class, SpongeDyeableData.class, ImmutableDyeableData.class,
                ImmutableSpongeDyeableData.class, new DyeableDataProcessor());

        // Entity Processors

        dataManager.registerDataProcessorAndImpl(ArmorStandData.class, SpongeArmorStandData.class,
                ImmutableArmorStandData.class, ImmutableSpongeArmorStandData.class, new ArmorStandDataProcessor());

        dataManager.registerDataProcessorAndImpl(FuseData.class, SpongeFuseData.class, ImmutableFuseData.class,
                ImmutableSpongeFuseData.class, new FuseDataProcessor());

        dataManager.registerDualProcessor(ExplosionRadiusData.class, SpongeExplosionRadiusData.class, ImmutableExplosionRadiusData.class,
                ImmutableSpongeExplosionRadiusData.class, new ExplosionRadiusDataProcessor());

        dataManager.registerDualProcessor(FireworkEffectData.class, SpongeFireworkEffectData.class,
                ImmutableFireworkEffectData.class, ImmutableSpongeFireworkEffectData.class, new FireworkEffectDataProcessor());

        dataManager.registerDualProcessor(FireworkRocketData.class, SpongeFireworkRocketData.class,
                ImmutableFireworkRocketData.class, ImmutableSpongeFireworkRocketData.class, new FireworkRocketDataProcessor());

        dataManager.registerDataProcessorAndImpl(HealthData.class, SpongeHealthData.class, ImmutableHealthData.class,
                ImmutableSpongeHealthData.class, new HealthDataProcessor());

        dataManager.registerDataProcessorAndImpl(IgniteableData.class, SpongeIgniteableData.class, ImmutableIgniteableData.class,
                ImmutableSpongeIgniteableData.class, new IgniteableDataProcessor());

        dataManager.registerDualProcessor(VelocityData.class, SpongeVelocityData.class, ImmutableVelocityData.class,
                ImmutableSpongeVelocityData.class, new VelocityDataProcessor());

        dataManager.registerDataProcessorAndImpl(FoodData.class, SpongeFoodData.class, ImmutableFoodData.class,
                ImmutableSpongeFoodData.class, new FoodDataProcessor());

        dataManager.registerDataProcessorAndImpl(BreathingData.class, SpongeBreathingData.class, ImmutableBreathingData.class,
                ImmutableSpongeBreathingData.class, new BreathingDataProcessor());

        dataManager.registerDualProcessor(ScreamingData.class, SpongeScreamingData.class, ImmutableScreamingData.class,
                ImmutableSpongeScreamingData.class, new ScreamingDataProcessor());

        dataManager.registerDualProcessor(SilentData.class, SpongeSilentData.class, ImmutableSilentData.class,
                ImmutableSpongeSilentData.class, new SilentDataProcessor());

        dataManager.registerDualProcessor(RepresentedItemData.class, SpongeRepresentedItemData.class, ImmutableRepresentedItemData.class,
                ImmutableSpongeRepresentedItemData.class, new RepresentedItemDataProcessor());

        dataManager.registerDataProcessorAndImpl(HorseData.class, SpongeHorseData.class, ImmutableHorseData.class,
                ImmutableSpongeHorseData.class, new HorseDataProcessor());

        dataManager.registerDualProcessor(SneakingData.class, SpongeSneakingData.class, ImmutableSneakingData.class,
                ImmutableSpongeSneakingData.class, new SneakingDataProcessor());

        dataManager.registerDataProcessorAndImpl(ExperienceHolderData.class, SpongeExperienceHolderData.class, ImmutableExperienceHolderData.class,
                ImmutableSpongeExperienceHolderData.class, new ExperienceHolderDataProcessor());

        dataManager.registerDataProcessorAndImpl(MovementSpeedData.class, SpongeMovementSpeedData.class, ImmutableMovementSpeedData.class,
                ImmutableSpongeMovementSpeedData.class, new MovementSpeedDataProcessor());

        dataManager.registerDualProcessor(SlimeData.class, SpongeSlimeData.class, ImmutableSlimeData.class, ImmutableSpongeSlimeData.class,
                new SlimeDataProcessor());

        dataManager.registerDataProcessorAndImpl(ZombieData.class, SpongeZombieData.class, ImmutableZombieData.class,
                ImmutableSpongeZombieData.class, new ZombieDataProcessor());

        dataManager.registerDualProcessor(PlayingData.class, SpongePlayingData.class, ImmutablePlayingData.class,
                ImmutableSpongePlayingData.class, new PlayingDataProcessor());

        dataManager.registerDualProcessor(SittingData.class, SpongeSittingData.class, ImmutableSittingData.class,
                ImmutableSpongeSittingData.class, new SittingDataProcessor());

        dataManager.registerDualProcessor(ShearedData.class, SpongeShearedData.class, ImmutableShearedData.class,
                ImmutableSpongeShearedData.class, new ShearedDataProcessor());

        dataManager.registerDualProcessor(PigSaddleData.class, SpongePigSaddleData.class, ImmutablePigSaddleData.class,
                ImmutableSpongePigSaddleData.class, new PigSaddleDataProcessor());

        dataManager.registerDualProcessor(TameableData.class, SpongeTameableData.class, ImmutableTameableData.class,
                ImmutableSpongeTameableData.class, new TameableDataProcessor());

        dataManager.registerDualProcessor(TameableData.class, SpongeTameableData.class, ImmutableTameableData.class,
                ImmutableSpongeTameableData.class, new HorseTameableDataProcessor());

        dataManager.registerDualProcessor(WetData.class, SpongeWetData.class, ImmutableWetData.class, ImmutableSpongeWetData.class,
                new WolfWetDataProcessor());

        dataManager.registerDualProcessor(ElderData.class, SpongeElderData.class, ImmutableElderData.class, ImmutableSpongeElderData.class,
                new ElderDataProcessor());

        dataManager.registerDualProcessor(AgentData.class, SpongeAgentData.class, ImmutableAgentData.class,
                ImmutableSpongeAgentData.class, new AgentDataProcessor());

        dataManager.registerDualProcessor(ChargedData.class, SpongeChargedData.class, ImmutableChargedData.class,
                ImmutableSpongeChargedData.class, new ChargedDataProcessor());

        dataManager.registerDualProcessor(FallDistanceData.class, SpongeFallDistanceData.class,
                ImmutableFallDistanceData.class, ImmutableSpongeFallDistanceData.class, new FallDistanceDataProcessor());

        dataManager.registerDataProcessorAndImpl(VehicleData.class, SpongeVehicleData.class, ImmutableVehicleData.class,
                ImmutableSpongeVehicleData.class, new VehicleDataProcessor());

        dataManager.registerDualProcessor(PassengerData.class, SpongePassengerData.class, ImmutablePassengerData.class,
                ImmutableSpongePassengerData.class, new PassengerDataProcessor());

        dataManager.registerDataProcessorAndImpl(MinecartBlockData.class, SpongeMinecartBlockData.class,
                ImmutableMinecartBlockData.class, ImmutableSpongeMinecartBlockData.class, new MinecartBlockDataProcessor());

        dataManager.registerDualProcessor(PlayerCreatedData.class, SpongePlayerCreatedData.class, ImmutablePlayerCreatedData.class,
                ImmutableSpongePlayerCreatedData.class, new PlayerCreatedDataProcessor());

        dataManager.registerDataProcessorAndImpl(InvisibilityData.class, SpongeInvisibilityData.class, ImmutableInvisibilityData.class,
                ImmutableSpongeInvisibilityData.class, new InvisibilityDataProcessor());

        dataManager.registerDataProcessorAndImpl(FallingBlockData.class, SpongeFallingBlockData.class, ImmutableFallingBlockData.class,
                ImmutableSpongeFallingBlockData.class, new FallingBlockDataProcessor());

        dataManager.registerDualProcessor(SkeletonData.class, SpongeSkeletonData.class, ImmutableSkeletonData.class,
                ImmutableSpongeSkeletonData.class, new SkeletonDataProcessor());

        dataManager.registerDualProcessor(RabbitData.class, SpongeRabbitData.class, ImmutableRabbitData.class,
                ImmutableSpongeRabbitData.class, new RabbitDataProcessor());

        dataManager.registerDualProcessor(RespawnLocationData.class, SpongeRespawnLocationData.class, ImmutableRespawnLocation.class,
                ImmutableSpongeRespawnLocation.class, new RespawnLocationDataProcessor());

        dataManager.registerDataProcessorAndImpl(CommandData.class, SpongeCommandData.class, ImmutableCommandData.class,
                ImmutableSpongeCommandData.class, new EntityCommandDataProcessor());

        dataManager.registerDualProcessor(ExpirableData.class, SpongeExpirableData.class, ImmutableExpirableData.class,
                ImmutableSpongeExpirableData.class, new EndermiteExpirableDataProcessor());

        dataManager.registerDualProcessor(ArtData.class, SpongeArtData.class, ImmutableArtData.class, ImmutableSpongeArtData.class,
                new ArtDataProcessor());

        dataManager.registerDualProcessor(CareerData.class, SpongeCareerData.class, ImmutableCareerData.class,
                ImmutableSpongeCareerData.class, new CareerDataProcessor());

        dataManager.registerDualProcessor(SkinData.class, SpongeSkinData.class, ImmutableSkinData.class,
                ImmutableSpongeSkinData.class, new SkinDataProcessor());

        dataManager.registerDualProcessor(ExpOrbData.class, SpongeExpOrbData.class, ImmutableExpOrbData.class,
                ImmutableSpongeExpOrbData.class, new ExpOrbDataProcessor());

        dataManager.registerDualProcessor(FlyingData.class, SpongeFlyingData.class, ImmutableFlyingData.class,
                ImmutableSpongeFlyingData.class, new FlyingDataProcessor());

        dataManager.registerDualProcessor(FlyingAbilityData.class, SpongeFlyingAbilityData.class, ImmutableFlyingAbilityData.class,
                ImmutableSpongeFlyingAbilityData.class, new FlyingAbilityDataProcessor());

        dataManager.registerDualProcessor(OcelotData.class, SpongeOcelotData.class, ImmutableOcelotData.class,
                ImmutableSpongeOcelotData.class, new OcelotDataProcessor());

        dataManager.registerDualProcessor(GameModeData.class, SpongeGameModeData.class, ImmutableGameModeData.class,
                ImmutableSpongeGameModeData.class, new GameModeDataProcessor());

        dataManager.registerDualProcessor(AggressiveData.class, SpongeAggressiveData.class, ImmutableAggressiveData.class,
                ImmutableSpongeAggressiveData.class, new AggressiveDataProcessor());

        dataManager.registerDualProcessor(AngerableData.class, SpongeAngerableData.class, ImmutableAngerableData.class,
                ImmutableSpongeAngerableData.class, new AngerableDataProcessor());

        dataManager.registerDualProcessor(RotationalData.class, SpongeRotationalData.class, ImmutableRotationalData.class,
                ImmutableSpongeRotationalData.class, new RotationalDataProcessor());

        dataManager.registerDualProcessor(AffectsSpawningData.class, SpongeAffectsSpawningData.class, ImmutableAffectsSpawningData.class,
                ImmutableSpongeAffectsSpawningData.class, new AffectsSpawningDataProcessor());

        dataManager.registerDualProcessor(CriticalHitData.class, SpongeCriticalHitData.class, ImmutableCriticalHitData.class,
                ImmutableSpongeCriticalHitData.class, new CriticalHitDataProcessor());

        dataManager.registerDualProcessor(TradeOfferData.class, SpongeTradeOfferData.class, ImmutableTradeOfferData.class,
                ImmutableSpongeTradeOfferData.class, new TradeOfferDataProcessor());

        dataManager.registerDualProcessor(KnockbackData.class, SpongeKnockbackData.class, ImmutableKnockbackData.class,
                ImmutableSpongeKnockbackData.class, new KnockbackDataProcessor());

        dataManager.registerDualProcessor(FlammableData.class, SpongeFlammableData.class,
                ImmutableFlammableData.class, ImmutableSpongeFlammableData.class, new BlazeFlammableDataProcessor());

        dataManager.registerDualProcessor(PersistingData.class, SpongePersistingData.class, ImmutablePersistingData.class,
                ImmutableSpongePersistingData.class, new PersistingDataProcessor());

        dataManager.registerDualProcessor(SprintData.class, SpongeSprintData.class, ImmutableSprintData.class,
                ImmutableSpongeSprintData.class, new SprintDataProcessor());

        dataManager.registerDualProcessor(AchievementData.class, SpongeAchievementData.class,
                ImmutableAchievementData.class, ImmutableSpongeAchievementData.class, new AchievementDataProcessor());

        dataManager.registerDualProcessor(StatisticData.class, SpongeStatisticData.class, ImmutableStatisticData.class,
                ImmutableSpongeStatisticData.class, new StatisticDataProcessor());

        dataManager.registerDualProcessor(StuckArrowsData.class, SpongeStuckArrowsData.class, ImmutableStuckArrowsData.class,
                ImmutableSpongeStuckArrowsData.class, new StuckArrowsDataProcessor());

        dataManager.registerDualProcessor(BreedableData.class, SpongeBreedableData.class, ImmutableBreedableData.class,
                ImmutableSpongeBreedableData.class, new BreedableDataProcessor());

        dataManager.registerDataProcessorAndImpl(JoinData.class, SpongeJoinData.class, ImmutableJoinData.class, ImmutableSpongeJoinData.class,
                new JoinDataProcessor());

        dataManager.registerDualProcessor(PotionEffectData.class, SpongePotionEffectData.class, ImmutablePotionEffectData.class,
                ImmutableSpongePotionEffectData.class, new EntityPotionDataProcessor());

        dataManager.registerDualProcessor(PotionEffectData.class, SpongePotionEffectData.class, ImmutablePotionEffectData.class,
                ImmutableSpongePotionEffectData.class, new PotionEntityPotionDataProcessor());

        dataManager.registerDualProcessor(PotionEffectData.class, SpongePotionEffectData.class, ImmutablePotionEffectData.class,
                ImmutableSpongePotionEffectData.class, new TippedArrowPotionDataProcessor());

        dataManager.registerDataProcessorAndImpl(BodyPartRotationalData.class, SpongeBodyPartRotationalData.class,
                ImmutableBodyPartRotationalData.class, ImmutableSpongeBodyPartRotationalData.class, new ArmorStandBodyPartRotationalDataProcessor());

        dataManager.registerDualProcessor(GriefingData.class, SpongeGriefingData.class, ImmutableGriefingData.class,
                ImmutableSpongeGriefingData.class, new GriefingDataProcessor());

        dataManager.registerDualProcessor(TargetedLocationData.class, SpongeTargetedLocationData.class,
                ImmutableTargetedLocationData.class, ImmutableSpongeTargetedLocationData.class, new EntityTargetedLocationDataProcessor());

        dataManager.registerDualProcessor(CustomNameVisibleData.class, SpongeCustomNameVisibleData.class, ImmutableCustomNameVisibleData.class,
                ImmutableSpongeCustomNameVisibleData.class, new CustomNameVisibleProcessor());

        dataManager.registerDualProcessor(InvulnerabilityData.class, SpongeInvulnerabilityData.class, ImmutableInvulnerabilityData.class,
                ImmutableSpongeInvulnerabilityData.class, new InvulnerabilityDataProcessor());

        dataManager.registerDualProcessor(GlowingData.class, SpongeGlowingData.class, ImmutableGlowingData.class, ImmutableSpongeGlowingData.class,
                new GlowingDataProcessor());

        dataManager.registerDualProcessor(GravityData.class, SpongeGravityData.class, ImmutableGravityData.class, ImmutableSpongeGravityData.class,
                new GravityDataProcessor());

        dataManager.registerDualProcessor(PickupRuleData.class, SpongePickupRuleData.class, ImmutablePickupRuleData.class,
                ImmutableSpongePickupRuleData.class, new PickupRuleDataProcessor());

        dataManager.registerDataProcessorAndImpl(PickupDelayData.class, SpongePickupDelayData.class, ImmutablePickupDelayData.class,
                ImmutableSpongePickupDelayData.class, new PickupDelayDataProcessor());

        dataManager.registerDataProcessorAndImpl(DespawnDelayData.class, SpongeDespawnDelayData.class, ImmutableDespawnDelayData.class,
                ImmutableSpongeDespawnDelayData.class, new DespawnDelayDataProcessor());

        // Item Processors

        dataManager.registerDualProcessor(FireworkEffectData.class, SpongeFireworkEffectData.class,
                ImmutableFireworkEffectData.class, ImmutableSpongeFireworkEffectData.class, new ItemFireworkEffectDataProcessor());

        dataManager.registerDualProcessor(FireworkRocketData.class, SpongeFireworkRocketData.class,
                ImmutableFireworkRocketData.class, ImmutableSpongeFireworkRocketData.class, new ItemFireworkRocketDataProcessor());

        dataManager.registerDualProcessor(SkullData.class, SpongeSkullData.class, ImmutableSkullData.class,
                ImmutableSpongeSkullData.class, new ItemSkullDataProcessor());

        dataManager.registerDualProcessor(SignData.class, SpongeSignData.class,
                ImmutableSignData.class, ImmutableSpongeSignData.class, new ItemSignDataProcessor());

        dataManager.registerDualProcessor(WetData.class, SpongeWetData.class, ImmutableWetData.class, ImmutableSpongeWetData.class,
                new ItemWetDataProcessor());

        dataManager.registerDualProcessor(ColoredData.class, SpongeColoredData.class,
                ImmutableColoredData.class, ImmutableSpongeColoredData.class, new ColoredDataProcessor());

        dataManager.registerDualProcessor(EnchantmentData.class, SpongeEnchantmentData.class, ImmutableEnchantmentData.class,
                ImmutableSpongeEnchantmentData.class, new ItemEnchantmentDataProcessor());

        dataManager.registerDualProcessor(LoreData.class, SpongeLoreData.class, ImmutableLoreData.class, ImmutableSpongeLoreData.class,
                new ItemLoreDataProcessor());

        dataManager.registerDualProcessor(PagedData.class, SpongePagedData.class, ImmutablePagedData.class, ImmutableSpongePagedData.class,
                new ItemPagedDataProcessor());

        dataManager.registerDualProcessor(GoldenAppleData.class, SpongeGoldenAppleData.class, ImmutableGoldenAppleData.class,
                ImmutableSpongeGoldenAppleData.class, new GoldenAppleDataProcessor());

        dataManager.registerDualProcessor(AuthorData.class, SpongeAuthorData.class, ImmutableAuthorData.class,
                ImmutableSpongeAuthorData.class, new ItemAuthorDataProcessor());

        dataManager.registerDualProcessor(BreakableData.class, SpongeBreakableData.class, ImmutableBreakableData.class,
                ImmutableSpongeBreakableData.class, new BreakableDataProcessor());

        dataManager.registerDualProcessor(PlaceableData.class, SpongePlaceableData.class, ImmutablePlaceableData.class,
                ImmutableSpongePlaceableData.class, new PlaceableDataProcessor());

        dataManager.registerDualProcessor(CoalData.class, SpongeCoalData.class, ImmutableCoalData.class,
                ImmutableSpongeCoalData.class, new CoalDataProcessor());

        dataManager.registerDualProcessor(CookedFishData.class, SpongeCookedFishData.class, ImmutableCookedFishData.class,
                ImmutableSpongeCookedFishData.class, new CookedFishDataProcessor());

        dataManager.registerDualProcessor(FishData.class, SpongeFishData.class, ImmutableFishData.class,
                ImmutableSpongeFishData.class, new FishDataProcessor());

        dataManager.registerDualProcessor(RepresentedPlayerData.class, SpongeRepresentedPlayerData.class, ImmutableRepresentedPlayerData.class,
                ImmutableSpongeRepresentedPlayerData.class, new ItemSkullRepresentedPlayerDataProcessor());

        dataManager.registerDualProcessor(LockableData.class, SpongeLockableData.class,
                ImmutableLockableData.class, ImmutableSpongeLockableData.class, new ItemLockableDataProcessor());

        dataManager.registerDataProcessorAndImpl(DurabilityData.class, SpongeDurabilityData.class, ImmutableDurabilityData.class,
                ImmutableSpongeDurabilityData.class, new DurabilityDataProcessor());

        dataManager.registerDualProcessor(SpawnableData.class, SpongeSpawnableData.class, ImmutableSpawnableData.class,
                ImmutableSpongeSpawnableData.class, new SpawnableDataProcessor());

        dataManager.registerDualProcessor(BlockItemData.class, SpongeBlockItemData.class, ImmutableBlockItemData.class,
                ImmutableSpongeBlockItemData.class, new BlockItemDataProcessor());

        dataManager.registerDualProcessor(GenerationData.class, SpongeGenerationData.class,
                ImmutableGenerationData.class, ImmutableSpongeGenerationData.class, new GenerationDataProcessor());

        dataManager.registerDualProcessor(StoredEnchantmentData.class, SpongeStoredEnchantmentData.class,
                ImmutableStoredEnchantmentData.class, ImmutableSpongeStoredEnchantmentData.class, new StoredEnchantmentDataProcessor());

        dataManager.registerDualProcessor(FluidItemData.class, SpongeFluidItemData.class, ImmutableFluidItemData.class,
                ImmutableSpongeFluidItemData.class, new FluidItemDataProcessor());

        dataManager.registerDualProcessor(PotionEffectData.class, SpongePotionEffectData.class, ImmutablePotionEffectData.class,
                ImmutableSpongePotionEffectData.class, new ItemPotionDataProcessor());

        dataManager.registerDataProcessorAndImpl(HideData.class, SpongeHideData.class, ImmutableHideData.class, ImmutableSpongeHideData.class,
                new HideDataProcessor());

        // Block Processors

        dataManager.registerDualProcessor(DirtData.class, SpongeDirtData.class, ImmutableDirtData.class,
                ImmutableSpongeDirtData.class, new DirtDataProcessor());

        dataManager.registerDualProcessor(StoneData.class, SpongeStoneData.class, ImmutableStoneData.class,
                ImmutableSpongeStoneData.class, new StoneDataProcessor());

        dataManager.registerDualProcessor(PrismarineData.class, SpongePrismarineData.class, ImmutablePrismarineData.class,
                ImmutableSpongePrismarineData.class, new PrismarineDataProcessor());

        dataManager.registerDualProcessor(BrickData.class, SpongeBrickData.class, ImmutableBrickData.class,
                ImmutableSpongeBrickData.class, new BrickDataProcessor());

        dataManager.registerDualProcessor(QuartzData.class, SpongeQuartzData.class, ImmutableQuartzData.class,
                ImmutableSpongeQuartzData.class, new QuartzDataProcessor());

        dataManager.registerDualProcessor(SandData.class, SpongeSandData.class, ImmutableSandData.class,
                ImmutableSpongeSandData.class, new SandDataProcessor());

        dataManager.registerDualProcessor(SlabData.class, SpongeSlabData.class, ImmutableSlabData.class,
                ImmutableSpongeSlabData.class, new SlabDataProcessor());

        dataManager.registerDualProcessor(SandstoneData.class, SpongeSandstoneData.class, ImmutableSandstoneData.class,
                ImmutableSpongeSandstoneData.class, new SandstoneDataProcessor());

        dataManager.registerDualProcessor(ComparatorData.class, SpongeComparatorData.class, ImmutableComparatorData.class,
                ImmutableSpongeComparatorData.class, new ComparatorDataProcessor());

        dataManager.registerDualProcessor(TreeData.class, SpongeTreeData.class, ImmutableTreeData.class,
                ImmutableSpongeTreeData.class, new TreeDataProcessor());

        dataManager.registerDualProcessor(DisguisedBlockData.class, SpongeDisguisedBlockData.class, ImmutableDisguisedBlockData.class,
                ImmutableSpongeDisguisedBlockData.class, new DisguisedBlockDataProcessor());

        dataManager.registerDualProcessor(HingeData.class, SpongeHingeData.class, ImmutableHingeData.class,
                ImmutableSpongeHingeData.class, new HingeDataProcessor());

        dataManager.registerDualProcessor(PistonData.class, SpongePistonData.class, ImmutablePistonData.class,
                ImmutableSpongePistonData.class, new PistonDataProcessor());

        dataManager.registerDualProcessor(PortionData.class, SpongePortionData.class, ImmutablePortionData.class,
                ImmutableSpongePortionData.class, new PortionDataProcessor());

        dataManager.registerDualProcessor(RailDirectionData.class, SpongeRailDirectionData.class, ImmutableRailDirectionData.class,
                ImmutableSpongeRailDirectionData.class, new RailDirectionDataProcessor());

        dataManager.registerDualProcessor(StairShapeData.class, SpongeStairShapeData.class, ImmutableStairShapeData.class,
                ImmutableSpongeStairShapeData.class, new StairShapeDataProcessor());

        dataManager.registerDualProcessor(WallData.class, SpongeWallData.class, ImmutableWallData.class,
                ImmutableSpongeWallData.class, new WallDataProcessor());

        dataManager.registerDualProcessor(ShrubData.class, SpongeShrubData.class, ImmutableShrubData.class,
                ImmutableSpongeShrubData.class, new ShrubDataProcessor());

        dataManager.registerDualProcessor(PlantData.class, SpongePlantData.class, ImmutablePlantData.class,
                ImmutableSpongePlantData.class, new PlantDataProcessor());

        dataManager.registerDualProcessor(DoublePlantData.class, SpongeDoublePlantData.class, ImmutableDoublePlantData.class,
                ImmutableSpongeDoublePlantData.class, new DoublePlantDataProcessor());

        dataManager.registerDualProcessor(BigMushroomData.class, SpongeBigMushroomData.class, ImmutableBigMushroomData.class,
                ImmutableSpongeBigMushroomData.class, new BigMushroomDataProcessor());

        dataManager.registerDualProcessor(AttachedData.class, SpongeAttachedData.class, ImmutableAttachedData.class,
                ImmutableSpongeAttachedData.class, new AttachedDataProcessor());

        dataManager.registerDataProcessorAndImpl(ConnectedDirectionData.class, SpongeConnectedDirectionData.class,
                ImmutableConnectedDirectionData.class, ImmutableSpongeConnectedDirectionData.class, new ConnectedDirectionDataProcessor());

        dataManager.registerDualProcessor(DirectionalData.class, SpongeDirectionalData.class, ImmutableDirectionalData.class,
                ImmutableSpongeDirectionalData.class, new DirectionalDataProcessor());

        dataManager.registerDualProcessor(DisarmedData.class, SpongeDisarmedData.class, ImmutableDisarmedData.class,
                ImmutableSpongeDisarmedData.class, new DisarmedDataProcessor());

        dataManager.registerDualProcessor(DropData.class, SpongeDropData.class, ImmutableDropData.class,
                ImmutableSpongeDropData.class, new DropDataProcessor());

        dataManager.registerDualProcessor(ExtendedData.class, SpongeExtendedData.class, ImmutableExtendedData.class,
                ImmutableSpongeExtendedData.class, new ExtendedDataProcessor());

        dataManager.registerDualProcessor(GrowthData.class, SpongeGrowthData.class, ImmutableGrowthData.class,
                ImmutableSpongeGrowthData.class, new GrowthDataProcessor());

        dataManager.registerDualProcessor(OpenData.class, SpongeOpenData.class, ImmutableOpenData.class,
                ImmutableSpongeOpenData.class, new OpenDataProcessor());

        dataManager.registerDualProcessor(PoweredData.class, SpongePoweredData.class, ImmutablePoweredData.class,
                ImmutableSpongePoweredData.class, new PoweredDataProcessor());

        dataManager.registerDualProcessor(RedstonePoweredData.class, SpongeRedstonePoweredData.class, ImmutableRedstonePoweredData.class,
                ImmutableSpongeRedstonePoweredData.class, new RedstonePoweredDataProcessor());

        dataManager.registerDualProcessor(SeamlessData.class, SpongeSeamlessData.class, ImmutableSeamlessData.class,
                ImmutableSpongeSeamlessData.class, new SeamlessDataProcessor());

        dataManager.registerDualProcessor(SnowedData.class, SpongeSnowedData.class, ImmutableSnowedData.class,
                ImmutableSpongeSnowedData.class, new SnowedDataProcessor());

        dataManager.registerDualProcessor(OccupiedData.class, SpongeOccupiedData.class, ImmutableOccupiedData.class,
                ImmutableSpongeOccupiedData.class, new OccupiedDataProcessor());

        dataManager.registerDualProcessor(InWallData.class, SpongeInWallData.class, ImmutableInWallData.class,
                ImmutableSpongeInWallData.class, new InWallDataProcessor());

        dataManager.registerDualProcessor(LayeredData.class, SpongeLayeredData.class, ImmutableLayeredData.class,
                ImmutableSpongeLayeredData.class, new LayeredDataProcessor());

        dataManager.registerDualProcessor(DecayableData.class, SpongeDecayableData.class, ImmutableDecayableData.class,
                ImmutableSpongeDecayableData.class, new DecayableDataProcessor());

        dataManager.registerDualProcessor(AxisData.class, SpongeAxisData.class, ImmutableAxisData.class,
                ImmutableSpongeAxisData.class, new AxisDataProcessor());

        dataManager.registerDualProcessor(DelayableData.class, SpongeDelayableData.class, ImmutableDelayableData.class,
                ImmutableSpongeDelayableData.class, new DelayableDataProcessor());

        dataManager.registerDualProcessor(MoistureData.class, SpongeMoistureData.class, ImmutableMoistureData.class,
                ImmutableSpongeMoistureData.class, new MoistureDataProcessor());

        // TileEntity Processors

        dataManager.registerDualProcessor(SkullData.class, SpongeSkullData.class, ImmutableSkullData.class,
                ImmutableSpongeSkullData.class, new TileEntitySkullDataProcessor());

        dataManager.registerDualProcessor(RepresentedPlayerData.class, SpongeRepresentedPlayerData.class, ImmutableRepresentedPlayerData.class,
                ImmutableSpongeRepresentedPlayerData.class, new SkullRepresentedPlayerDataProcessor());

        dataManager.registerDualProcessor(SignData.class, SpongeSignData.class,
                ImmutableSignData.class, ImmutableSpongeSignData.class, new TileEntitySignDataProcessor());

        dataManager.registerDataProcessorAndImpl(FurnaceData.class, SpongeFurnaceData.class,
                ImmutableFurnaceData.class, ImmutableSpongeFurnaceData.class, new FurnaceDataProcessor());

        dataManager.registerDualProcessor(BrewingStandData.class, SpongeBrewingStandData.class, ImmutableBrewingStandData.class,
                ImmutableSpongeBrewingStandData.class, new BrewingStandDataProcessor());

        dataManager.registerDataProcessorAndImpl(ConnectedDirectionData.class, SpongeConnectedDirectionData.class,
                ImmutableConnectedDirectionData.class, ImmutableSpongeConnectedDirectionData.class, new TileConnectedDirectionDataProcessor());

        dataManager.registerDualProcessor(CooldownData.class, SpongeCooldownData.class, ImmutableCooldownData.class,
                ImmutableSpongeCooldownData.class, new CooldownDataProcessor());

        dataManager.registerDualProcessor(NoteData.class, SpongeNoteData.class, ImmutableNoteData.class,
                ImmutableSpongeNoteData.class, new NoteDataProcessor());

        dataManager.registerDualProcessor(LockableData.class, SpongeLockableData.class,
                ImmutableLockableData.class, ImmutableSpongeLockableData.class, new TileEntityLockableDataProcessor());

        dataManager.registerDualProcessor(RepresentedItemData.class, SpongeRepresentedItemData.class, ImmutableRepresentedItemData.class,
                ImmutableSpongeRepresentedItemData.class, new JukeboxDataProcessor());

        dataManager.registerDualProcessor(RepresentedItemData.class, SpongeRepresentedItemData.class, ImmutableRepresentedItemData.class,
                ImmutableSpongeRepresentedItemData.class, new FlowerPotDataProcessor());

        dataManager.registerDataProcessorAndImpl(BannerData.class, SpongeBannerData.class, ImmutableBannerData.class,
                ImmutableSpongeBannerData.class, new TileEntityBannerDataProcessor());

        dataManager.registerDataProcessorAndImpl(CommandData.class, SpongeCommandData.class, ImmutableCommandData.class,
                ImmutableSpongeCommandData.class, new TileEntityCommandDataProcessor());

        dataManager.registerDualProcessor(DirectionalData.class, SpongeDirectionalData.class, ImmutableDirectionalData.class,
                ImmutableSpongeDirectionalData.class, new SkullRotationDataProcessor());

        dataManager.registerDualProcessor(DirectionalData.class, SpongeDirectionalData.class,
            ImmutableDirectionalData.class, ImmutableSpongeDirectionalData.class, new HangingDataProcessor());

        dataManager.registerDataProcessorAndImpl(BeaconData.class, SpongeBeaconData.class,
                ImmutableBeaconData.class, ImmutableSpongeBeaconData.class, new BeaconDataProcessor());

<<<<<<< HEAD
        dataManager.registerDataProcessorAndImpl(EndGatewayData.class, SpongeEndGatewayData.class,
            ImmutableEndGatewayData.class, ImmutableSpongeEndGatewayData.class, new EndGatewayDataProcessor());

        dataManager.registerDataProcessorAndImpl(StructureData.class, SpongeStructureData.class,
            ImmutableStructureData.class, ImmutableSpongeStructureData.class, new StructureDataProcessor());
=======
        dataManager.registerDataProcessorAndImpl(MobSpawnerData.class, SpongeMobSpawnerData.class, ImmutableMobSpawnerData.class,
                ImmutableSpongeMobSpawnerData.class, new MobSpawnerDataProcessor());

>>>>>>> 25d8a120

        // Values

        dataManager.registerValueProcessor(Keys.FUSE_DURATION, new FuseDurationValueProcessor());
        dataManager.registerValueProcessor(Keys.TICKS_REMAINING, new TicksRemainingValueProcessor());
        dataManager.registerValueProcessor(Keys.HEALTH, new HealthValueProcessor());
        dataManager.registerValueProcessor(Keys.MAX_HEALTH, new MaxHealthValueProcessor());
        dataManager.registerValueProcessor(Keys.FIRE_TICKS, new FireTicksValueProcessor());
        dataManager.registerValueProcessor(Keys.FIRE_DAMAGE_DELAY, new FireDamageDelayValueProcessor());
        dataManager.registerValueProcessor(Keys.DISPLAY_NAME, new ItemDisplayNameValueProcessor());
        dataManager.registerValueProcessor(Keys.DISPLAY_NAME, new TileEntityDisplayNameValueProcessor());
        dataManager.registerValueProcessor(Keys.DISPLAY_NAME, new EntityDisplayNameValueProcessor());
        dataManager.registerValueProcessor(Keys.FOOD_LEVEL, new FoodLevelValueProcessor());
        dataManager.registerValueProcessor(Keys.SATURATION, new FoodSaturationValueProcessor());
        dataManager.registerValueProcessor(Keys.EXHAUSTION, new FoodExhaustionValueProcessor());
        dataManager.registerValueProcessor(Keys.MAX_AIR, new MaxAirValueProcessor());
        dataManager.registerValueProcessor(Keys.REMAINING_AIR, new RemainingAirValueProcessor());
        dataManager.registerValueProcessor(Keys.HORSE_COLOR, new HorseColorValueProcessor());
        dataManager.registerValueProcessor(Keys.HORSE_STYLE, new HorseStyleValueProcessor());
        dataManager.registerValueProcessor(Keys.HORSE_VARIANT, new HorseVariantValueProcessor());
        dataManager.registerValueProcessor(Keys.EXPERIENCE_LEVEL, new ExperienceLevelValueProcessor());
        dataManager.registerValueProcessor(Keys.TOTAL_EXPERIENCE, new TotalExperienceValueProcessor());
        dataManager.registerValueProcessor(Keys.EXPERIENCE_SINCE_LEVEL, new ExperienceSinceLevelValueProcessor());
        dataManager.registerValueProcessor(Keys.EXPERIENCE_FROM_START_OF_LEVEL, new ExperienceFromStartOfLevelValueProcessor());
        dataManager.registerValueProcessor(Keys.WALKING_SPEED, new WalkingSpeedValueProcessor());
        dataManager.registerValueProcessor(Keys.FLYING_SPEED, new FlyingSpeedValueProcessor());
        dataManager.registerValueProcessor(Keys.PASSED_BURN_TIME, new PassedBurnTimeValueProcessor());
        dataManager.registerValueProcessor(Keys.MAX_BURN_TIME, new MaxBurnTimeValueProcessor());
        dataManager.registerValueProcessor(Keys.PASSED_COOK_TIME, new PassedCookTimeValueProcessor());
        dataManager.registerValueProcessor(Keys.MAX_COOK_TIME, new MaxCookTimeValueProcessor());
        dataManager.registerValueProcessor(Keys.UNBREAKABLE, new UnbreakableValueProcessor());
        dataManager.registerValueProcessor(Keys.ITEM_DURABILITY, new ItemDurabilityValueProcessor());
        dataManager.registerValueProcessor(Keys.VEHICLE, new VehicleValueProcessor());
        dataManager.registerValueProcessor(Keys.BASE_VEHICLE, new BaseVehicleValueProcessor());
        dataManager.registerValueProcessor(Keys.REPRESENTED_BLOCK, new RepresentedBlockValueProcessor());
        dataManager.registerValueProcessor(Keys.OFFSET, new OffsetValueProcessor());
        dataManager.registerValueProcessor(Keys.FALL_DAMAGE_PER_BLOCK, new FallHurtAmountValueProcessor());
        dataManager.registerValueProcessor(Keys.MAX_FALL_DAMAGE, new MaxFallDamageValueProcessor());
        dataManager.registerValueProcessor(Keys.FALLING_BLOCK_STATE, new FallingBlockStateValueProcessor());
        dataManager.registerValueProcessor(Keys.CAN_PLACE_AS_BLOCK, new CanPlaceAsBlockValueProcessor());
        dataManager.registerValueProcessor(Keys.CAN_DROP_AS_ITEM, new CanDropAsItemValueProcessor());
        dataManager.registerValueProcessor(Keys.FALL_TIME, new FallTimeValueProcessor());
        dataManager.registerValueProcessor(Keys.FALLING_BLOCK_CAN_HURT_ENTITIES, new FallingBlockCanHurtEntitiesValueProcessor());
        dataManager.registerValueProcessor(Keys.CONNECTED_DIRECTIONS, new ConnectedDirectionsValueProcessor());
        dataManager.registerValueProcessor(Keys.CONNECTED_EAST, new ConnectedEastValueProcessor());
        dataManager.registerValueProcessor(Keys.CONNECTED_NORTH, new ConnectedNorthValueProcessor());
        dataManager.registerValueProcessor(Keys.CONNECTED_SOUTH, new ConnectedSouthValueProcessor());
        dataManager.registerValueProcessor(Keys.CONNECTED_WEST, new ConnectedWestValueProcessor());
        dataManager.registerValueProcessor(Keys.BANNER_BASE_COLOR, new TileBannerBaseColorValueProcessor());
        dataManager.registerValueProcessor(Keys.BANNER_PATTERNS, new TileBannerPatternLayersValueProcessor());
        dataManager.registerValueProcessor(Keys.LAST_COMMAND_OUTPUT, new EntityLastCommandOutputValueProcessor());
        dataManager.registerValueProcessor(Keys.LAST_COMMAND_OUTPUT, new TileEntityLastCommandOutputValueProcessor());
        dataManager.registerValueProcessor(Keys.COMMAND, new EntityCommandValueProcessor());
        dataManager.registerValueProcessor(Keys.COMMAND, new TileEntityCommandValueProcessor());
        dataManager.registerValueProcessor(Keys.SUCCESS_COUNT, new EntitySuccessCountValueProcessor());
        dataManager.registerValueProcessor(Keys.SUCCESS_COUNT, new TileEntitySuccessCountValueProcessor());
        dataManager.registerValueProcessor(Keys.TRACKS_OUTPUT, new EntityTracksOutputValueProcessor());
        dataManager.registerValueProcessor(Keys.TRACKS_OUTPUT, new TileEntityTracksOutputValueProcessor());
        dataManager.registerValueProcessor(Keys.INVISIBLE, new InvisibilityValueProcessor());
        dataManager.registerValueProcessor(Keys.VANISH, new VanishValueProcessor());
        dataManager.registerValueProcessor(Keys.VANISH_IGNORES_COLLISION, new VanishCollisionValueProcessor());
        dataManager.registerValueProcessor(Keys.VANISH_PREVENTS_TARGETING, new VanishTargetValueProcessor());
        dataManager.registerValueProcessor(Keys.DYE_COLOR, new WolfDyeColorValueProcessor());
        dataManager.registerValueProcessor(Keys.DYE_COLOR, new SheepDyeColorValueProcessor());
        dataManager.registerValueProcessor(Keys.DYE_COLOR, new ItemDyeColorValueProcessor());
        dataManager.registerValueProcessor(Keys.FIRST_DATE_PLAYED, new FirstJoinValueProcessor());
        dataManager.registerValueProcessor(Keys.LAST_DATE_PLAYED, new LastPlayedValueProcessor());
        dataManager.registerValueProcessor(Keys.HIDE_ENCHANTMENTS, new HideEnchantmentsValueProcessor());
        dataManager.registerValueProcessor(Keys.HIDE_ATTRIBUTES, new HideAttributesValueProcessor());
        dataManager.registerValueProcessor(Keys.HIDE_UNBREAKABLE, new HideUnbreakableValueProcessor());
        dataManager.registerValueProcessor(Keys.HIDE_CAN_DESTROY, new HideCanDestroyValueProcessor());
        dataManager.registerValueProcessor(Keys.HIDE_CAN_PLACE, new HideCanPlaceValueProcessor());
        dataManager.registerValueProcessor(Keys.HIDE_MISCELLANEOUS, new HideMiscellaneousValueProcessor());
        dataManager.registerValueProcessor(Keys.BODY_ROTATIONS, new BodyRotationsValueProcessor());
        dataManager.registerValueProcessor(Keys.HEAD_ROTATION, new HeadRotationValueProcessor());
        dataManager.registerValueProcessor(Keys.CHEST_ROTATION, new ChestRotationValueProcessor());
        dataManager.registerValueProcessor(Keys.LEFT_ARM_ROTATION, new LeftArmRotationValueProcessor());
        dataManager.registerValueProcessor(Keys.RIGHT_ARM_ROTATION, new RightArmRotationValueProcessor());
        dataManager.registerValueProcessor(Keys.LEFT_LEG_ROTATION, new LeftLegRotationValueProcessor());
        dataManager.registerValueProcessor(Keys.RIGHT_LEG_ROTATION, new RightLegRotationValueProcessor());
        dataManager.registerValueProcessor(Keys.BEACON_PRIMARY_EFFECT, new BeaconPrimaryEffectValueProcessor());
        dataManager.registerValueProcessor(Keys.BEACON_SECONDARY_EFFECT, new BeaconSecondaryEffectValueProcessor());
        dataManager.registerValueProcessor(Keys.ARMOR_STAND_HAS_BASE_PLATE, new ArmorStandBasePlateValueProcessor());
        dataManager.registerValueProcessor(Keys.ARMOR_STAND_MARKER, new ArmorStandMarkerValueProcessor());
        dataManager.registerValueProcessor(Keys.ARMOR_STAND_IS_SMALL, new ArmorStandSmallValueProcessor());
        dataManager.registerValueProcessor(Keys.ARMOR_STAND_HAS_ARMS, new ArmorStandArmsValueProcessor());
        dataManager.registerValueProcessor(Keys.ZOMBIE_TYPE, new ZombieTypeValueProcessor());
        dataManager.registerValueProcessor(Keys.VILLAGER_ZOMBIE_PROFESSION, new VillagerZombieProfessionValueProcessor());
        dataManager.registerValueProcessor(Keys.PICKUP_DELAY, new PickupDelayValueProcessor());
        dataManager.registerValueProcessor(Keys.INFINITE_PICKUP_DELAY, new InfinitePickupDelayValueProcessor());
        dataManager.registerValueProcessor(Keys.DESPAWN_DELAY, new DespawnDelayValueProcessor());
        dataManager.registerValueProcessor(Keys.INFINITE_DESPAWN_DELAY, new InfiniteDespawnDelayValueProcessor());
        dataManager.registerValueProcessor(Keys.SPAWNER_REMAINING_DELAY, new SpawnerRemainingDelayValueProcessor());
        dataManager.registerValueProcessor(Keys.SPAWNER_MINIMUM_DELAY, new SpawnerMinimumDelayValueProcessor());
        dataManager.registerValueProcessor(Keys.SPAWNER_MAXIMUM_DELAY, new SpawnerMaximumDelayValueProcessor());
        dataManager.registerValueProcessor(Keys.SPAWNER_SPAWN_COUNT, new SpawnerSpawnCountValueProcessor());
        dataManager.registerValueProcessor(Keys.SPAWNER_MAXIMUM_NEARBY_ENTITIES, new SpawnerMaximumNearbyEntitiesValueProcessor());
        dataManager.registerValueProcessor(Keys.SPAWNER_REQUIRED_PLAYER_RANGE, new SpawnerRequiredPlayerRangeValueProcessor());
        dataManager.registerValueProcessor(Keys.SPAWNER_SPAWN_RANGE, new SpawnerSpawnRangeValueProcessor());
        dataManager.registerValueProcessor(Keys.SPAWNER_NEXT_ENTITY_TO_SPAWN, new SpawnerNextEntityToSpawnValueProcessor());
        dataManager.registerValueProcessor(Keys.SPAWNER_ENTITIES, new SpawnerEntitiesValueProcessor());

        // Properties
        final PropertyRegistry propertyRegistry = SpongePropertyRegistry.getInstance();

        // Blocks
        propertyRegistry.register(BlastResistanceProperty.class, new BlastResistancePropertyStore());
        propertyRegistry.register(FlammableProperty.class, new FlammablePropertyStore());
        propertyRegistry.register(GravityAffectedProperty.class, new GravityAffectedPropertyStore());
        propertyRegistry.register(GroundLuminanceProperty.class, new GroundLuminancePropertyStore());
        propertyRegistry.register(HardnessProperty.class, new HardnessPropertyStore());
        propertyRegistry.register(HeldItemProperty.class, new HeldItemPropertyStore());
        propertyRegistry.register(IndirectlyPoweredProperty.class, new IndirectlyPoweredPropertyStore());
        propertyRegistry.register(LightEmissionProperty.class, new LightEmissionPropertyStore());
        propertyRegistry.register(MatterProperty.class, new MatterPropertyStore());
        propertyRegistry.register(PassableProperty.class, new PassablePropertyStore());
        propertyRegistry.register(PoweredProperty.class, new PoweredPropertyStore());
        propertyRegistry.register(ReplaceableProperty.class, new ReplaceablePropertyStore());
        propertyRegistry.register(SkyLuminanceProperty.class, new SkyLuminancePropertyStore());
        propertyRegistry.register(SolidCubeProperty.class, new SolidCubePropertyStore());
        propertyRegistry.register(StatisticsTrackedProperty.class, new StatisticsTrackedPropertyStore());
        propertyRegistry.register(TemperatureProperty.class, new TemperaturePropertyStore());
        propertyRegistry.register(UnbreakableProperty.class, new UnbreakablePropertyStore());
        propertyRegistry.register(SurrogateBlockProperty.class, new SurrogateBlockPropertyStore());
        propertyRegistry.register(FullBlockSelectionBoxProperty.class, new FullBlockSelectionBoxPropertyStore());

        // Items
        propertyRegistry.register(ApplicableEffectProperty.class, new ApplicableEffectPropertyStore());
        propertyRegistry.register(BurningFuelProperty.class, new BurningFuelPropertyStore());
        propertyRegistry.register(DamageAbsorptionProperty.class, new DamageAbsorptionPropertyStore());
        propertyRegistry.register(EfficiencyProperty.class, new EfficiencyPropertyStore());
        propertyRegistry.register(EquipmentProperty.class, new EquipmentPropertyStore());
        propertyRegistry.register(FoodRestorationProperty.class, new FoodRestorationPropertyStore());
        propertyRegistry.register(HarvestingProperty.class, new HarvestingPropertyStore());
        propertyRegistry.register(SaturationProperty.class, new SaturationPropertyStore());
        propertyRegistry.register(UseLimitProperty.class, new UseLimitPropertyStore());
        propertyRegistry.register(ToolTypeProperty.class, new ToolTypePropertyStore());
        propertyRegistry.register(ArmorTypeProperty.class, new ArmorTypePropertyStore());
        propertyRegistry.register(SmeltableProperty.class, new SmeltablePropertyStore());

        // Entities
        propertyRegistry.register(EyeLocationProperty.class, new EyeLocationPropertyStore());
        propertyRegistry.register(EyeHeightProperty.class, new EyeHeightPropertyStore());
    }

}<|MERGE_RESOLUTION|>--- conflicted
+++ resolved
@@ -675,17 +675,15 @@
         dataManager.registerDataProcessorAndImpl(BeaconData.class, SpongeBeaconData.class,
                 ImmutableBeaconData.class, ImmutableSpongeBeaconData.class, new BeaconDataProcessor());
 
-<<<<<<< HEAD
         dataManager.registerDataProcessorAndImpl(EndGatewayData.class, SpongeEndGatewayData.class,
             ImmutableEndGatewayData.class, ImmutableSpongeEndGatewayData.class, new EndGatewayDataProcessor());
 
         dataManager.registerDataProcessorAndImpl(StructureData.class, SpongeStructureData.class,
             ImmutableStructureData.class, ImmutableSpongeStructureData.class, new StructureDataProcessor());
-=======
+
         dataManager.registerDataProcessorAndImpl(MobSpawnerData.class, SpongeMobSpawnerData.class, ImmutableMobSpawnerData.class,
                 ImmutableSpongeMobSpawnerData.class, new MobSpawnerDataProcessor());
 
->>>>>>> 25d8a120
 
         // Values
 
