--- conflicted
+++ resolved
@@ -28,6 +28,7 @@
 import net.minecraft.server.management.UserListBans;
 import net.minecraft.server.management.UserListEntry;
 import net.minecraft.server.management.UserListIPBans;
+import net.minecraft.server.management.UserListIPBansEntry;
 import org.spongepowered.api.Sponge;
 import org.spongepowered.api.service.ban.BanService;
 import org.spongepowered.api.util.ban.Ban;
@@ -42,13 +43,8 @@
 import java.util.ArrayList;
 import java.util.List;
 
-<<<<<<< HEAD
 @Mixin(UserListIPBans.class) // This is a bad MCP name, it's really IPBanList
-public abstract class MixinIPBanList extends UserList {
-=======
-@Mixin(BanList.class) // This is a bad MCP name, it's really IPBanList
-public abstract class MixinIPBanList extends UserList<String, IPBanEntry> {
->>>>>>> 78eeb278
+public abstract class MixinIPBanList extends UserList<String, UserListIPBansEntry> {
 
     @Shadow public abstract String addressToString(SocketAddress address);
 
@@ -70,13 +66,13 @@
     }
 
     @Override
-    public IPBanEntry getEntry(String object) {
+    public UserListIPBansEntry getEntry(String object) {
         if (object.equals("local")) { // Check for single player
             return null;
         }
 
         try {
-            return (IPBanEntry) Sponge.getServiceManager().provideUnchecked(BanService.class).getBanFor(InetAddress.getByName(object)).orElse(null);
+            return (UserListIPBansEntry) Sponge.getServiceManager().provideUnchecked(BanService.class).getBanFor(InetAddress.getByName(object)).orElse(null);
         } catch (UnknownHostException e) {
             throw new IllegalArgumentException("Error parsing Ban IP address!", e);
         }
@@ -105,7 +101,7 @@
     }
 
     @Override
-    public void addEntry(IPBanEntry entry) {
+    public void addEntry(UserListIPBansEntry entry) {
         Sponge.getServiceManager().provideUnchecked(BanService.class).addBan((Ban) entry);
     }
 
