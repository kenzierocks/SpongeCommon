/*
 * This file is part of Sponge, licensed under the MIT License (MIT).
 *
 * Copyright (c) SpongePowered <https://www.spongepowered.org>
 * Copyright (c) contributors
 *
 * Permission is hereby granted, free of charge, to any person obtaining a copy
 * of this software and associated documentation files (the "Software"), to deal
 * in the Software without restriction, including without limitation the rights
 * to use, copy, modify, merge, publish, distribute, sublicense, and/or sell
 * copies of the Software, and to permit persons to whom the Software is
 * furnished to do so, subject to the following conditions:
 *
 * The above copyright notice and this permission notice shall be included in
 * all copies or substantial portions of the Software.
 *
 * THE SOFTWARE IS PROVIDED "AS IS", WITHOUT WARRANTY OF ANY KIND, EXPRESS OR
 * IMPLIED, INCLUDING BUT NOT LIMITED TO THE WARRANTIES OF MERCHANTABILITY,
 * FITNESS FOR A PARTICULAR PURPOSE AND NONINFRINGEMENT. IN NO EVENT SHALL THE
 * AUTHORS OR COPYRIGHT HOLDERS BE LIABLE FOR ANY CLAIM, DAMAGES OR OTHER
 * LIABILITY, WHETHER IN AN ACTION OF CONTRACT, TORT OR OTHERWISE, ARISING FROM,
 * OUT OF OR IN CONNECTION WITH THE SOFTWARE OR THE USE OR OTHER DEALINGS IN
 * THE SOFTWARE.
 */
package org.spongepowered.common.mixin.core.server;

import static com.google.common.base.Preconditions.checkNotNull;
import static com.google.common.base.Preconditions.checkState;

import co.aikar.timings.TimingsManager;
import com.google.common.collect.ImmutableList;
import com.google.common.collect.ImmutableSet;
import net.minecraft.command.ICommandManager;
import net.minecraft.command.ICommandSender;
import net.minecraft.crash.CrashReport;
import net.minecraft.crash.CrashReportCategory;
import net.minecraft.crash.ICrashReportDetail;
import net.minecraft.entity.EntityTracker;
import net.minecraft.entity.player.EntityPlayerMP;
import net.minecraft.profiler.Profiler;
import net.minecraft.server.MinecraftServer;
import net.minecraft.server.management.PlayerList;
import net.minecraft.util.EnumHand;
import net.minecraft.util.datafix.DataFixer;
import net.minecraft.util.math.BlockPos;
import net.minecraft.util.math.MathHelper;
import net.minecraft.util.text.ITextComponent;
import net.minecraft.world.EnumDifficulty;
import net.minecraft.world.GameType;
import net.minecraft.world.MinecraftException;
import net.minecraft.world.WorldProvider;
import net.minecraft.world.WorldServer;
import net.minecraft.world.WorldType;
import net.minecraft.world.storage.ISaveHandler;
import org.apache.logging.log4j.Logger;
import org.spongepowered.api.Server;
import org.spongepowered.api.Sponge;
import org.spongepowered.api.block.BlockSnapshot;
import org.spongepowered.api.command.CommandSource;
import org.spongepowered.api.command.source.ConsoleSource;
import org.spongepowered.api.entity.living.player.Player;
import org.spongepowered.api.event.SpongeEventFactory;
import org.spongepowered.api.event.cause.Cause;
import org.spongepowered.api.event.cause.NamedCause;
import org.spongepowered.api.event.command.TabCompleteEvent;
import org.spongepowered.api.profile.GameProfileManager;
import org.spongepowered.api.resourcepack.ResourcePack;
import org.spongepowered.api.scoreboard.Scoreboard;
import org.spongepowered.api.service.permission.PermissionService;
import org.spongepowered.api.text.Text;
import org.spongepowered.api.text.channel.MessageChannel;
import org.spongepowered.api.util.Tristate;
import org.spongepowered.api.world.ChunkTicketManager;
import org.spongepowered.api.world.Location;
import org.spongepowered.api.world.SerializationBehaviors;
import org.spongepowered.api.world.World;
import org.spongepowered.api.world.WorldArchetype;
import org.spongepowered.api.world.storage.ChunkLayout;
import org.spongepowered.api.world.storage.WorldProperties;
import org.spongepowered.asm.lib.Opcodes;
import org.spongepowered.asm.mixin.Final;
import org.spongepowered.asm.mixin.Intrinsic;
import org.spongepowered.asm.mixin.Mixin;
import org.spongepowered.asm.mixin.Overwrite;
import org.spongepowered.asm.mixin.Shadow;
import org.spongepowered.asm.mixin.injection.At;
import org.spongepowered.asm.mixin.injection.Constant;
import org.spongepowered.asm.mixin.injection.Inject;
import org.spongepowered.asm.mixin.injection.ModifyArg;
import org.spongepowered.asm.mixin.injection.ModifyConstant;
import org.spongepowered.asm.mixin.injection.Redirect;
import org.spongepowered.asm.mixin.injection.callback.CallbackInfo;
import org.spongepowered.asm.mixin.injection.callback.CallbackInfoReturnable;
import org.spongepowered.common.SpongeImpl;
import org.spongepowered.common.SpongeImplHooks;
import org.spongepowered.common.command.SpongeCommandManager;
import org.spongepowered.common.event.InternalNamedCauses;
import org.spongepowered.common.event.SpongeCommonEventFactory;
import org.spongepowered.common.event.tracking.CauseTracker;
import org.spongepowered.common.event.tracking.CauseTrackerCrashHandler;
import org.spongepowered.common.event.tracking.PhaseContext;
import org.spongepowered.common.event.tracking.phase.generation.GenerationPhase;
import org.spongepowered.common.event.tracking.phase.plugin.PluginPhase;
import org.spongepowered.common.interfaces.IMixinCommandSender;
import org.spongepowered.common.interfaces.IMixinCommandSource;
import org.spongepowered.common.interfaces.IMixinMinecraftServer;
import org.spongepowered.common.interfaces.IMixinSubject;
import org.spongepowered.common.interfaces.world.IMixinWorldServer;
import org.spongepowered.common.interfaces.world.gen.IMixinChunkProviderServer;
import org.spongepowered.common.profile.SpongeProfileManager;
import org.spongepowered.common.resourcepack.SpongeResourcePack;
import org.spongepowered.common.text.SpongeTexts;
import org.spongepowered.common.util.VecHelper;
import org.spongepowered.common.world.WorldManager;
import org.spongepowered.common.world.storage.SpongeChunkLayout;

import java.net.InetSocketAddress;
import java.net.URISyntaxException;
import java.util.ArrayList;
import java.util.Collection;
import java.util.Collections;
import java.util.List;
import java.util.Optional;
import java.util.UUID;
import java.util.concurrent.Callable;
import java.util.concurrent.CompletableFuture;
import java.util.concurrent.FutureTask;
import java.util.concurrent.TimeUnit;

import javax.annotation.Nullable;

@Mixin(MinecraftServer.class)
public abstract class MixinMinecraftServer implements Server, ConsoleSource, IMixinSubject, IMixinCommandSource, IMixinCommandSender,
        IMixinMinecraftServer {

    @Shadow @Final private static Logger LOG;
    @Shadow @Final public Profiler profiler;
    @Shadow @Final public long[] tickTimeArray;
    @Shadow private boolean enableBonusChest;
    @Shadow private int tickCounter;
    @Shadow private String motd;
    @Shadow public WorldServer[] worlds;
    @Shadow private Thread serverThread;
    @Shadow @Final private DataFixer dataFixer;

    @Shadow public abstract void setDifficultyForAllWorlds(EnumDifficulty difficulty);
    @Shadow public abstract void sendMessage(ITextComponent message);
    @Shadow public abstract void initiateShutdown();
    @Shadow public abstract boolean isServerInOnlineMode();
    @Shadow public abstract boolean isServerRunning();
    @Shadow public abstract boolean canStructuresSpawn();
    @Shadow public abstract boolean isHardcore();
    @Shadow public abstract boolean isSinglePlayer();
    @Shadow public abstract String getFolderName();
    @Shadow public abstract PlayerList getPlayerList();
    @Shadow public abstract EnumDifficulty getDifficulty();
    @Shadow public abstract GameType getGameType();
    @Shadow protected abstract void setUserMessage(String message);
    @Shadow protected abstract void outputPercentRemaining(String message, int percent);
    @Shadow protected abstract void clearCurrentTask();
    @Shadow protected abstract void convertMapIfNeeded(String worldNameIn);
    @Shadow public abstract void setResourcePackFromWorld(String worldNameIn, ISaveHandler saveHandlerIn);
    @Shadow public abstract boolean getAllowNether();
    @Shadow public abstract int getMaxPlayerIdleMinutes();
    @Shadow public abstract void shadow$setPlayerIdleTimeout(int timeout);
    @Shadow public abstract boolean isDedicatedServer();

    @Nullable private List<String> currentTabCompletionOptions;
    private ResourcePack resourcePack;
    private boolean enableSaving = true;
    private GameProfileManager profileManager;
    private MessageChannel broadcastChannel = MessageChannel.TO_ALL;

    @SuppressWarnings("unchecked")
    @Override
    public Optional<World> getWorld(String worldName) {
        return (Optional<World>) (Object) WorldManager.getWorld(worldName);
    }

    @Override
    public ChunkLayout getChunkLayout() {
        return SpongeChunkLayout.instance;
    }

    @Override
    public Optional<WorldProperties> getWorldProperties(String worldName) {
        return WorldManager.getWorldProperties(worldName);
    }

    @Override
    public Collection<WorldProperties> getAllWorldProperties() {
        return WorldManager.getAllWorldProperties();
    }

    @Override
    public MessageChannel getBroadcastChannel() {
        return this.broadcastChannel;
    }

    @Override
    public void setBroadcastChannel(MessageChannel channel) {
        this.broadcastChannel = checkNotNull(channel, "channel");
    }

    @Override
    public Optional<InetSocketAddress> getBoundAddress() {
        return Optional.empty();
    }

    @Override
    public boolean hasWhitelist() {
        return this.getPlayerList().isWhiteListEnabled();
    }

    @Override
    public void setHasWhitelist(boolean enabled) {
        this.getPlayerList().setWhiteListEnabled(enabled);
    }

    @Override
    public boolean getOnlineMode() {
        return isServerInOnlineMode();
    }

    @Override
    @SuppressWarnings({"unchecked", "rawtypes"})
    public Collection<Player> getOnlinePlayers() {
        if (getPlayerList() == null || getPlayerList().getPlayers() == null) {
            return ImmutableList.of();
        }
        return ImmutableList.copyOf((List) getPlayerList().getPlayers());
    }

    @Override
    public Optional<Player> getPlayer(UUID uniqueId) {
        if (getPlayerList() == null) {
            return Optional.empty();
        }
        return Optional.ofNullable((Player) getPlayerList().getPlayerByUUID(uniqueId));
    }

    @Override
    public Optional<Player> getPlayer(String name) {
        if (getPlayerList() == null) {
            return Optional.empty();
        }
        return Optional.ofNullable((Player) getPlayerList().getPlayerByUsername(name));
    }

    @Override
    public Text getMotd() {
        return SpongeTexts.fromLegacy(this.motd);
    }

    @Override
    public int getMaxPlayers() {
        if (getPlayerList() == null) {
            return 0;
        }
        return getPlayerList().getMaxPlayers();
    }

    @Override
    public int getRunningTimeTicks() {
        return this.tickCounter;
    }

    @Override
    public double getTicksPerSecond() {
        double nanoSPerTick = MathHelper.average(this.tickTimeArray);
        // Cap at 20 TPS
        return 1000 / Math.max(50, nanoSPerTick / 1000000);
    }

    @Override
    public String getIdentifier() {
        return getName();
    }

    @Override
    public String getSubjectCollectionIdentifier() {
        return PermissionService.SUBJECTS_SYSTEM;
    }

    @Override
    public Tristate permDefault(String permission) {
        return Tristate.TRUE;
    }

    @Override
    public ConsoleSource getConsole() {
        return this;
    }

    @Override
    public ICommandSender asICommandSender() {
        return (MinecraftServer) (Object) this;
    }

    @Override
    public CommandSource asCommandSource() {
        return this;
    }

    @Override
    public void shutdown() {
        initiateShutdown();
    }

    @Override
    public void shutdown(Text kickMessage) {
        for (Player player : getOnlinePlayers()) {
            player.kick(kickMessage);
        }

        initiateShutdown();
    }

    @Inject(method = "stopServer()V", at = @At("HEAD"))
    public void onServerStopping(CallbackInfo ci) {
        ((MinecraftServer) (Object) this).getPlayerProfileCache().save();

        if (this.worlds != null && SpongeImpl.getGlobalConfig().getConfig().getModules().useOptimizations() &&
                SpongeImpl.getGlobalConfig().getConfig().getOptimizations().useAsyncLighting()) {
            for (WorldServer world : this.worlds) {
                ((IMixinWorldServer) world).getLightingExecutor().shutdown();
            }

            for (WorldServer world : this.worlds) {
                try {
                    ((IMixinWorldServer) world).getLightingExecutor().awaitTermination(1, TimeUnit.SECONDS);
                } catch (InterruptedException e) {
                    e.printStackTrace();
                } finally {
                    ((IMixinWorldServer) world).getLightingExecutor().shutdownNow();
                }
            }
        }
    }

    /**
     * @author blood - December 23rd, 2015
     * @author Zidane - March 13th, 2016
     *
     * Sponge re-writes this method because we take control of loading existing Sponge dimensions, migrate old worlds to our standard, and
     * configuration checks.
     * @reason Add multiworld support
     */
    @Overwrite
    public void loadAllWorlds(String overworldFolder, String worldName, long seed, WorldType type, String generatorOptions) {
        SpongeCommonEventFactory.convertingMapFormat = true;
        this.convertMapIfNeeded(overworldFolder);
        SpongeCommonEventFactory.convertingMapFormat = false;
        this.setUserMessage("menu.loadingLevel");

        WorldManager.loadAllWorlds(worldName, seed, type, generatorOptions);

        this.getPlayerList().setPlayerManager(this.worlds);
        this.setDifficultyForAllWorlds(this.getDifficulty());
        this.initialWorldChunkLoad();
    }

    /**
     * @author Zidane - March 13th, 2016
     *
     * @reason Sponge has a config option for determining if we'll
     * generate spawn on server start. I enforce that here.
     */
    @Overwrite
    protected void initialWorldChunkLoad() {
        for (WorldServer worldServer: this.worlds) {
            this.prepareSpawnArea(worldServer);
        }
        this.clearCurrentTask();
    }

    @Override
    public void prepareSpawnArea(WorldServer worldServer) {
        if (!((WorldProperties) worldServer.getWorldInfo()).doesGenerateSpawnOnLoad()) {
            return;
        }

        IMixinChunkProviderServer chunkProviderServer = (IMixinChunkProviderServer) worldServer.getChunkProvider();
        chunkProviderServer.setForceChunkRequests(true);
        final CauseTracker causeTracker = CauseTracker.getInstance();
        if (CauseTracker.ENABLED) {
            causeTracker.switchToPhase(GenerationPhase.State.TERRAIN_GENERATION, PhaseContext.start()
                    .add(NamedCause.source(worldServer))
                    .add(NamedCause.of(InternalNamedCauses.WorldGeneration.WORLD, worldServer))
                    .addCaptures()
                    .complete());
        }
        int i = 0;
        this.setUserMessage("menu.generatingTerrain");
        LOG.info("Preparing start region for level {} ({})", ((IMixinWorldServer) worldServer).getDimensionId(), ((World) worldServer).getName());
        BlockPos blockpos = worldServer.getSpawnPoint();
        long j = MinecraftServer.getCurrentTimeMillis();
        for (int k = -192; k <= 192 && this.isServerRunning(); k += 16) {
            for (int l = -192; l <= 192 && this.isServerRunning(); l += 16) {
                long i1 = MinecraftServer.getCurrentTimeMillis();

                if (i1 - j > 1000L) {
                    this.outputPercentRemaining("Preparing spawn area", i * 100 / 625);
                    j = i1;
                }

                ++i;
                worldServer.getChunkProvider().provideChunk(blockpos.getX() + k >> 4, blockpos.getZ() + l >> 4);
            }
        }
        this.clearCurrentTask();
        if (CauseTracker.ENABLED) {
            causeTracker.completePhase(GenerationPhase.State.TERRAIN_GENERATION);
        }
        chunkProviderServer.setForceChunkRequests(false);
    }

    @SuppressWarnings({"rawtypes", "unchecked"})
    @Override
    public Optional<World> loadWorld(UUID uuid) {
        return (Optional) WorldManager.loadWorld(uuid);
    }

    @SuppressWarnings({"unchecked", "rawtypes"})
    @Override
    public Optional<World> loadWorld(WorldProperties properties) {
        return (Optional) WorldManager.loadWorld(properties);
    }

    @SuppressWarnings({"unchecked", "rawtypes"})
    @Override
    public Optional<World> loadWorld(String worldName) {
        return (Optional) WorldManager.loadWorld(worldName);
    }

    @Override
    public WorldProperties createWorldProperties(String folderName, WorldArchetype archetype) {
        return WorldManager.createWorldProperties(folderName, archetype);
    }

    @Override
    public boolean unloadWorld(World world) {
        return WorldManager.unloadWorld((WorldServer) world, false);
    }

    @SuppressWarnings("unchecked")
    @Override
    public Collection<World> getWorlds() {
        return (Collection<World>) (Object) Collections.unmodifiableCollection(WorldManager.getWorlds());
    }

    @Override
    public Optional<World> getWorld(UUID uniqueId) {
        for (WorldServer worldserver : WorldManager.getWorlds()) {
            if (((World) worldserver).getUniqueId().equals(uniqueId)) {
                return Optional.of((World) worldserver);
            }
        }
        return Optional.empty();
    }

    @Override
    public Optional<WorldProperties> getDefaultWorld() {
        return WorldManager.getWorldByDimensionId(0).map(worldServer -> ((World) worldServer).getProperties());
    }

    @Override
    public String getDefaultWorldName() {
        checkState(getFolderName() != null, "Attempt made to grab default world name too early!");
        return getFolderName();
    }

    @Override
    public Collection<WorldProperties> getUnloadedWorlds() {
        return WorldManager.getAllWorldProperties().stream()
                .filter(props -> !this.getWorld(props.getUniqueId()).isPresent())
                .collect(ImmutableSet.toImmutableSet());
    }

    @Override
    public Optional<WorldProperties> getWorldProperties(UUID uniqueId) {
        return WorldManager.getWorldProperties(uniqueId);
    }

    @Override
    public CompletableFuture<Optional<WorldProperties>> copyWorld(WorldProperties worldProperties, String copyName) {
        return WorldManager.copyWorld(worldProperties, copyName);
    }

    @Override
    public Optional<WorldProperties> renameWorld(WorldProperties worldProperties, String newName) {
        return WorldManager.renameWorld(worldProperties, newName);
    }

    @Override
    public CompletableFuture<Boolean> deleteWorld(WorldProperties worldProperties) {
        return WorldManager.deleteWorld(worldProperties);
    }

    @Override
    public boolean saveWorldProperties(WorldProperties properties) {
        return WorldManager.saveWorldProperties(properties);
    }

    @Override
    public ChunkTicketManager getChunkTicketManager() {
        throw new UnsupportedOperationException();
    }

    @Override
    public GameProfileManager getGameProfileManager() {
        if (this.profileManager == null) {
            this.profileManager = new SpongeProfileManager();
        }
        return this.profileManager;
    }

    @Override
    public Optional<ResourcePack> getDefaultResourcePack() {
        return Optional.ofNullable(this.resourcePack);
    }

    @Inject(method = "setResourcePack(Ljava/lang/String;Ljava/lang/String;)V", at = @At("HEAD") )
    public void onSetResourcePack(String url, String hash, CallbackInfo ci) {
        if (url.length() == 0) {
            this.resourcePack = null;
        } else {
            try {
                this.resourcePack = SpongeResourcePack.create(url, hash);
            } catch (URISyntaxException e) {
                e.printStackTrace();
            }
        }
    }

    @Override
    public void setSaveEnabled(boolean enabled) {
        this.enableSaving = enabled;
    }

    @Inject(method = "saveAllWorlds(Z)V", at = @At("HEAD"), cancellable = true)
    private void onSaveWorlds(boolean dontLog, CallbackInfo ci) {
        if (!this.enableSaving) {
            ci.cancel();
        }
    }

    @Override
    public Optional<Scoreboard> getServerScoreboard() {
        return WorldManager.getWorldByDimensionId(0).map(worldServer -> (Scoreboard) worldServer.getScoreboard());
    }

    @Redirect(method = "getTabCompletions", at = @At(value = "INVOKE",
            target = "Lcom/google/common/collect/Lists;newArrayList()Ljava/util/ArrayList;", remap = false))
    private ArrayList<String> onGetTabCompletionCreateList() {
        ArrayList<String> list = new ArrayList<>();
        this.currentTabCompletionOptions = list;
        return list;
    }

    @Inject(method = "getTabCompletions", at = @At(value = "RETURN", ordinal = 0))
    private void onTabCompleteChat(ICommandSender sender, String input, BlockPos pos, boolean usingBlock,
            CallbackInfoReturnable<List<String>> cir) {

        List<String> completions = checkNotNull(this.currentTabCompletionOptions, "currentTabCompletionOptions");
        this.currentTabCompletionOptions = null;

        TabCompleteEvent.Chat event = SpongeEventFactory.createTabCompleteEventChat(Cause.source(sender).build(),
                ImmutableList.copyOf(completions), completions, input, Optional.ofNullable(getTarget(sender, pos)), usingBlock);
        Sponge.getEventManager().post(event);

        if (event.isCancelled()) {
            completions.clear();
        }
    }

    @Redirect(method = "getTabCompletions", at = @At(value = "INVOKE", target = "Lnet/minecraft/command/ICommandManager;getTabCompletions"
            + "(Lnet/minecraft/command/ICommandSender;Ljava/lang/String;Lnet/minecraft/util/math/BlockPos;)Ljava/util/List;"))
    public List<String> onGetTabCompletionOptions(ICommandManager manager, ICommandSender sender, String input, @Nullable BlockPos pos, ICommandSender sender_, String input_, BlockPos pos_, boolean hasTargetBlock) {
        return ((SpongeCommandManager) SpongeImpl.getGame().getCommandManager()).getSuggestions((CommandSource) sender, input, getTarget(sender, pos), hasTargetBlock);
    }

    @Nullable
    private static Location<World> getTarget(ICommandSender sender, @Nullable BlockPos pos) {
        @Nullable Location<World> targetPos = null;
        if (pos != null) {
            targetPos = new Location<>((World) sender.getEntityWorld(), VecHelper.toVector3i(pos));
        }
        return targetPos;
    }

    @Override
    public String toString() {
        return getClass().getSimpleName();
    }

    // All chunk unload queuing needs to be processed BEFORE the future tasks are run as mods/plugins may have tasks that request chunks.
    // This prevents a situation where a chunk is requested to load then unloads at end of tick.
    @Inject(method = "updateTimeLightAndEntities", at = @At("HEAD"))
    public void onUpdateTimeLightAndEntitiesHead(CallbackInfo ci) {
        for (int i = 0; i < this.worlds.length; ++i)
        {
            WorldServer worldServer = this.worlds[i];
            // ChunkGC needs to be processed before a world tick in order to guarantee any chunk  queued for unload
            // can still be marked active and avoid unload if accessed during the same tick.
            // Note: This injection must come before Forge's pre world tick event or it will cause issues with mods.
            IMixinWorldServer spongeWorld = (IMixinWorldServer) worldServer;
            if (spongeWorld.getChunkGCTickInterval() > 0) {
                spongeWorld.doChunkGC();
            }
            // Moved from PlayerChunkMap to avoid chunks from unloading after being requested in same tick
            if (worldServer.getPlayerChunkMap().players.isEmpty())
            {
                WorldProvider worldprovider = worldServer.provider;

                if (!worldprovider.canRespawnHere())
                {
                    worldServer.getChunkProvider().queueUnloadAll();
                }
            }
        }
    }

    @Redirect(method = "updateTimeLightAndEntities", at = @At(value = "INVOKE", target = "Lnet/minecraft/world/WorldServer;getEntityTracker()Lnet/minecraft/entity/EntityTracker;"))
    public EntityTracker onUpdateTimeLightAndEntitiesGetEntityTracker(WorldServer worldServer) {
        // Chunk unloads must run after a world tick to guarantee any chunks accessed during the world tick have
        // been marked active and will not unload.
        // Note: This injection must come after Forge's post world tick event or it will cause issues with mods.
        IMixinWorldServer spongeWorld = (IMixinWorldServer) worldServer;
        if (spongeWorld.getChunkGCTickInterval() > 0) {
            worldServer.getChunkProvider().tick();
        }
        return worldServer.getEntityTracker();
    }

    @Inject(method = "tick", at = @At(value = "HEAD"))
    public void onServerTickStart(CallbackInfo ci) {
        TimingsManager.FULL_SERVER_TICK.startTiming();
    }

    @Inject(method = "tick", at = @At(value = "RETURN"))
    public void onServerTickEnd(CallbackInfo ci) {
        int lastAnimTick = SpongeCommonEventFactory.lastAnimationPacketTick;
        int lastPrimaryTick = SpongeCommonEventFactory.lastPrimaryPacketTick;
        int lastSecondaryTick = SpongeCommonEventFactory.lastSecondaryPacketTick;
        if (SpongeCommonEventFactory.lastAnimationPlayer != null) {
            EntityPlayerMP player = SpongeCommonEventFactory.lastAnimationPlayer.get();
            if (player != null && lastAnimTick != lastPrimaryTick && lastAnimTick != lastSecondaryTick && lastAnimTick != 0 && lastAnimTick - lastPrimaryTick > 3 && lastAnimTick - lastSecondaryTick > 3) {
                if (player.getHeldItemMainhand() != null) {
                    if (SpongeCommonEventFactory.callInteractItemEventPrimary(player, player.getHeldItemMainhand(), EnumHand.MAIN_HAND, Optional.empty(), BlockSnapshot.NONE).isCancelled()) {
                        SpongeCommonEventFactory.lastAnimationPacketTick = 0;
                        return;
                    }
                }

                SpongeCommonEventFactory.callInteractBlockEventPrimary(player, EnumHand.MAIN_HAND);
            }
        }
        SpongeCommonEventFactory.lastAnimationPacketTick = 0;
        TimingsManager.FULL_SERVER_TICK.stopTiming();
    }

    private int dimensionId;

    @Redirect(method = "addServerStatsToSnooper", at = @At(value = "FIELD", target = "Lnet/minecraft/world/WorldServer;provider:Lnet/minecraft/world/WorldProvider;", opcode = Opcodes.GETFIELD))
    private WorldProvider onGetWorldProviderForSnooper(WorldServer world) {
        this.dimensionId = WorldManager.getDimensionId(world);
        return world.provider;
    }

    @ModifyArg(method = "addServerStatsToSnooper", at = @At(value = "INVOKE", target = "Ljava/lang/Integer;valueOf(I)Ljava/lang/Integer;", ordinal = 5))
    private int onValueOfInteger(int dimensionId) {
        return this.dimensionId;
    }

    @ModifyConstant(method = "tick", constant = @Constant(intValue = 900))
    private int getSaveTickInterval(int tickInterval) {
        if (!isDedicatedServer()) {
            return tickInterval;
        } else if (!this.isServerRunning()) {
            // Don't autosave while server is stopping
            return this.tickCounter + 1;
        }

        int autoPlayerSaveInterval = SpongeImpl.getGlobalConfig().getConfig().getWorld().getAutoPlayerSaveInterval();
        if (autoPlayerSaveInterval > 0 && (this.tickCounter % autoPlayerSaveInterval == 0)) {
            this.getPlayerList().saveAllPlayerData();
        }

        this.saveAllWorlds(true);
        // force check to fail as we handle everything above
        return this.tickCounter + 1;
    }

    /**
     * @author blood - June 2nd, 2016
     *
     * @reason To allow per-world auto-save tick intervals or disable auto-saving entirely
     *
     * @param dontLog Whether to log during saving
     */
    @Overwrite
    protected void saveAllWorlds(boolean dontLog) {
        for (WorldServer worldserver : this.worlds) {
            if (worldserver != null) {
                // Sponge start - check auto save interval in world config
                if (this.isDedicatedServer() && this.isServerRunning()) {
                    final IMixinWorldServer spongeWorld = (IMixinWorldServer) worldserver;
                    final int autoSaveInterval = spongeWorld.getActiveConfig().getConfig().getWorld().getAutoSaveInterval();
                    final boolean logAutoSave = spongeWorld.getActiveConfig().getConfig().getLogging().worldAutoSaveLogging();
                    if (autoSaveInterval <= 0
                            || ((WorldProperties) worldserver.getWorldInfo()).getSerializationBehavior() != SerializationBehaviors.AUTOMATIC) {
                        if (logAutoSave) {
                            LOG.warn("Auto-saving has been disabled for level \'" + worldserver.getWorldInfo().getWorldName() + "\'/"
                                    + worldserver.provider.getDimensionType().getName() + ". "
                                    + "No chunk data will be auto-saved - to re-enable auto-saving set 'auto-save-interval' to a value greater than"
                                    + " zero in the corresponding world config.");
                        }
                        continue;
                    }
                    if (this.tickCounter % autoSaveInterval != 0) {
                        continue;
                    }
                    if (logAutoSave) {
                        LOG.info("Auto-saving chunks for level \'" + worldserver.getWorldInfo().getWorldName() + "\'/"
                                + worldserver.provider.getDimensionType().getName());
                    }
                } else if (!dontLog) {
                    LOG.info("Saving chunks for level \'" + worldserver.getWorldInfo().getWorldName() + "\'/"
                            + worldserver.provider.getDimensionType().getName());
                }
                // Sponge end
                try {
                    WorldManager.saveWorld(worldserver, false);
                } catch (MinecraftException ex) {
                    ex.printStackTrace();
                }
            }
        }
    }

    @Override
    public int getPlayerIdleTimeout() {
        return this.getMaxPlayerIdleMinutes();
    }

    @Intrinsic
    public void server$setPlayerIdleTimeout(int timeout) {
        this.shadow$setPlayerIdleTimeout(timeout);
    }

    /**
     * @author Zidane - June 2nd
     * @reason Tells the server to use our WorldManager instead of the arrays, this will
     * work in Forge as well as our WorldManagement system is intended to work with Forge
     * modded worlds.
     *
     * @param dimensionId The dimension id requested
     * @return The world server, or else the overworld.
     */
    @Overwrite
    public WorldServer getWorld(int dimensionId) {
        return WorldManager.getWorldByDimensionId(dimensionId)
                .orElse(WorldManager.getWorldByDimensionId(0)
                        .orElseThrow(() -> new RuntimeException("Attempt made to get world before overworld is loaded!")
                        )
                );
    }

    @Override
    public boolean isMainThread() {
        return this.serverThread == Thread.currentThread();
    }

    @Redirect(method = "callFromMainThread", at = @At(value = "INVOKE", target = "Ljava/util/concurrent/Callable;call()Ljava/lang/Object;", remap = false))
    public Object onCall(Callable<?> callable) throws Exception {
        CauseTracker.getInstance().switchToPhase(PluginPhase.State.SCHEDULED_TASK, PhaseContext.start()
            .add(NamedCause.source(callable))
            .addCaptures()
            .complete()
        );
        Object value;
        try {
            value = callable.call();
        } catch (Exception e) {
            throw e;
        }
        finally {
            CauseTracker.getInstance().completePhase(PluginPhase.State.SCHEDULED_TASK);
        }
        return value;
    }

    @Redirect(method = "updateTimeLightAndEntities", at = @At(value = "INVOKE", target = "Lnet/minecraft/util/Util;runTask(Ljava/util/concurrent/FutureTask;Lorg/apache/logging/log4j/Logger;)Ljava/lang/Object;"))
    private Object onRun(FutureTask<?> task, Logger logger) {
        return SpongeImplHooks.onUtilRunTask(task, logger);
    }

<<<<<<< HEAD
    @Override
    public DataFixer getDataFixer() {
        return this.dataFixer;
    }

=======
    @Inject(method = "addServerInfoToCrashReport", at = @At("RETURN"), cancellable = true)
    public void onCrashReport(CrashReport report, CallbackInfoReturnable<CrashReport> cir) {
        report.makeCategory("Sponge CauseTracker").setDetail("Cause Stack", CauseTrackerCrashHandler.INSTANCE);
        cir.setReturnValue(report);
    }
>>>>>>> b70f7dd0
}<|MERGE_RESOLUTION|>--- conflicted
+++ resolved
@@ -796,17 +796,14 @@
         return SpongeImplHooks.onUtilRunTask(task, logger);
     }
 
-<<<<<<< HEAD
     @Override
     public DataFixer getDataFixer() {
         return this.dataFixer;
     }
 
-=======
     @Inject(method = "addServerInfoToCrashReport", at = @At("RETURN"), cancellable = true)
-    public void onCrashReport(CrashReport report, CallbackInfoReturnable<CrashReport> cir) {
-        report.makeCategory("Sponge CauseTracker").setDetail("Cause Stack", CauseTrackerCrashHandler.INSTANCE);
+    private void onCrashReport(CrashReport report, CallbackInfoReturnable<CrashReport> cir) {
+        report.makeCategory("Sponge CauseTracker").addDetail("Cause Stack", CauseTrackerCrashHandler.INSTANCE);
         cir.setReturnValue(report);
     }
->>>>>>> b70f7dd0
 }