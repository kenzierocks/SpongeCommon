--- conflicted
+++ resolved
@@ -46,7 +46,6 @@
 import net.minecraft.world.biome.BiomeProvider;
 import net.minecraft.world.chunk.Chunk.EnumCreateEntityType;
 import net.minecraft.world.chunk.IChunkGenerator;
-import net.minecraft.world.chunk.IChunkProvider;
 import net.minecraft.world.chunk.storage.ExtendedBlockStorage;
 import org.spongepowered.api.block.BlockSnapshot;
 import org.spongepowered.api.block.BlockState;
@@ -57,6 +56,7 @@
 import org.spongepowered.api.entity.EntityType;
 import org.spongepowered.api.entity.living.player.User;
 import org.spongepowered.api.event.cause.Cause;
+import org.spongepowered.api.event.cause.NamedCause;
 import org.spongepowered.api.event.entity.CollideEntityEvent;
 import org.spongepowered.api.item.inventory.ItemStack;
 import org.spongepowered.api.util.Direction;
@@ -79,9 +79,13 @@
 import org.spongepowered.common.SpongeImplHooks;
 import org.spongepowered.common.block.BlockUtil;
 import org.spongepowered.common.entity.PlayerTracker;
+import org.spongepowered.common.event.InternalNamedCauses;
 import org.spongepowered.common.event.SpongeCommonEventFactory;
 import org.spongepowered.common.event.tracking.CauseTracker;
+import org.spongepowered.common.event.tracking.PhaseContext;
 import org.spongepowered.common.event.tracking.PhaseData;
+import org.spongepowered.common.event.tracking.phase.TrackingPhases;
+import org.spongepowered.common.event.tracking.phase.WorldPhase;
 import org.spongepowered.common.interfaces.IMixinChunk;
 import org.spongepowered.common.interfaces.world.IMixinWorldServer;
 import org.spongepowered.common.util.SpongeHooks;
@@ -150,10 +154,6 @@
     @Shadow public abstract BiomeGenBase getBiome(BlockPos pos, BiomeProvider chunkManager);
     @Shadow public abstract byte[] getBiomeArray();
     @Shadow public abstract void setBiomeArray(byte[] biomeArray);
-<<<<<<< HEAD
-    @Shadow public abstract Block shadow$getBlock(int x, int y, int z);
-=======
->>>>>>> 6eaca57e
 
     @Inject(method = "<init>(Lnet/minecraft/world/World;II)V", at = @At("RETURN"), remap = false)
     public void onConstructed(World world, int x, int z, CallbackInfo ci) {
@@ -424,182 +424,154 @@
         return setBlockState(pos, state, iblockstate1, null);
     }
 
-    @Override
-<<<<<<< HEAD
+    /**
+     * @author blood - November 2015
+     * @author gabizou - updated April 10th, 2016 - Add cause tracking refactor changes
+     *
+     *
+     * @param pos The position changing
+     * @param newState The new state
+     * @param currentState The current state - passed in from either chunk or world
+     * @param newBlockSnapshot The new snapshot. This can be null when calling {@link MixinChunk#setBlockState(BlockPos, IBlockState)} directly,
+     *      as there's no block snapshot to change.
+     * @return The changed block state if not null
+     */
+    @Override
     @Nullable
     public IBlockState setBlockState(BlockPos pos, IBlockState newState, IBlockState currentState, @Nullable BlockSnapshot newBlockSnapshot) {
         int xPos = pos.getX() & 15;
         int yPos = pos.getY();
         int zPos = pos.getZ() & 15;
         int combinedPos = zPos << 4 | xPos;
-=======
-    public IBlockState setBlockState(BlockPos pos, IBlockState newState, IBlockState currentState, BlockSnapshot newBlockSnapshot) {
-
-        int i = pos.getX() & 15;
-        int j = pos.getY();
-        int k = pos.getZ() & 15;
-        int l = k << 4 | i;
->>>>>>> 6eaca57e
 
         if (yPos >= this.precipitationHeightMap[combinedPos] - 1) {
             this.precipitationHeightMap[combinedPos] = -999;
         }
 
-<<<<<<< HEAD
         int currentHeight = this.heightMap[combinedPos];
 
-=======
-        int i1 = this.heightMap[l];
->>>>>>> 6eaca57e
-        // Sponge - remove blockstate check as we handle it in world.setBlockState
+        // Sponge Start - remove blockstate check as we handle it in world.setBlockState
+        // IBlockState iblockstate = this.getBlockState(pos);
+        //
+        // if (iblockstate == state) {
+        //    return null;
+        // } else {
         Block newBlock = newState.getBlock();
         Block currentBlock = currentState.getBlock();
+        // Sponge End
+
         ExtendedBlockStorage extendedblockstorage = this.storageArrays[yPos >> 4];
+        // Sponge - make this final so we don't change it later
         final boolean requiresNewLightCalculations;
 
-<<<<<<< HEAD
-        if (extendedblockstorage == null) {
+        // Sponge - Forge moves this from
+        int newBlockLightOpacity = SpongeImplHooks.getBlockLightOpacity(newState, this.worldObj, pos);
+
+        if (extendedblockstorage == net.minecraft.world.chunk.Chunk.NULL_BLOCK_STORAGE) {
             if (newBlock == Blocks.air) {
-=======
-        if (extendedblockstorage == net.minecraft.world.chunk.Chunk.NULL_BLOCK_STORAGE) {
-            if (block == Blocks.air) {
->>>>>>> 6eaca57e
                 return null;
             }
 
             extendedblockstorage = this.storageArrays[yPos >> 4] = new ExtendedBlockStorage(yPos >> 4 << 4, !this.worldObj.provider.getHasNoSky());
             requiresNewLightCalculations = yPos >= currentHeight;
+            // Sponge Start - properly initialize variable
         } else {
             requiresNewLightCalculations = false;
         }
-
-<<<<<<< HEAD
-        int newBlockLightOpacity = SpongeImplHooks.getBlockLightOpacity(newBlock, this.worldObj, pos);
+        // Sponge end
 
         extendedblockstorage.set(xPos, yPos & 15, zPos, newState);
 
-        // if (block1 != block)
+        // Sponge Start
+        // if (block1 != block) // Sponge - Forge removes this change.
         {
             if (!this.worldObj.isRemote) {
-                // Only fire block breaks when the block changes.
+                // Sponge - Forge adds this change for block changes to only fire events when necessary Only fire block breaks when the block changes.
                 if (currentState.getBlock() != newState.getBlock()) {
                     currentBlock.breakBlock(this.worldObj, pos, currentState);
                 }
+                // Sponge - Add several tile entity hook checks. Mainly for forge added hooks, but these
+                // still work by themselves in vanilla.
                 TileEntity te = this.getTileEntity(pos, EnumCreateEntityType.CHECK);
                 if (te != null && SpongeImplHooks.shouldRefresh(te, this.worldObj, pos, currentState, newState)) {
                     this.worldObj.removeTileEntity(pos);
                 }
+            // } else if (currentBlock instanceof ITileEntityProvider) { // Sponge - remove since forge has a special hook we need to add here
             } else if (SpongeImplHooks.blockHasTileEntity(currentBlock, currentState)) {
-                TileEntity te = this.getTileEntity(pos, EnumCreateEntityType.CHECK);
-                if (te != null && SpongeImplHooks.shouldRefresh(te, this.worldObj, pos, currentState, newState)) {
+                TileEntity tileEntity = this.getTileEntity(pos, EnumCreateEntityType.CHECK);
+                // Sponge - Add hook for refreshing, because again, forge hooks.
+                if (tileEntity != null && SpongeImplHooks.shouldRefresh(tileEntity, this.worldObj, pos, currentState, newState)) {
+                    // Sponge End
                     this.worldObj.removeTileEntity(pos);
                 }
             }
         }
 
-        if (extendedblockstorage.getBlockByExtId(xPos, yPos & 15, zPos) != newBlock) {
-=======
-        extendedblockstorage.set(i, j & 15, k, newState);
-
-        TileEntity te = this.getTileEntity(pos, EnumCreateEntityType.CHECK);
-
-        if (!this.worldObj.isRemote) {
-            if (block != block1) {
-                block1.breakBlock(this.worldObj, pos, currentState);
-            }
-
-            if (te != null && SpongeImplHooks.shouldRefresh(te, this.worldObj, pos, currentState, newState)) {
-                this.worldObj.removeTileEntity(pos);
-            }
-        } else if (SpongeImplHooks.blockHasTileEntity(block1, currentState)) {
-            if (te != null && SpongeImplHooks.shouldRefresh(te, this.worldObj, pos, currentState, newState)) {
-                this.worldObj.removeTileEntity(pos);
-            }
-        }
-
-        if (extendedblockstorage.get(i, j & 15, k).getBlock() != block) {
->>>>>>> 6eaca57e
+        if (extendedblockstorage.get(xPos, yPos & 15, zPos) != newBlock) {
             return null;
+        }
+        // Sponge Start - Slight modifiactions
+        // } else { // Sponge - remove unecessary else
+        if (requiresNewLightCalculations) {
+            this.generateSkylightMap();
         } else {
-            if (requiresNewLightCalculations) {
-                this.generateSkylightMap();
-            } else {
-<<<<<<< HEAD
-                int postNewBlockLightOpacity = SpongeImplHooks.getBlockLightOpacity(newBlock, this.worldObj, pos);
-=======
-                int j1 = SpongeImplHooks.getBlockLightOpacity(block, newState, this.worldObj, pos);
-                int k1 = currentState.getLightOpacity();
->>>>>>> 6eaca57e
-
-                if (newBlockLightOpacity > 0) {
-                    if (yPos >= currentHeight) {
-                        this.relightBlock(xPos, yPos + 1, zPos);
-                    }
-                } else if (yPos == currentHeight - 1) {
-                    this.relightBlock(xPos, yPos, zPos);
+
+            // int newBlockLightOpacity = state.getLightOpacity(); - Sponge Forge moves this all the way up before tile entities are removed.
+            // int postNewBlockLightOpacity = newState.getLightOpacity(this.worldObj, pos); - Sponge use the SpongeImplHooks for forge compatibility
+            int postNewBlockLightOpacity = SpongeImplHooks.getBlockLightOpacity(newState, this.worldObj, pos);
+            // Sponge End
+
+            if (newBlockLightOpacity > 0) {
+                if (yPos >= currentHeight) {
+                    this.relightBlock(xPos, yPos + 1, zPos);
                 }
-
-                if (newBlockLightOpacity != postNewBlockLightOpacity && (newBlockLightOpacity < postNewBlockLightOpacity || this.getLightFor(EnumSkyBlock.SKY, pos) > 0 || this.getLightFor(EnumSkyBlock.BLOCK, pos) > 0)) {
-                    this.propagateSkylightOcclusion(xPos, zPos);
+            } else if (yPos == currentHeight - 1) {
+                this.relightBlock(xPos, yPos, zPos);
+            }
+
+            if (newBlockLightOpacity != postNewBlockLightOpacity && (newBlockLightOpacity < postNewBlockLightOpacity || this.getLightFor(EnumSkyBlock.SKY, pos) > 0 || this.getLightFor(EnumSkyBlock.BLOCK, pos) > 0)) {
+                this.propagateSkylightOcclusion(xPos, zPos);
+            }
+        }
+
+        if (!this.worldObj.isRemote && currentBlock != newBlock) {
+            // Sponge start - Ignore block activations during block placement captures unless it's
+            // a BlockContainer. Prevents blocks such as TNT from activating when
+            // cancelled.
+            final CauseTracker causeTracker = ((IMixinWorldServer) this.worldObj).getCauseTracker();
+            final PhaseData peek = causeTracker.getStack().peek();
+            final boolean requiresCapturing = peek.getState().getPhase().requiresBlockCapturing(peek.getState());
+            if (!requiresCapturing) {
+                // The new block state is null if called directly from Chunk#setBlockState(BlockPos, IBlockState)
+                // If it is null, then directly call the onBlockAdded logic.
+                if (newBlockSnapshot == null) {
+                    newBlock.onBlockAdded(this.worldObj, pos, newState);
                 }
             }
-
-<<<<<<< HEAD
-            @Nullable TileEntity tileentity;
-=======
-            // Sponge start - Invalid previous TileEntity (if exists)
-            if (te != null) {
-                te.updateContainingBlockInfo();
-            }
             // Sponge end
->>>>>>> 6eaca57e
-
-            if (!this.worldObj.isRemote && currentBlock != newBlock) {
-                // Sponge start - Ignore block activations during block placement captures unless it's
-<<<<<<< HEAD
-                // a BlockContainer. Prevents blocks such as TNT from activating when
-                // cancelled.
-                final CauseTracker causeTracker = ((IMixinWorldServer) this.worldObj).getCauseTracker();
-                final PhaseData peek = causeTracker.getStack().peek();
-                final boolean requiresCapturing = peek.getState().getPhase().requiresBlockCapturing(peek.getState());
-                if (!requiresCapturing || SpongeImplHooks.blockHasTileEntity(newBlock, newState)) {
-=======
-                // a BlockContainer. Prevents blocks such as TNT from activating when cancelled.
-                if (!((IMixinWorld) this.worldObj).getCauseTracker().isCapturingBlocks() || SpongeImplHooks.blockHasTileEntity(block, newState)) {
->>>>>>> 6eaca57e
-                    if (newBlockSnapshot == null) {
-                        newBlock.onBlockAdded(this.worldObj, pos, newState);
-                    }
-                }
-                // Sponge end
-            }
-
-<<<<<<< HEAD
-            if (SpongeImplHooks.blockHasTileEntity(newBlock, newState)) {
-                tileentity = this.getTileEntity(pos, EnumCreateEntityType.CHECK);
-
-                if (tileentity == null) {
-                    tileentity = SpongeImplHooks.createTileEntity(newBlock, this.worldObj, newState);
-                    this.worldObj.setTileEntity(pos, tileentity);
-=======
-            if (SpongeImplHooks.blockHasTileEntity(block, newState)) {
-                te = this.getTileEntity(pos, EnumCreateEntityType.CHECK);
-
-                if (te == null) {
-                    te = SpongeImplHooks.createTileEntity(block, this.worldObj, newState);
-                    this.worldObj.setTileEntity(pos, te);
->>>>>>> 6eaca57e
-                }
-
-                // Invalidate new TE (it'll get populated with correct data later)
-                if (te != null) {
-                    te.updateContainingBlockInfo();
-                }
-            }
-
-            this.isModified = true;
-            return currentState;
-        }
+        }
+
+        // Sponge Start - Use SpongeImplHooks for forge compatibility
+        // if (block instanceof ITileEntityProvider) { // Sponge
+        if (SpongeImplHooks.blockHasTileEntity(newBlock, newState)) {
+            // Sponge End
+            TileEntity tileentity = this.getTileEntity(pos, EnumCreateEntityType.CHECK);
+
+            if (tileentity == null) {
+                // Sponge Start - use SpongeImplHooks for forge compatibility
+                // tileentity = ((ITileEntityProvider)block).createNewTileEntity(this.worldObj, block.getMetaFromState(state)); // Sponge
+                tileentity = SpongeImplHooks.createTileEntity(newBlock, this.worldObj, newState);
+                // Sponge End
+                this.worldObj.setTileEntity(pos, tileentity);
+            }
+
+            if (tileentity != null) {
+                tileentity.updateContainingBlockInfo();
+            }
+        }
+
+        this.isModified = true;
+        return currentState;
     }
 
     // These methods are enabled in MixinChunk_Tracker as a Mixin plugin
@@ -774,12 +746,18 @@
 
     @Redirect(method = "populateChunk(Lnet/minecraft/world/chunk/IChunkGenerator;)V", at = @At(value = "INVOKE", target = "Lnet/minecraft/world/chunk/IChunkGenerator;populate(II)V"))
     public void onChunkPopulate(IChunkGenerator generator, int x, int z) {
-        IMixinWorld world = (IMixinWorld) this.worldObj;
-        world.getCauseTracker().setProcessingCaptureCause(true);
-        world.getCauseTracker().setCapturingTerrainGen(true);
-        generator.populate(x, z);
-        world.getCauseTracker().setCapturingTerrainGen(false);
-        world.getCauseTracker().setProcessingCaptureCause(false);
+        if (this.worldObj instanceof WorldServer) {
+            final CauseTracker causeTracker = ((IMixinWorldServer) this.worldObj).getCauseTracker();
+            final NamedCause sourceCause = NamedCause.source(this);
+            final NamedCause chunkProviderCause = NamedCause.of(InternalNamedCauses.WorldGeneration.CHUNK_PROVIDER, generator);
+            causeTracker.switchToPhase(TrackingPhases.WORLD, WorldPhase.State.TERRAIN_GENERATION, PhaseContext.start()
+                    .add(sourceCause)
+                    .add(chunkProviderCause)
+                    .addCaptures()
+                    .complete());
+            generator.populate(x, z);
+            causeTracker.completePhase();
+        }
     }
 
 }