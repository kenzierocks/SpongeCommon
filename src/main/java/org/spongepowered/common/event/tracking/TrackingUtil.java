--- conflicted
+++ resolved
@@ -78,6 +78,7 @@
 import org.spongepowered.common.event.tracking.context.ItemDropData;
 import org.spongepowered.common.event.tracking.context.MultiBlockCaptureSupplier;
 import org.spongepowered.common.event.tracking.phase.block.BlockPhase;
+import org.spongepowered.common.event.tracking.phase.tick.BlockEventTickContext;
 import org.spongepowered.common.event.tracking.phase.tick.BlockTickContext;
 import org.spongepowered.common.event.tracking.phase.tick.DimensionContext;
 import org.spongepowered.common.event.tracking.phase.tick.EntityTickContext;
@@ -321,9 +322,7 @@
     public static boolean fireMinecraftBlockEvent(WorldServer worldIn, BlockEventData event) {
         IBlockState currentState = worldIn.getBlockState(event.getPosition());
         final IMixinBlockEventData blockEvent = (IMixinBlockEventData) event;
-<<<<<<< HEAD
-        IPhaseState<?> phase = TickPhase.Tick.BLOCK_EVENT;
-        final PhaseContext<?> phaseContext = phase.createPhaseContext();
+        final BlockEventTickContext phaseContext = TickPhase.Tick.BLOCK_EVENT.createPhaseContext();
 
         Object source = blockEvent.getTickTileEntity() != null ? blockEvent.getTickTileEntity() : blockEvent.getTickBlock();
         if (source != null) {
@@ -333,20 +332,14 @@
             return currentState.onBlockEventReceived(worldIn, event.getPosition(), event.getEventID(), event.getEventParameter());
         }
 
-        if (blockEvent.getSourceUser() != null) {
-            phaseContext.notifier(blockEvent.getSourceUser());
-        }
-=======
-        try (PhaseContext<?> context = TickPhase.Tick.BLOCK_EVENT.createPhaseContext()
-                .source(blockEvent)) {
-            context.buildAndSwitch();
->>>>>>> 6f51d647
-
-            final User user = ((IMixinBlockEventData) event).getSourceUser();
-            if (user != null) {
-                context.owner = user;
-                context.notifier = user;
-            }
+        final User user = ((IMixinBlockEventData) event).getSourceUser();
+        if (user != null) {
+            phaseContext.owner = user;
+            phaseContext.notifier = user;
+        }
+
+        try (BlockEventTickContext o = phaseContext) {
+            o.buildAndSwitch();
             return currentState.onBlockEventReceived(worldIn, event.getPosition(), event.getEventID(), event.getEventParameter());
         }
     }
@@ -492,9 +485,7 @@
         createTransactionLists(state, context, transactionArrays, transactionBuilders);
         ListMultimap<BlockPos, BlockEventData> scheduledEvents = snapshots.getScheduledEvents();
 
-        // Clear captured snapshots after creating the transactions. The transactions at this point will be dictating what blcoks are handled
-        // and when at this point, the capture object will be recycled in cases of being in Post State where we re-enter to unwind
-        // consistently
+        // Clear captured snapshots after processing them
         snapshots.clear();
 
         final ChangeBlockEvent[] mainEvents = new ChangeBlockEvent[BlockChange.values().length];
